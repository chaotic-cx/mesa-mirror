--- conflicted
+++ resolved
@@ -204,16 +204,9 @@
 few preprocessor defines.</p>
 
 <ul>
-<<<<<<< HEAD
-<li>If <tt>GLX_USE_TLS</tt> is defined, method #4 is used.</li>
-<li>If <tt>HAVE_PTHREAD</tt> is defined, method #3 is used.</li>
-<li>If <tt>WIN32_THREADS</tt> is defined, method #2 is used.</li>
-<li>If none of the preceeding are defined, method #1 is used.</li>
-=======
 <li>If <tt>GLX_USE_TLS</tt> is defined, method #3 is used.</li>
 <li>If <tt>HAVE_PTHREAD</tt> is defined, method #2 is used.</li>
 <li>If none of the preceding are defined, method #1 is used.</li>
->>>>>>> 367bafc7
 </ul>
 
 <p>Two different techniques are used to handle the various different cases.
