<<<<<<< HEAD
mesa (6.5.3-1) experimental; urgency=low

  [ David Nusinow ]
  * New upstream release

  [ Julien Cristau ]
  * Cherry-pick commit 65faf023679988f93da82b4c7ebdc689f2094459 by Michel
    Dänzer to fix r300 crash.

 -- Julien Cristau <jcristau@debian.org>  Wed, 09 May 2007 15:02:12 +0200

mesa (6.5.3~rc3-1) experimental; urgency=low

  [ Brice Goglin ]
  * Split out libGLw libs and headers from libgl1-mesa-swx11 and ship both
    static and shared libraries, creating libglw1-mesa and libglw1-mesa-dev
    (closes: #374904).

  [ Julien Cristau ]
  * New upstream release candidate.
    + 06_fix_texture_data_corruption.patch,
      07_call_radeonSetCliprects_from_radeonMakeCurrent.patch,
      08_r300_update_window_state_when_bound_but_stamp_changed.patch,
      09_i915_always_enable_pixel_fog.patch: remove, included upstream.
    + 01_fix-makefile.patch, 02_use-ieee-fp-on-s390-and-m68k.patch: refresh.
  * Add build-dependencies on libxdamage-dev and libxfixes-dev.
  * Resync debian/scripts/install-source.sh.
  * Build mesa-swx11-source only in binary-indep.
  * Update from upstream git (commit
    dee1b0d5bbe91f83854813cbbcd3090327bcb5c2).

 -- Julien Cristau <jcristau@debian.org>  Wed, 25 Apr 2007 10:36:50 +0200

mesa (6.5.2-5) UNRELEASED; urgency=low
=======
mesa (6.5.2-5) unstable; urgency=low
>>>>>>> 1865ef6f

  [ Brice Goglin ]
  * Add 07_call_radeonSetCliprects_from_radeonMakeCurrent.patch
    (closes: #420164). Thanks to Christian Ohm.
  * Add 08_r300_update_window_state_when_bound_but_stamp_changed.patch
  * Add 09_i915_always_enable_pixel_fog.patch

 -- Julien Cristau <jcristau@debian.org>  Fri, 18 May 2007 13:36:25 +0200

mesa (6.5.2-4) unstable; urgency=low

  [ Julien Cristau ]
  * debian/control: libgl1-mesa-dri now suggests libglide3, with an
    explanation in the description (closes: #387339).
  * Upload to unstable.

  [ Brice Goglin ]
  * Add 06_fix_texture_data_corruption.patch (closes: #412346).

 -- Julien Cristau <jcristau@debian.org>  Fri, 20 Apr 2007 05:57:35 +0200

mesa (6.5.2-3) experimental; urgency=low

  * Set LIB_DIR and EXTRA_LIB_PATH in configs/debian-default to override
    settings in configs/linux-x86-64. This fixes a FTBFS on amd64, thanks to
    Marc 'HE' Brockschmidt for the report (closes: #410118).

 -- Julien Cristau <jcristau@debian.org>  Wed,  7 Feb 2007 23:04:28 +0100

mesa (6.5.2-2) experimental; urgency=low

  * Sync Section/Priority for all packages with the override.
  * Build the arch:all debs in binary-indep, and use the debhelper -s option
    for commands in binary-arch, to fix FTBFS on non-i386 archs, thanks to
    Marc 'HE' Brockschmidt (closes: #409638).
  * Add myself to Uploaders.

 -- Julien Cristau <jcristau@debian.org>  Sun,  4 Feb 2007 21:14:02 +0100

mesa (6.5.2-1) experimental; urgency=low

  [ Thierry Reding ]
  * New upstream release.
  * Set the Debian X Strike Force as maintainer.
  * Add myself to uploaders.
  * Build the i915tex DRI module on the i386 and amd64 architectures.
  * Add patch 04_cleanup-osmesa-configs that makes the OSMesa configurations
    behave as expected.
  * Add patch 05_static-nonpic to build static libraries without -fPIC.
  * Make debugging symbol packages depend on the corresponding binary package
    and put them into the libdevel section.
  * Bump shlibs file for the libosmesa6 package to account for added symbols.
    Thanks Julien Cristau.
  * Build the DRI modules with the default optimization flags. Thanks Julien
    Cristau.
  * mesa-common-dev now ships the GLX header files so it needs to replace
    libgl1-mesa-swx11-dev and libgl1-mesa-dev. Thanks Julien Cristau.
  * All OSMesa libraries were moved to the libosmesa6 and libosmesa6-dev
    package, so have them replace libgl1-mesa-swx11, libgl1-mesa-swx11-dev and
    mesa-common-dev respectively. Thanks Julien Cristau.

  [ Julien Cristau ]
  * Drop obsolete depends on xlibs.

 -- Thierry Reding <thierry@gilfi.de>  Thu, 11 Jan 2007 15:06:52 +0100

mesa (6.5.2~rc3-0.1) experimental; urgency=low

  * Non-maintainer upload.
  * Update to latest upstream release candidate.

 -- Thierry Reding <thierry@gilfi.de>  Fri,  1 Dec 2006 01:06:28 +0100

mesa (6.5.2~rc2-0.1) experimental; urgency=low

  * Non-maintainer upload.
  * New upstream release candidate:
    + Refresh 02_use-ieee-fp-on-s390-and-m68k.patch.
  * Add manual pages for the glxdemo, glxgears, glxheads and glxinfo
    utilities (Closes: #385463).

 -- Thierry Reding <thierry@gilfi.de>  Wed, 22 Nov 2006 20:49:06 +0100

mesa (6.5.2~rc1-0.1) experimental; urgency=low

  * Non-maintainer upload.
  * New upstream release candidate.
  * Update patches:
    + Drop hunk #2 of 01_fix-makefile.patch, applied upstream.
    + Drop 03_handle-sync-and-dont-unlock-display.patch, applied upstream.
  * Bump build-dependency on libdrm-dev (>= 2.2.0).
  * Use the new upstream minstall utility to install files and directories.
    Using /usr/bin/install would result in a symlink's target being copied
    instead of the symlink.

 -- Thierry Reding <thierry@gilfi.de>  Sat, 18 Nov 2006 22:23:04 +0100

mesa (6.5.1-0.6) experimental; urgency=low

  * Non-maintainer upload.
  * Rewrote the debian/rules file to make it easier to understand.
  * Provide i686 optimized versions in libgl1-mesa-swx11-i686 instead of in
    libgl1-mesa-swx11.
  * Statically link libOSMesa with the software rasterization code from libGL
    so that it works independently of the installed libGL. (Closes: #387706)
  * Make libosmesa6-dev depend on mesa-common-dev because it only needs the
    gl.h header file and no libGL anymore.
  * Move glx*.h headers from libgl1-mesa(-swx11)-dev into mesa-common-dev
    because both packages provide identical files.
  * Add debugging symbol packages for libgl1-mesa-swx11, libgl1-mesa-glx and
    libgl1-mesa-dri.
  * Repack the contents of the three Mesa tarballs (MesaDemos, MesaGLUT and
    MesaLib) as the original source tarball. (Closes: #392715)
  * Make mesa-common-dev depend on libx11-dev.
  * Provide a new package: mesa-utils. These utilities are shipped in the
    MesaDemos package so mesa is the right package to provide them.

 -- Thierry Reding <thierry@gilfi.de>  Sat, 18 Nov 2006 18:50:07 +0100

mesa (6.5.1-0.5) unstable; urgency=low

  * Non-maintainer upload.
  * Build with -fno-strict-aliasing to fix misbuild of i965_dri.so
    (closes: #394311).  Thanks to Michel Dänzer for the fix, and to Ryan
    Richter for the report and testing.

 -- Julien Cristau <julien.cristau@ens-lyon.org>  Wed,  3 Jan 2007 13:48:20 +0100

mesa (6.5.1-0.4) unstable; urgency=medium

  * Non-maintainer upload (and brown paper bag release).
  * _Depend_ on libx11-dev from libgl1-mesa-dev; revert previous change.
    Fixes FTBFS in other packages. (Really Closes: #396498)

 -- Steinar H. Gunderson <sesse@debian.org>  Sat, 11 Nov 2006 13:55:20 +0100

mesa (6.5.1-0.3) unstable; urgency=medium

  * Non-maintainer upload.
  * Build-depend on libx11-dev; fixes FTBFS. (Closes: #396498)

 -- Steinar H. Gunderson <sesse@debian.org>  Wed,  8 Nov 2006 20:58:40 +0100

mesa (6.5.1-0.2) unstable; urgency=low

  * Non-maintainer upload
  * Disable generation of SSE instructions (closes: #390560)
  * Remove duplicate and unused build configurations
  * Remove extra source files left from CVS snapshots (closes: #389283)
  * Enable i965 DRI driver on i386 and amd64. Thanks to Ryan Richter
    for the patch. (closes: #392030)
  * Enable Unichrome DRI driver on amd64 (closes: #391900)
  * Enable FFB DRI driver on sparc, not i386 (closes: #388025)
  * Consistently compile C sources as C99 (closes: #373623)
  * Fix X display locking error in GLX. Thanks to Josh Triplett for
    the patch. (closes: #391681)

 -- Ben Hutchings <ben@decadent.org.uk>  Fri, 13 Oct 2006 02:25:52 +0100

mesa (6.5.1-0.1) unstable; urgency=low

  * New upstream version
  * Build-dep on x11proto-gl-dev >= 1.4.8
  * Stuff not in the upstream tarballs
    + os2 glut stuff
    + docs/gears.png
  * Bump libdrm-dev build-dep to >= 2.0.2
  * Add libdrm cflags to the debian-dri config. This allows the build system
    to find drm.h
  * Make sure that libGl looks for the dri drivers in the proper location. Do
    this by setting the appropriate variables in the debian config
  * Re-add s390 and m68k to the USE_IEEE test in src/mesa/main/imports.h. This
    package seriously needs to store patches somewhere that are easy to find
    and re-apply.
  * Add patch from Cyril Brulebois to allow package to build on HURD, which
    lacks DRI and directfb. This includes not using lib-directfb in the
    build-depends for hurd-i386. It also creates a new debian config,
    debian-indirect, which is used when building for HURD. This config is
    invoked in the debian-dri config on hurd-i386. Thanks to Cyril Brulebois
    for the patch, Michael Banck, Michel Dänzer, and Samuel Thibault for
    input on an appropriate fix. (closes: #358065)

 -- David Nusinow <dnusinow@debian.org>  Mon, 25 Sep 2006 21:21:47 -0400

mesa (6.5.0.cvs.20060524-1.1) unstable; urgency=medium

  * Non-maintainer upload.
  * Upload mesa 6.5 cvs to unstable, because we need it for Xorg 7.1.
  * Upload with medium urgency instead of high, since this is a new
    upstream that should get some testing in unstable in spite of the
    multiple RC bugfixes.
  * Update debian/copyright with the full text of the SGI Free B and SGI
    MIT-style licenses in use in the package, and take a stab at
    cleaning up the list of paths and licenses.
    Closes: #368562.
  * Make mesa-common-dev Replaces: xlibosmesa-dev from sarge.
    Closes: #384057.
  * Fix libgl1-mesa-glx to not Provides: libgl1-mesa-dri, since it
    definitely doesn't provide DRI support and this Provides: breaks
    upgrades from sarge.  Closes: #384282.
  * debian/libgl1-mesa-swx11.shlibs: create a static shlibs file,
    because libOSMesa.so.6 is not provided by all implementations of
    libGL and so needs a separate shlibs declaration.  Also make
    libgl1-mesa-glx the default alternative instead of libgl1-mesa-swx11
    for consistency even when building against libgl1-mesa-swx11,
    because to the extent these are interchangeable (i.e., 99%...),
    there should be no reason to prefer one over the other -- and to the
    extent that they aren't interchangeable, it's wrong to list libgl1
    as an alternative dependency at all.  Closes: #386185.
  * Don't provide shlibs at all for libgl1-mesa-swx11-dbg; this is an
    unnecessary duplication of the existing libgl1-mesa-swx11 shlibs
    since packages should not really be linking against /usr/lib/debug/
    separately.
  * src/mesa/tnl/t_vb_render.c: Drop a pointless printf() in the
    RENDER_LINE macro, getting rid of copious debug output on console.
    Closes: #369895.
  * libgl1-mesa-swx11 has no reason to depend on libglu, anything that
    wants libglu will have its own dependency on it; drop this
    hard-coded dependency from debian/control.
  * Have libglu1-mesa-dev Provides: xlibmesa-glu-dev, since it's the
    successor to that package and xlibmesa-glu-dev is still referenced
    in a number of places and this makes for more reliable builds than
    depending on alternatives without requiring another dummy -dev
    package from xorg.
  * Replace references to Source-Version in debian/control with either 
    binary:Version or source:Version, depending on whether the
    relationship references an arch: any or arch: all package, making
    mesa binNMU-safe; add build-depends on dpkg-dev (>= 1.13.19) to
    ensure these substvars are available.

 -- Steve Langasek <vorlon@debian.org>  Fri, 15 Sep 2006 15:51:16 -0700

mesa (6.5.0.cvs.20060524-1) experimental; urgency=low

  * The "-O666 -fwater-c00ling -DBE_F4ST" release
  * New pull from CVS
  * Merge back and forth with 6.4.2-1
  * configs/debian*_i386: disabled, optimized build fuxxored.

 -- Marcelo E. Magallon <mmagallo@debian.org>  Wed, 24 May 2006 14:12:13 -0600

mesa (6.5.0.cvs.20060512-0.0.1) experimental; urgency=low

  * New upstream release (6.5.0)
  * Pulled CVS as of 2006-05-12
  * debian/control: remove DirectFB packages

 -- Marcelo E. Magallon <mmagallo@debian.org>  Fri, 12 May 2006 15:23:49 -0600

mesa (6.4.2-1) unstable; urgency=low

  * The "please, please, please don't hate me" release.
  * New upstream release.
  * Ack NMUs
  * debian/control: mesa-common-dev Replaces xlibmesa-gl-dev (<< 1:7)
    AGAINST MY BETTER JUDGEMENT.  The problem here is gratuitous package
    renames within a system that does not support them.  (closes:
    bug#362063)
  * debian/control: hurd-i386 doesn't have drm.  Doesn't fix #358065,
    yet.
  * bin/mklib: fix from Robert Millan to support hurd-i386 and
    GNU/kFreeBSD.  Thanks Robert.  (closes: bug#358066)
  * src/glx/x11/indirect_vertex_array.c, src/mesa/main/glheader.h,
    src/mesa/drivers/dri/common/glcontextmodes.c: fix broken indirect
    rendering on 64-bit platforms.  Thanks Aaron M. Ucko.  (closes:
    bug#364228)
  * debian/control: b-d on x11proto-gl-dev.  Please don't hate me!
  * debian/control: Standards-Version: 3.7.2
  * debian/rules: export DEB_HOST_ARCH
  * configs/debian-dri: use DEB_HOST_ARCH to decide if certain DRI drivers
    should be built or not.
        + Built only for i386: i810 i830 sis.
          Rationale: integrated chipsets available only for i386 processors.
        + Built only for i386: ffb.
          Rationale: Michel Dänzer said so, no idea why.
        + Built only for i386, amd64: i915.
          Rationale: Apparently this is available in the 64-bit Intel chipset.
    Please file a bug report stating which drivers should be included/excluded
    for which architectures.  Positive lists are preferred.  If possible state
    why.
  * debian/mesa-swx11-source.install: nuke this abomination.  Dinamically
    generate the list at build time.
  * debian/drivers.map: add gl-debian-dri_i386
  * debian/README.build: updated, add big friendly letters in short sentences.
    Perhaps I can read it myself this way...
  * debian/rules, configs/debian, configs/debian-dri, configs/debian_i386,
    configs/debian-dri_i386, debian/libdir.map, debian/drivers.map: hack in
    support for variable driver's dir.  If you want this for your pet
    architecture please provide BOTH configs/debian_arch and
    configs/debian-dri_arch.  If you just want to include/exclude DRI drivers
    on your architecture look in configs/debian-dri.
  * configs/debian*_i386: disabled, optimized build fuxxored.
  * debian/rules: remove misguided Perl construct, replace by something
    simpler in shell.  I actually meant to do something else with the Perl
    thing, but got distracted and forgot about it.  Thanks Aaron M. Ucko!
  * debian/rules: make it work like debian/README.build says it works wrt to
    building optimized targets.

 -- Marcelo E. Magallon <mmagallo@debian.org>  Tue, 16 May 2006 18:07:53 -0600

mesa (6.4.1-0.4) unstable; urgency=low

  * NMU
  * Add versioned conflict between libgl1-mesa-dri and xlibmesa-dri so that
    the xlibmesa-dri transitional upgrade package works

 -- David Nusinow <dnusinow@debian.org>  Mon,  6 Mar 2006 21:46:18 -0500

mesa (6.4.1-0.3) unstable; urgency=low

  * NMU
  * Add s390 and m68k to the USE_IEEE test in src/mesa/main/imports.h.
    (closes: #349437)

 -- David Nusinow <dnusinow@debian.org>  Sat, 11 Feb 2006 17:59:26 -0500

mesa (6.4.1-0.2) unstable; urgency=low

  * NMU
  * Re-add dh_installdirs call to binary-indep target so that we get
    arch-specific dirs for the mesa-swx11-source package
  * Remove makedepend from build-depends. Now we'll just build-dep on xutils
    to get the app, which will translate over to our own xorg 7.0 plans.

 -- David Nusinow <dnusinow@debian.org>  Tue, 31 Jan 2006 19:21:12 -0500

mesa (6.4.1-0.1) unstable; urgency=low

  [ Marcelo E. Magallon <mmagallo@debian.org> ]
  * debian/control: build-depend on xutils
  * include/GL/glx{int,proto,md,tokens}.h: missing upstream (closes: bug#326466)
  * debian/libgl1-mesa-dri-dev.install: install GLX include files here, too.
  * debian/rules: GLU and GLW don't have arch-specific targets.

  [ Daniel Stone <daniels@debian.org> ]
  * New upstream version, incorporating changes from Ubuntu 6.3 packaging.
  * Rename packages:
    - mesag3 -> libgl1-mesa-swrast
    - mesag-dev -> libgl1-mesa-swrast-dev
    - libgl1-mesa-dri -> libgl1-mesa
    - libgl1-mesa-dri-dev -> libgl1-mesa-dev
    - libgl1-mesa-dri still exists, but now contains the DRI modules only.
  * Drop dependency *from* mesa-common-dev on libgl1-mesa-dev and
    libglu1-mesa-dev; it should be the other way around. (closes: #336565)
  * Add Build-Depends on pkg-config to get flags from libdrm, and libexpat-dev
    for DRI configuration.  Break out xlibs-dev Build-Depends to the
    individual libraries required.
  * Bump libdrm-dev Build-Depends to >> 1.0.5, in order to get new
    via_drm.h to build the unichrome DRI driver.
  * Configs: pare DRI drivers down to a sensible set for each architecture.
  * Remove completely broken Glide target, which caused FTBFS.
  * Add mesa-swrast-source package, providing the source for the software
    rasteriser for libGLcore in the X server.
  * Drop tight libosmesa6 -> libgl1-mesa-swrast Depends, replace with
    shlibs:Depends.

  [ David Nusinow <dnusinow@debian.org> ]
  * New upstream version (6.4.1) (closes: #232665)
  * Merge changes from Ubuntu version 6.4.1-0ubuntu1.
    (closes: #341479, #340168, #334742)
    + Add new files required by xorg-server GL build to mesa-swrast-source.
  * NMU to begin getting Xorg 7.0 in to Debian
  * Change libgl1-mesa-swrast Depends on libx11-6-dev to libx11-dev.
  * Change libgl1-mesa-swrast to be named libgl1-mesa-swx11
  * Change libgl1-mesa to be named libgl1-mesa-glx
  * mesa-swrast-src.install stop looking for the swx11 dir and look for swrast

 -- David Nusinow <dnusinow@debian.org>  Sat, 21 Jan 2006 21:43:37 -0500

mesa (6.3.2-2.1) unstable; urgency=low

  * Non-maintainer upload.
  * Adjust Build-Depends:
    + xlibs transition (Closes: #347129).
    + xutils, xlibmesa-gl-dev (Closes: #326466).
  * mesag-dev: Depends: libx11-dev (Closes: #347205).

 -- Christoph Berg <myon@debian.org>  Fri, 20 Jan 2006 20:45:43 +0100

mesa (6.3.2-2) unstable; urgency=low

  * debian/rules: build only whatever needs to be build according to
    debian/control.
  * debian/libdir.map: it's usr/lib/debug not usr/lib/dbg
  * debian/rules: select optimized targets for the current host architecture
    only (thanks Michel!)
  * debian/README.build: reword some of the directions, add more info.
  * debian/control: forgot to add CPR relationships in the new packages
    (thanks Michel!)
  * debian/control: Set maintainer to pkg-mesa-devel, add myself as uploader

 -- Marcelo E. Magallon <mmagallo@debian.org>  Sun, 28 Aug 2005 14:41:15 -0600

mesa (6.3.2-1) unstable; urgency=low

  * New upstream
  * configs/debian-dri: new target
  * debian/control: add build-depends on libdrm-dev
  * debian/rules: pass SRC_DIRS instead of SUBDIRS on the command line.
    This allows for configurations to override the command line in a
    sane way.
  * configs/debian-dri: override SRC_DIRS
  * configs/debian: add -D_GNU_SOURCE (required by dri drivers)
  * debian/control, debian/rules: drop glide out of this package, it
    will be moved to the mesa-legacy package, forked from 6.2.1-7.
  * debian/drivers.map, debian/rules: take into account that some
    drivers have external components.
        + To be fixed: debian/drivers.map hardcodes locations
  * debian/control: libgl1-mesa-dri, libgl1-mesa-directfb: new drivers
  * dh_makeshlibs for libgl1-mesa-dri and libgl1-mesa-directfb
  * debian/control: priority is optional... again...

 -- Marcelo E. Magallon <mmagallo@debian.org>  Sun, 21 Aug 2005 17:13:19 -0600

mesa (6.2.1-7) unstable; urgency=low

  * Previous upload got lost somewhere
      + bin/mklib: add GNU/kFreeBSD, patch from Aurelien Jarno (closes:
        bug#307154)
      + recompile with newer g++

 -- Marcelo E. Magallon <mmagallo@debian.org>  Tue, 02 Aug 2005 06:47:20 -0600

mesa (6.2.1-6) unstable; urgency=low

  * bin/mklib: add GNU/kFreeBSD, patch from Aurelien Jarno (closes:
    bug#307154)
  * recompile with newer g++

 -- Marcelo E. Magallon <mmagallo@debian.org>  Sun, 24 Jul 2005 11:47:16 -0600

mesa (6.2.1-5) unstable; urgency=low

  * debian/rules: big mess up, files are not being moved to their proper
    places.  I naively assumed that command-line options to debhelper
    commands would override DH_OPTIONS, that is, that having
    DH_OPTIONS=-i (as suggested in the documentation) would mean
    something like "use -i unless -p is passed on the command line".  It
    actually means "use -i in addition to -p passed on the command
    line", which does not make any sense, but is consistent with the
    wording in the documentation. (closes: bug#306499, bug#306918,
    bug#307095)

 -- Marcelo E. Magallon <mmagallo@debian.org>  Sun, 01 May 2005 09:45:12 -0600

mesa (6.2.1-4) unstable; urgency=low

  * debian/control: fix description to reflect the exact content and
    purpose of package (libosmesa-dev, mesag-dev).
  * debian/rules: DH_OPTIONS=-s added to binary-arch target.  (closes:
    bug#306091)

 -- Marcelo E. Magallon <mmagallo@debian.org>  Sat, 26 Mar 2005 08:03:44 -0600

mesa (6.2.1-3) unstable; urgency=low

  * debian/control: try to match the override file.  If mesa is "extra"
    (for whatever reason), all the packages should be extra.
  * debian/rules: quick workaround for left-over libGL.so in GLU -dev
    package.

 -- Marcelo E. Magallon <mmagallo@debian.org>  Thu, 24 Mar 2005 19:35:34 -0600

mesa (6.2.1-2) unstable; urgency=low

  * The "thank you so much, I'm still voting against you" release.
  * debian/rules: correct artifact of me not having had a proper
    pbuilder environment to build stuff on and the repackaging from the
    previous release.  The -glu- and -glw- targets now explicitly depend
    on the matching -gl- target, and symlinks are placed in the build
    directories in order to actually have a libGL.so to make ld happy
    when creating the libraries.
  * debian/rules: uncomment dh_install :-\  There was a reason why I had
    commented that out...
  * First change closes: bug#298922
  * Second change closes: bug#300302, bug#300284, bug#300430
  * debian/control: "An X", whatever, I've been corrected multiple times
    in both ways (translators beware).  (closes: bug#300012)

 -- Marcelo E. Magallon <mmagallo@debian.org>  Sun, 20 Mar 2005 22:03:29 -0600

mesa (6.2.1-1) unstable; urgency=low

  * The "autobuilders, please please please don't hate me" release.
  * New upstream.
  * Repackage:
        + Fall prey to debhelper
        + Entries below this one preserved for historical reasons or
          sentimental value, pick as many as you want.  They bear NO
          relation to the actual packages!
  * configs/debian, configs/debian-debug, configs/debian-debug-i386,
    configs/debian-glide, configs/debian-glide-i386, configs/debian-i386,
    configs/debian-osmesa16, configs/debian-osmesa16-static,
    configs/debian-osmesa32, configs/debian-osmesa32-static,
    configs/debian-static, configs/debian-static-i386: new files.
  * configs/debian-sparc: Dave Miller confirmed that the sparc assembly
    files do work on Linux.  I don't know where to install the optimized
    libraries, so the file doesn't actually exist.  Please read
    debian/README.build if you want to have a sparc-optimized library.
  * debian/control: GGI and glide2 are gone.  glide is glide3.
  * debian/rules: modify shlibs file for the glide3 target to require glide3
    and only glide3 because that library exports functions not available in
    other libGLs.  Rationale: if someone is compiling a Debian package and
    uses the glide target either he doesn't know what he is doing or he knows
    exactly what he is doing.  In the first case the package should not be
    installable and in the second case the package requires this particular
    version.
  * debian/control: libgl1-mesa-glide3-dev does NOT provide a proper OpenGL
    development environment (see above).
  * PCR is bound to be wrong... *sigh*

 -- Marcelo E. Magallon <mmagallo@debian.org>  Sat, 25 Dec 2004 14:50:02 -0600

mesa (6.0.1-1) unstable; urgency=low

  * New upstream release.
  * debian/rules: redid a bunch of stuff in order to support new build system
    without autoconf and automake stuff.  The next version is going to change
    this _again_.

 -- Marcelo E. Magallon <mmagallo@debian.org>  Sun, 11 Apr 2004 07:00:19 -0600

mesa (5.0.0-5.1) unstable; urgency=low

  * Non-Maintainer Upload.
  * Rename "GGIMesa"-references in src/GGI/default/Makefile.am to
    "MesaGGI", which makes the package build again with newer libtool.
    (Closes: #213836)

 -- Steinar H. Gunderson <sesse@debian.org>  Sun, 15 Feb 2004 17:37:08 +0100

mesa (5.0.0-5) unstable; urgency=low

  * debian/control: yank and put error?  Remove hard-coded
    nvidia-glx-dev from mesag-glide2-dev dependencies.

 -- Marcelo E. Magallon <mmagallo@debian.org>  Sun, 09 Feb 2003 10:31:51 +0100

mesa (5.0.0-4) unstable; urgency=low

  * debian/rules: fix typo in definition of GLIDE_ARCHS.  (closes: bug#179622)

 -- Marcelo E. Magallon <mmagallo@debian.org>  Mon, 03 Feb 2003 20:19:12 +0100

mesa (5.0.0-3) unstable; urgency=low

  * The "it's amazing how people pick severities" release
  * debian/control: mesa-common-dev conflicts with xlibmesa-dev.  Actually put
    dependency of mesa-common-dev on the mesa-*-dev packages to avoid having
    to track other libgl-dev packages popping up.  IMO this is less error
    prone.  You can't install mesa-common-dev without installing mesa-*-dev,
    and those packages conflict with other libgl-dev packages.  (closes:
    bug#177996)
  * Rename libglu1c102 to libglu1-mesa; the libglu1c102 is incorrent since
    this library does not export C++ functions.  Sorry about the mess.
  * Rename libglu1-dev to libglu1-mesa-dev to be consistent
  * debian/rules: use grep-dctrl to extract architectures from debian/control
  * debian/control: add grep-dctrl to build-depends
  * debian/shlibs.libglu: libglu1-mesa | libglu1
  * debian/rules: install include/GL/xmesa.h in /usr/include/GL/xmesa.h; I'm
    not 100% sure this is the right thing to do, but it's a niche so I don't
    think it will actually make trouble (closes: bug#148866)
  * debian/rules: install include/GL/glx*.h in the common package.  (closes:
    bug#178562)
  * debian/rules: nasty hack to work arround libtool's idea of how libraries
    should be linked (closes: bug#178514)
  * debian/rules: even nastier hack.  Getting environment variables to
    percolate thru all the make calls isn't getting anywhere.
  * si-glu/Makefile.am: export only glu.* symbols
  * si-glu/Makefile.am: add -lm to link line
  * src/Makefile.am: god damm it.  If you use libm link to it!
  * debian/control: mesa-common-dev depends on libglu1-mesa-dev to satisfy
    libgl-dev's requirements

 -- Marcelo E. Magallon <mmagallo@debian.org>  Mon, 27 Jan 2003 17:15:25 +0100

mesa (5.0.0-2) unstable; urgency=low

  * debian/control: Not funny, I'm sure I put lesstif and xlibs-dev in the
    build-depends.  CVS says I didn't.  (closes: bug#176730)
  * debian/control, debian/rules: regenerate auto-stuff (closes: bug#176729)
  * debian/control, debian/rules: GCC C++ 3.2 transition (libglu1c102 -- ugly!)
  * remove Makefile.in from CVS control
  * si-glu/libnurbs/interface/Makefile.am: fix INCLUDES macro

 -- Marcelo E. Magallon <mmagallo@debian.org>  Sun, 19 Jan 2003 00:48:32 +0100

mesa (5.0.0-1) unstable; urgency=low

  * New upstream release, it looks like glide and GGI are in working
    condition again.
  * FX patches from previous releases gone.  They'll be back later.
  * debian/rules: some clean ups.
  * debian/control: add libglu1 packages
  * debian/control: Standards-Version: 3.5.8
  * debian/rules: Build Xt widgets (if you need this stuff, you need to depend
    on mesag-dev, libgl-dev is not enough)
  * debian/control, debian/rules: add mesa-common-dev package
  * debian/control, debian/rules: add osmesa packages.

 -- Marcelo E. Magallon <mmagallo@debian.org>  Sun, 15 Dec 2002 12:28:49 +0100

mesa (4.0.3-1) unstable; urgency=low

  * New (and long delayed) upstream version
  * Redid a bunch of FX patches, probably broke.

 -- Marcelo E. Magallon <mmagallo@debian.org>  Thu, 03 Oct 2002 11:27:29 +0200

mesa (3.5-1) unstable; urgency=low

  * New upstream version.
  * Redid patches.
  * Disabled building GGI target.  Someone with a good understanding of GGI
    needs to write a driver for mesa.  The old version doesn't cut it
    anymore.
  * Most makefiles won't work.  Copied them out of CVS.
  * src/Makefile.am: add -lm to library list.  (closes: bug#102717)
  * configure.in: adjust GLU's version info to match previous release.

 -- Marcelo E. Magallon <mmagallo@debian.org>  Mon, 25 Jun 2001 22:13:40 +0200

mesa3 (3.4.2.1-4) unstable; urgency=low

  * So, here's the deal: the 3Dfx backend is going nowhere in 4.x and 5.x is
    just arround the corner.  Same thing for the GGI stuff.  In order to leave
    the people who need this stuff with _something_ to work with, I'll compile
    those targets out of the mesa3 source package and the mesa package will
    stuck to plain old X.
  * debian/control, debian/rules: strip out all the parts concerning to mesa3g
    and mesa3g-dev
  * debian/control: update GGI architectures, let's see what happens
  * debian/rules: special case alpha for stripping options.  Chris, did you
    ever figure out what the problem actually is? (closes: bug#99284)
  * debian/rules: hereby I decree that everything in etc is a conffile.  Die
    future bugs, die!.
  * configure: fix ggi_libdir, ggi_confdir (closes: bug#139598)

 -- Marcelo E. Magallon <mmagallo@debian.org>  Sun, 29 Sep 2002 11:21:00 +0200
 
mesa (3.4.2.1-3) unstable; urgency=low

  * Actually install widgets on the mesag-dev package (closes: bug#98988)

 -- Marcelo E. Magallon <mmagallo@debian.org>  Sat,  9 Jun 2001 16:39:36 +0200

mesa (3.4.2.1-2) unstable; urgency=low

  * src/X/xmesa1.c: I knew it, I knew it.  This was bound to break.  Stupid
    typo.  Restored MESA_GLX_FX (got renamed to GLX_FX accidentally, if you
    have to know) (closes: bug#94114)

 -- Marcelo E. Magallon <mmagallo@debian.org>  Mon, 21 May 2001 08:52:07 +0200

mesa (3.4.2.1-1) unstable; urgency=low

  * Upstream released 3.4.2.
  * Hmmm... thought about it on my way home.  The code to parse 3dfx.conf
    is wrong.  Redid.  Still not tested.  (closes: bug#94114)
  * debian/README.Debian: document 3dfx.conf

 -- Marcelo E. Magallon <mmagallo@debian.org>  Sat, 19 May 2001 11:57:33 +0200

mesa (3.4.2-1) unstable; urgency=low

  * New upstream version.
  * debian/config.guess, debian/config.sub: newest versions from
    http://subversions.gnu.org/cgi-bin/cvsweb/config (closes: bug#95338)
  * GAAAAAAARGGH! src/X/xmesa1.c: horrible hack to use /etc/mesa/3dfx.conf
    if there's no MESA_GLX_FX environment variable defined.  I.  Hate.
    This.  I'll make a deal with you: you find another of these things,
    and you send me a nice tested patch.  I don't have a 3DFX card and I
    *HATE* uploading stuff I can't fully test. (closes: bug#94114)
  * debian/rules: use the new files
  * debian/rules: s/TMPDIR/DTEMPDIR/g
  * gl3DfxSetDitherModeEXT from Zephaniah (closes: bug#65860)
  * Disable GL_EXT_shared_texture_palette per default.  Patch looks funny,
    but I'll blindly trust Zephaniah.
  * Hmmm... I hope Zephaniah tested this, because it broke in a rather silly
    way at compile time.
  * Fancy what people regard as "pretty important".

 -- Marcelo E. Magallon <mmagallo@debian.org>  Fri, 18 May 2001 09:23:49 +0200

mesa (3.4.1-3) unstable; urgency=low

  * PLEASE SUBMIT NMUs TO THE BTS, DAMN IT!
  * debian/control: exclude m68k from libggi2-dev build-dependency.
 
 -- Marcelo E. Magallon <mmagallo@debian.org>  Sat, 17 Mar 2001 19:45:09 +0100

mesa (3.4.1-2) unstable; urgency=low

  * debian/control: add missing dependency on xlibs-dev and corrected the
    one for libglide2-dev
 
 -- Marcelo E. Magallon <mmagallo@debian.org>  Wed, 14 Mar 2001 00:21:42 +0100

mesa (3.4.1-1) unstable; urgency=low

  * New upstream version.
  * New maintainer. (closes: bug#81139)
  * Some fixes to get it to compile.
  * debian/rules: some reorganization happened to allow me test different
    builds better.
  * debian/control: nuked widgets package, if you miss it, you are doing
    something wrong.
  * debian/rules: -dev packages will be missing some garbage they used to
    install.  If you miss any of those files, I'm fairly confident you
    are doing something wrong.
  * configure, ltmain.sh, aclocal.m4, acinclude.m4, ...: vicious hacks to
    allow the GGI version to compile.
  * TODO: add the widgets to the packages
  * TODO: make OSmesa packages

 -- Marcelo E. Magallon <mmagallo@debian.org>  Sat, 10 Feb 2001 18:34:13 +0100

mesa (3.2.1-1) unstable; urgency=low

  * New upstream version.

 -- James A. Treacy <treacy@debian.org>  Mon, 31 Jul 2000 15:13:34 -0400

mesa (3.2-2) frozen unstable; urgency=low

  * add MMX and 3Dnow opts for x86.

 -- James A. Treacy <treacy@debian.org>  Fri,  7 Jul 2000 16:06:43 -0400

mesa (3.2-1) frozen unstable; urgency=low

  * New upstream version.
  * Made minor changes to README.3DFX. Closes bug#56827
  * Added symlinks for mesa widget libraries. Closes bug#63115

 -- James A. Treacy <treacy@debian.org>  Wed, 28 Jun 2000 11:21:09 -0400

mesa (3.1-17) frozen unstable; urgency=low

  * Fixed Makefile for demos in mesag-widgets-dev. Closes bug#62674

 -- James A. Treacy <treacy@debian.org>  Fri, 19 May 2000 13:23:00 -0400

mesa (3.1-16) frozen unstable; urgency=low

  * Add --prefix=/usr to ggi build. Closes bug#61705, #61486

 -- James A. Treacy <treacy@debian.org>  Wed, 12 Apr 2000 15:12:48 -0400

mesa (3.1-15) frozen unstable; urgency=low

  * Remove ggi from the build on m68k. Closes bug#59273

 -- James A. Treacy <treacy@debian.org>  Mon,  6 Mar 2000 13:20:29 -0500

mesa (3.1-14) frozen unstable; urgency=low

  * Fixed hard-coded location of config file in library. This is release
    critical, even though no bug was filed (relates to bug#58267).

 -- James A. Treacy <treacy@debian.org>  Mon, 28 Feb 2000 10:58:34 -0500

mesa (3.1-13) frozen unstable; urgency=low

  * Add missing ggi libraries. Closes bug#58267, #57760

 -- James A. Treacy <treacy@debian.org>  Thu, 24 Feb 2000 00:59:30 -0500

mesa (3.1-12) frozen unstable; urgency=low

  * Dependencies are now computed in a more intelligent way. Closes: bug#55861

 -- James A. Treacy <treacy@debian.org>  Fri, 21 Jan 2000 16:26:40 -0500

mesa (3.1-11) frozen unstable; urgency=low

  * Remove svgalib support from the software only package of mesa

 -- James A. Treacy <treacy@debian.org>  Sat, 22 Jan 2000 05:33:13 +0000

mesa (3.1-10) frozen unstable; urgency=low

  * Fix the mesag3-glide2 postinst. Closes bug#55462

 -- James A. Treacy <treacy@debian.org>  Sat, 22 Jan 2000 02:06:27 +0000

mesa (3.1-9) frozen unstable; urgency=low

  * The ggi based packages are now built with the other versions of mesa. Closes: bug#49218, #55221

 -- James A. Treacy <treacy@debian.org>  Sat, 15 Jan 2000 22:24:13 -0500

mesa (3.1-8) unstable; urgency=low

  * fixed the postinst and prerm for the glide packages
  * added Provides: mesag-dev to the mesag-glide2-dev package to maintain
    backwards compatability

 -- James A. Treacy <treacy@debian.org>  Sat, 15 Jan 2000 01:01:58 -0500

mesa (3.1-7) unstable; urgency=low

  * Fix version number for soname in the shlib file. Closes: bug#54926

 -- James A. Treacy <treacy@debian.org>  Thu, 13 Jan 2000 01:37:03 -0500

mesa (3.1-6) unstable; urgency=low

  * Include docs/README.3DFX in mesag3-glide2 package. Closes: bug#54625
  * Remove Provides: libgl1 from mesag3-widgets. Closes: bug#54774
  * conflicts with older versions of mesa. Closes: bug#54831

 -- James A. Treacy <treacy@debian.org>  Mon, 10 Jan 2000 11:50:49 -0500

mesa (3.1-5) unstable; urgency=low

  * now Conflicts: libgl1
  * remove extra '.' in library name

 -- James A. Treacy <treacy@debian.org>  Sun,  9 Jan 2000 20:47:31 -0500

mesa (3.1-4) unstable; urgency=low

  * Added links libGL.so.1 <- libMesaGL.so.3 so existing progs don't break
  * Copyright changed for version 3.1

 -- James A. Treacy <treacy@debian.org>  Thu,  6 Jan 2000 17:11:11 -0500

mesa (3.1-3) unstable; urgency=low

  * copyright file now refers to /usr/share/common-license/LGPL.

 -- James A. Treacy <treacy@debian.org>  Tue,  4 Jan 2000 11:50:45 -0500

mesa (3.1-2) unstable; urgency=low

  * Second try. Fixed shlibs file.

 -- James A. Treacy <treacy@debian.org>  Tue,  4 Jan 2000 00:00:29 -0500

mesa (3.1-1) unstable; urgency=low

  * New upstream version.
  * glide version of packages added, since glide is now under the GPL.
  * mesa widget libraries are now in a separate package
  * library names are changed to lib{GL,GLU}.*

 -- James A. Treacy <treacy@debian.org>  Tue, 14 Dec 1999 10:06:14 -0500

mesa (3.0-2) unstable; urgency=low

  * added symlinks from libMesaGL* -> libGL*. Fixes bug #37160
  * added lines (commented out) for building a glide version of mesa. Fixes bug #39758

 -- James A. Treacy <treacy@debian.org>  Thu, 13 May 1999 01:02:42 -0400

mesa (3.0-1) unstable; urgency=low

  * mesa libs moved to /usr/lib. Fixes bug #26874
  * motif widget library libMesaGLwM added (compiled using headers from lesstif). Fixes bug #25380

 -- James A. Treacy <treacy@debian.org>  Thu,  6 Aug 1998 13:49:37 -0400

mesa (2.6-4) unstable; urgency=low

  * call to ldconfig in postinst put back in. Fixes bug #20552
  * changelog.Debian file created for the mesa-doc package.
  * deleted miscellaneous files. Fixes bug #21481

 -- James A. Treacy <treacy@debian.org>  Sat, 23 May 1998 23:41:34 -0400

mesa (2.6-3) frozen unstable; urgency=low

  * No changes. Just trying (again) to get this back in the distribution

 -- James A. Treacy <treacy@debian.org>  Tue, 24 Mar 1998 00:53:09 -0500

mesa (2.6-2) unstable frozen; urgency=low

  * point copyright to LPGL in /usr/doc/copyright. Fixes bug #19633

 -- James A. Treacy <treacy@debian.org>  Sun, 15 Mar 1998 14:00:33 -0500

mesa (2.6-1) unstable; urgency=low

  * New upstream Release
  * strip static lib with --strip-debug and shared with strip--unneeded: Fixes bug#17301
  * create doc package in build-indep: Fixes bug#16090
  * added widgets-mesa library to package: Fixes bug#15729
  * created mesa-glide* packages

 -- James A. Treacy <treacy@debian.org>  Mon, 19 Jan 1998 23:45:50 -0500

mesa (2.5-2) unstable; urgency=low

  * Corrected i386 specific debian/rules file: Fixes bug#15640

 -- James A. Treacy <treacy@debian.org>  Fri,  5 Nov 1997 11:46:13 -0500

mesa (2.5-1) unstable; urgency=low

  * New upstream release.

 -- James A. Treacy <treacy@debian.org>  Sun, 23 Nov 1997 20:46:13 -0500

mesa (2.4-1) unstable; urgency=low

  * New upstream release.
  * New maintainer.
  * libc6 release.

 -- James A. Treacy <treacy@debian.org>  Mon,  3 Nov 1997 01:11:34 -0500

mesa (2.2-2) unstable; urgency=low

  * debian/control: mesa-doc no longer depends on mesa (bug #8840).

 -- Karl Sackett <krs@debian.org>  Wed, 30 Apr 1997 10:25:25 -0500

mesa (2.2-1) unstable; urgency=low

  * New upstream release.
  * Make-config: linux-elf libraries compiled with -D_REENTRANT.

 -- Karl Sackett <krs@debian.org>  Wed, 19 Mar 1997 09:10:22 -0600

mesa (2.1-4) unstable; urgency=low

  * debian/control: lib packages moved from 'graphics' to 'libs'.
  * debian/rules: headers moved from /usr/include/mesa to /usr/include
    (no more -I/usr/include/mesa).

 -- Karl Sackett <krs@debian.org>  Tue, 25 Feb 1997 09:30:23 -0600

mesa (2.1-3) unstable; urgency=low

  * debian/control: mesa2 provides mesa and conflicts with mesa
    (bug #7394).

 -- Karl Sackett <krs@debian.org>  Mon, 17 Feb 1997 09:25:42 -0600

mesa (2.1-2) unstable; urgency=low

  * debian/rules: install gmesa.h, osmesa.h, FooMesa.h in mesa-dev
    (bug #6864).

 -- Karl Sackett <krs@debian.org>  Tue, 28 Jan 1997 09:37:41 -0600

mesa (2.1-1) unstable; urgency=low

  * New upstream release.
  * Added soname to mesa and mesa-widgets.
  * Moved static libraries to mesa2-dbg.
  * debian/postinst, postinst-widgets: call ldconfig without explicit
    pathname (bugs #6176, 6180).

 -- Karl Sackett <krs@debian.org>  Mon, 6 Jan 1997 09:30:10 -0600

mesa (2.0-2) unstable; urgency=low

  * Created mesa-widgets and mesa-widgets-dev (Bug #5029).

 -- Karl Sackett <krs@debian.org>  Wed, 30 Oct 1996 08:44:19 -0600

mesa (2.0-1) unstable; urgency=low

  * src/draw.c: replaced with upstream patch.
  * Make-config: linux-elf target builds libMesaGLw.so library, looks
    for XLIBS in /usr/X11R6/lib, removed -mieee-mp from CFLAGS.
  * widgets-sgi/Makefile: builds libMesaGlw.a library
  * New upstream release.
  * Converted to new package standard.
  * Maintainer address changed.

 -- Karl Sackett <krs@debian.org>  Mon, 14 Oct 1996 15:37:19 -0500

1.2.8-3
  * Package split into runtime, development, and documentation
    packages.
  * widgets now made as a sharable library.
  * GLUT removed.  This will be released as a separate package.

1.2.8-2
  * Support files now architecture-independent

1.2.8-1
  * Upgrade to latest release
  * Brought support files up to latest packaging requirements
  * mondello/Makefile: fixed error in realclean target

1.2.7-2
  * debian.rules: clean all Makefiles out of widgets directory
  * debian.postrm: remove /usr/lib/mesa entry from /etc/ld.so.config
    (bug #2817)

1.2.7-1
  * Added Debian support files
  * Included the GLUT OpenGL Utility Toolkit
  * Makefile - disable building programs in demos, samples, and book
    directories
  * mklib.linux - disabled building *.a libraries
  * widgets/Makefile.in - disabled building demo programs<|MERGE_RESOLUTION|>--- conflicted
+++ resolved
@@ -1,4 +1,3 @@
-<<<<<<< HEAD
 mesa (6.5.3-1) experimental; urgency=low
 
   [ David Nusinow ]
@@ -32,10 +31,7 @@
 
  -- Julien Cristau <jcristau@debian.org>  Wed, 25 Apr 2007 10:36:50 +0200
 
-mesa (6.5.2-5) UNRELEASED; urgency=low
-=======
 mesa (6.5.2-5) unstable; urgency=low
->>>>>>> 1865ef6f
 
   [ Brice Goglin ]
   * Add 07_call_radeonSetCliprects_from_radeonMakeCurrent.patch
