--- conflicted
+++ resolved
@@ -106,10 +106,7 @@
 
 # add subdirectories
 SUBDIRS := \
-<<<<<<< HEAD
-=======
 	src/etnaviv \
->>>>>>> 4392cf2d
 	src/freedreno \
 	src/gbm \
 	src/loader \
