--- conflicted
+++ resolved
@@ -12,11 +12,7 @@
   type : 'array',
   value : ['auto'],
   choices : [
-<<<<<<< HEAD
-    'auto', 'x11', 'wayland', 'haiku', 'android', 'windows', 'none',
-=======
     'auto', 'x11', 'wayland', 'haiku', 'android', 'windows', 'macos',
->>>>>>> b01d7602
   ],
   description : 'window systems to support. If this is set to `auto`, all ' +
                 'platforms applicable will be enabled.'
@@ -223,7 +219,7 @@
   'freedreno-kmds',
   type : 'array',
   value : ['msm'],
-  choices : ['msm', 'kgsl', 'virtio', 'wsl', 'magma'],
+  choices : ['msm', 'kgsl', 'virtio', 'wsl'],
   description : 'List of kernel-mode drivers to enable for freedreno ' +
                 'gallium and vulkan driver',
 )
