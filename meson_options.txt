--- conflicted
+++ resolved
@@ -46,15 +46,6 @@
   type : 'string',
   value : '',
   description : 'Location to install dri drivers. Default: $libdir/dri.'
-<<<<<<< HEAD
-)
-option(
-  'dri-search-path',
-  type : 'string',
-  value : '',
-  description : 'Locations to search for dri drivers, passed as colon separated list. Default: dri-drivers-path.'
-=======
->>>>>>> f163900f
 )
 option(
   'dri-search-path',
