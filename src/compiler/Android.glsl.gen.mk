--- conflicted
+++ resolved
@@ -54,11 +54,7 @@
 define local-l-or-ll-to-c-or-cpp
 	@mkdir -p $(dir $@)
 	@echo "Mesa Lex: $(PRIVATE_MODULE) <= $<"
-<<<<<<< HEAD
 	$(hide) M4=$(M4) $(LEX) --nounistd -o$@ $<
-=======
-	$(hide) $(MESA_LEX) --nounistd -o$@ $<
->>>>>>> 6d8c6860
 endef
 
 $(intermediates)/glsl/glsl_lexer.cpp: $(LOCAL_PATH)/glsl/glsl_lexer.ll $(LEX) $(M4)
