--- conflicted
+++ resolved
@@ -699,34 +699,20 @@
       b->nb.exact = save_exact;
       break;
    }
-<<<<<<< HEAD
 
    case SpvOpOrdered: {
       const bool save_exact = b->nb.exact;
 
-=======
-
-   case SpvOpOrdered: {
-      const bool save_exact = b->nb.exact;
-
->>>>>>> be466399
       b->nb.exact = true;
       dest->def = nir_iand(&b->nb, nir_feq(&b->nb, src[0], src[0]),
                                    nir_feq(&b->nb, src[1], src[1]));
       b->nb.exact = save_exact;
       break;
    }
-<<<<<<< HEAD
 
    case SpvOpUnordered: {
       const bool save_exact = b->nb.exact;
 
-=======
-
-   case SpvOpUnordered: {
-      const bool save_exact = b->nb.exact;
-
->>>>>>> be466399
       b->nb.exact = true;
       dest->def = nir_ior(&b->nb, nir_fneu(&b->nb, src[0], src[0]),
                                   nir_fneu(&b->nb, src[1], src[1]));
@@ -785,14 +771,6 @@
 
       b->nb.exact = true;
 
-<<<<<<< HEAD
-      dest->def =
-         nir_ior(&b->nb,
-                 nir_build_alu(&b->nb, op, src[0], src[1], NULL, NULL),
-                 nir_ior(&b->nb,
-                         nir_fneu(&b->nb, src[0], src[0]),
-                         nir_fneu(&b->nb, src[1], src[1])));
-=======
       /* Use the property FUnordLessThan(a, b) ≡ !FOrdGreaterThanEqual(a, b). */
       switch (op) {
       case nir_op_fge: op = nir_op_flt; break;
@@ -803,7 +781,6 @@
       dest->def =
          nir_inot(&b->nb,
                   nir_build_alu(&b->nb, op, src[0], src[1], NULL, NULL));
->>>>>>> be466399
 
       b->nb.exact = save_exact;
       break;
@@ -815,23 +792,8 @@
        * from the ALU will probably already be false if the operands are not
        * ordered so we don’t need to handle it specially.
        */
-<<<<<<< HEAD
-      bool swap;
-      bool exact;
-      unsigned src_bit_size = glsl_get_bit_size(vtn_src[0]->type);
-      unsigned dst_bit_size = glsl_get_bit_size(dest_type);
-      nir_op op = vtn_nir_alu_op_for_spirv_opcode(b, opcode, &swap, &exact,
-                                                  src_bit_size, dst_bit_size);
-
-      assert(!swap);
-      assert(exact);
-
       const bool save_exact = b->nb.exact;
 
-=======
-      const bool save_exact = b->nb.exact;
-
->>>>>>> be466399
       b->nb.exact = true;
 
       /* This could also be implemented as (a < b || b < a).  If one or both
