--- conflicted
+++ resolved
@@ -304,39 +304,6 @@
    return true;
 }
 
-static bool
-is_trivial_bcsel(const nir_instr *instr, bool allow_non_phi_src)
-{
-   if (instr->type != nir_instr_type_alu)
-      return false;
-
-   nir_alu_instr *const bcsel = nir_instr_as_alu(instr);
-   if (bcsel->op != nir_op_bcsel &&
-       bcsel->op != nir_op_b32csel &&
-       bcsel->op != nir_op_fcsel)
-      return false;
-
-   for (unsigned i = 0; i < 3; i++) {
-      if (!nir_alu_src_is_trivial_ssa(bcsel, i) ||
-          bcsel->src[i].src.ssa->parent_instr->block != instr->block)
-         return false;
-
-      if (bcsel->src[i].src.ssa->parent_instr->type != nir_instr_type_phi) {
-         /* opt_split_alu_of_phi() is able to peel that src from the loop */
-         if (i == 0 || !allow_non_phi_src)
-            return false;
-         allow_non_phi_src = false;
-      }
-   }
-
-   nir_foreach_phi_src(src, nir_instr_as_phi(bcsel->src[0].src.ssa->parent_instr)) {
-      if (!nir_src_is_const(src->src))
-         return false;
-   }
-
-   return true;
-}
-
 /**
  * Splits ALU instructions that have a source that is a phi node
  *
@@ -504,22 +471,6 @@
 
       if (!is_prev_result_undef && !is_prev_result_const) {
          /* check if the only user is a trivial bcsel */
-<<<<<<< HEAD
-         if (!list_is_empty(&alu->dest.dest.ssa.if_uses) ||
-             !list_is_singular(&alu->dest.dest.ssa.uses))
-            continue;
-
-         nir_src *use = list_first_entry(&alu->dest.dest.ssa.uses, nir_src, use_link);
-         if (!is_trivial_bcsel(use->parent_instr, true))
-            continue;
-      }
-
-      /* Split ALU of Phi */
-      nir_block *const continue_block = find_continue_block(loop);
-
-      b->cursor = nir_after_block(prev_block);
-      nir_ssa_def *prev_value = clone_alu_and_replace_src_defs(b, alu, prev_srcs);
-=======
          if (!list_is_singular(&alu->def.uses))
             continue;
 
@@ -531,7 +482,6 @@
       /* Split ALU of Phi */
       b->cursor = nir_after_block(prev_block);
       nir_def *prev_value = clone_alu_and_replace_src_defs(b, alu, prev_srcs);
->>>>>>> be466399
 
       /* Make a copy of the original ALU instruction.  Replace the sources
        * of the new instruction that read a phi with an undef source from
@@ -540,30 +490,6 @@
        * Insert the new instruction at the end of the continue block.
        */
       b->cursor = nir_after_block_before_jump(continue_block);
-<<<<<<< HEAD
-
-      nir_ssa_def *const alu_copy =
-         clone_alu_and_replace_src_defs(b, alu, continue_srcs);
-
-      /* Make a new phi node that selects a value from prev_block and the
-       * result of the new instruction from continue_block.
-       */
-      nir_phi_instr *const phi = nir_phi_instr_create(b->shader);
-      nir_phi_src *phi_src;
-
-      phi_src = ralloc(phi, nir_phi_src);
-      phi_src->pred = prev_block;
-      phi_src->src = nir_src_for_ssa(prev_value);
-      exec_list_push_tail(&phi->srcs, &phi_src->node);
-
-      phi_src = ralloc(phi, nir_phi_src);
-      phi_src->pred = continue_block;
-      phi_src->src = nir_src_for_ssa(alu_copy);
-      exec_list_push_tail(&phi->srcs, &phi_src->node);
-
-      nir_ssa_dest_init(&phi->instr, &phi->dest,
-                        alu_copy->num_components, alu_copy->bit_size, NULL);
-=======
 
       nir_def *const alu_copy =
          clone_alu_and_replace_src_defs(b, alu, continue_srcs);
@@ -577,7 +503,6 @@
 
       nir_def_init(&phi->instr, &phi->def, alu_copy->num_components,
                    alu_copy->bit_size);
->>>>>>> be466399
 
       b->cursor = nir_after_phis(header_block);
       nir_builder_instr_insert(b, &phi->instr);
@@ -585,23 +510,14 @@
       /* Modify all readers of the original ALU instruction to read the
        * result of the phi.
        */
-<<<<<<< HEAD
-      nir_ssa_def_rewrite_uses(&alu->dest.dest.ssa,
-                               nir_src_for_ssa(&phi->dest.ssa));
-=======
       nir_def_rewrite_uses(&alu->def,
                            &phi->def);
->>>>>>> be466399
 
       /* Since the original ALU instruction no longer has any readers, just
        * remove it.
        */
       nir_instr_remove_v(&alu->instr);
-<<<<<<< HEAD
-      ralloc_free(alu);
-=======
       nir_instr_free(&alu->instr);
->>>>>>> be466399
 
       progress = true;
    }
