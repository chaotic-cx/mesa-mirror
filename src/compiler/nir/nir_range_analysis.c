--- conflicted
+++ resolved
@@ -1405,20 +1405,12 @@
       if (buf_size >= num_sources_left) {
          unsigned total_added = 0;
          nir_foreach_phi_src(src, phi) {
-<<<<<<< HEAD
-            unsigned added = search_phi_bcsel(
-               (nir_ssa_scalar){src->src.ssa, 0}, buf + total_added, buf_size - num_sources_left, visited);
-            buf_size -= added;
-            total_added += added;
-            num_sources_left--;
-=======
             num_sources_left--;
             unsigned added = search_phi_bcsel(nir_get_scalar(src->src.ssa, scalar.comp),
                                               buf + total_added, buf_size - num_sources_left, visited);
             assert(added <= buf_size);
             buf_size -= added;
             total_added += added;
->>>>>>> be466399
          }
          return total_added;
       }
@@ -2207,45 +2199,5 @@
 uint64_t
 nir_def_bits_used(const nir_def *def)
 {
-<<<<<<< HEAD
-   if (nir_ssa_scalar_is_alu(ssa)) {
-      nir_op alu_op = nir_ssa_scalar_alu_op(ssa);
-
-      /* iadd(imul(a, #b), #c) */
-      if (alu_op == nir_op_imul || alu_op == nir_op_ishl) {
-         nir_ssa_scalar mul_src0 = nir_ssa_scalar_chase_alu_src(ssa, 0);
-         nir_ssa_scalar mul_src1 = nir_ssa_scalar_chase_alu_src(ssa, 1);
-         uint32_t stride = 1;
-         if (nir_ssa_scalar_is_const(mul_src0))
-            stride = nir_ssa_scalar_as_uint(mul_src0);
-         else if (nir_ssa_scalar_is_const(mul_src1))
-            stride = nir_ssa_scalar_as_uint(mul_src1);
-
-         if (alu_op == nir_op_ishl)
-            stride = 1u << (stride % 32u);
-
-         if (!stride || const_val <= UINT32_MAX - (UINT32_MAX / stride * stride))
-            return false;
-      }
-
-      /* iadd(iand(a, #b), #c) */
-      if (alu_op == nir_op_iand) {
-         nir_ssa_scalar and_src0 = nir_ssa_scalar_chase_alu_src(ssa, 0);
-         nir_ssa_scalar and_src1 = nir_ssa_scalar_chase_alu_src(ssa, 1);
-         uint32_t mask = 0xffffffff;
-         if (nir_ssa_scalar_is_const(and_src0))
-            mask = nir_ssa_scalar_as_uint(and_src0);
-         else if (nir_ssa_scalar_is_const(and_src1))
-            mask = nir_ssa_scalar_as_uint(and_src1);
-         if (mask == 0 || const_val < (1u << (ffs(mask) - 1)))
-            return false;
-      }
-   }
-
-   uint32_t ub = nir_unsigned_upper_bound(shader, range_ht, ssa, config);
-   return const_val + ub < const_val;
-}
-=======
    return ssa_def_bits_used(def, 2);
-}
->>>>>>> be466399
+}