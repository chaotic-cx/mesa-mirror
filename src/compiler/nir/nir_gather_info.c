--- conflicted
+++ resolved
@@ -29,14 +29,6 @@
 static bool
 src_is_invocation_id(const nir_src *src)
 {
-<<<<<<< HEAD
-   assert(src->is_ssa);
-   if (src->ssa->parent_instr->type != nir_instr_type_intrinsic)
-      return false;
-
-   return nir_instr_as_intrinsic(src->ssa->parent_instr)->intrinsic ==
-             nir_intrinsic_load_invocation_id;
-=======
    nir_scalar s = nir_scalar_resolved(src->ssa, 0);
    return nir_scalar_is_intrinsic(s) &&
           nir_scalar_intrinsic_op(s) == nir_intrinsic_load_invocation_id;
@@ -62,7 +54,6 @@
       nz_ids |= (shader->info.workgroup_size[i] > 1) ? (1u << i) : 0;
 
    return nz_ids == 0 || (util_bitcount(nz_ids) == 1 && s.comp == ffs(nz_ids) - 1);
->>>>>>> be466399
 }
 
 static void
@@ -427,9 +418,6 @@
    if (nir_intrinsic_infos[instr->intrinsic].index_map[NIR_INTRINSIC_IO_SEMANTICS] > 0) {
       nir_io_semantics semantics = nir_intrinsic_io_semantics(instr);
 
-<<<<<<< HEAD
-      if (semantics.location >= VARYING_SLOT_PATCH0) {
-=======
       is_patch_special = semantics.location == VARYING_SLOT_TESS_LEVEL_INNER ||
                          semantics.location == VARYING_SLOT_TESS_LEVEL_OUTER ||
                          semantics.location == VARYING_SLOT_BOUNDING_BOX0 ||
@@ -437,7 +425,6 @@
 
       if (semantics.location >= VARYING_SLOT_PATCH0 &&
           semantics.location <= VARYING_SLOT_PATCH31) {
->>>>>>> be466399
          /* Generic per-patch I/O. */
          assert((shader->info.stage == MESA_SHADER_TESS_EVAL &&
                  instr->intrinsic == nir_intrinsic_load_input) ||
@@ -448,10 +435,6 @@
          semantics.location -= VARYING_SLOT_PATCH0;
       }
 
-<<<<<<< HEAD
-      slot_mask = BITFIELD64_RANGE(semantics.location, semantics.num_slots);
-      assert(util_bitcount64(slot_mask) == semantics.num_slots);
-=======
       if (semantics.location >= VARYING_SLOT_VAR0_16BIT &&
           semantics.location <= VARYING_SLOT_VAR15_16BIT) {
          /* Convert num_slots from the units of half vectors to full vectors. */
@@ -462,7 +445,6 @@
          slot_mask = BITFIELD64_RANGE(semantics.location, semantics.num_slots);
          assert(util_bitcount64(slot_mask) == semantics.num_slots);
       }
->>>>>>> be466399
    }
 
    switch (instr->intrinsic) {
@@ -701,11 +683,8 @@
    case nir_intrinsic_load_mesh_view_count:
    case nir_intrinsic_load_gs_header_ir3:
    case nir_intrinsic_load_tcs_header_ir3:
-<<<<<<< HEAD
-=======
    case nir_intrinsic_load_ray_triangle_vertex_positions:
    case nir_intrinsic_load_layer_id:
->>>>>>> be466399
       BITSET_SET(shader->info.system_values_read,
                  nir_system_value_from_intrinsic(instr->intrinsic));
       break;
