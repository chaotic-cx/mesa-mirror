/*
 * Copyright © 2014 Connor Abbott
 *
 * Permission is hereby granted, free of charge, to any person obtaining a
 * copy of this software and associated documentation files (the "Software"),
 * to deal in the Software without restriction, including without limitation
 * the rights to use, copy, modify, merge, publish, distribute, sublicense,
 * and/or sell copies of the Software, and to permit persons to whom the
 * Software is furnished to do so, subject to the following conditions:
 *
 * The above copyright notice and this permission notice (including the next
 * paragraph) shall be included in all copies or substantial portions of the
 * Software.
 *
 * THE SOFTWARE IS PROVIDED "AS IS", WITHOUT WARRANTY OF ANY KIND, EXPRESS OR
 * IMPLIED, INCLUDING BUT NOT LIMITED TO THE WARRANTIES OF MERCHANTABILITY,
 * FITNESS FOR A PARTICULAR PURPOSE AND NONINFRINGEMENT.  IN NO EVENT SHALL
 * THE AUTHORS OR COPYRIGHT HOLDERS BE LIABLE FOR ANY CLAIM, DAMAGES OR OTHER
 * LIABILITY, WHETHER IN AN ACTION OF CONTRACT, TORT OR OTHERWISE, ARISING
 * FROM, OUT OF OR IN CONNECTION WITH THE SOFTWARE OR THE USE OR OTHER DEALINGS
 * IN THE SOFTWARE.
 *
 * Authors:
 *    Connor Abbott (cwabbott0@gmail.com)
 *
 */

#ifndef NIR_H
#define NIR_H

#include "util/hash_table.h"
#include "compiler/glsl/list.h"
#include "GL/gl.h" /* GLenum */
#include "util/list.h"
#include "util/ralloc.h"
#include "util/set.h"
#include "util/bitscan.h"
#include "util/bitset.h"
#include "util/macros.h"
#include "compiler/nir_types.h"
#include "compiler/shader_enums.h"
#include "compiler/shader_info.h"
#include <stdio.h>

#ifndef NDEBUG
#include "util/debug.h"
#endif /* NDEBUG */

#include "nir_opcodes.h"

#if defined(_WIN32) && !defined(snprintf)
#define snprintf _snprintf
#endif

#ifdef __cplusplus
extern "C" {
#endif

#define NIR_FALSE 0u
#define NIR_TRUE (~0u)
#define NIR_MAX_VEC_COMPONENTS 16
#define NIR_MAX_MATRIX_COLUMNS 4
#define NIR_STREAM_PACKED (1 << 8)
typedef uint16_t nir_component_mask_t;

static inline bool
nir_num_components_valid(unsigned num_components)
{
   return (num_components >= 1  &&
           num_components <= 4) ||
           num_components == 8  ||
           num_components == 16;
}

/** Defines a cast function
 *
 * This macro defines a cast function from in_type to out_type where
 * out_type is some structure type that contains a field of type out_type.
 *
 * Note that you have to be a bit careful as the generated cast function
 * destroys constness.
 */
#define NIR_DEFINE_CAST(name, in_type, out_type, field, \
                        type_field, type_value)         \
static inline out_type *                                \
name(const in_type *parent)                             \
{                                                       \
   assert(parent && parent->type_field == type_value);  \
   return exec_node_data(out_type, parent, field);      \
}

struct nir_function;
struct nir_shader;
struct nir_instr;
struct nir_builder;


/**
 * Description of built-in state associated with a uniform
 *
 * \sa nir_variable::state_slots
 */
typedef struct {
   gl_state_index16 tokens[STATE_LENGTH];
   uint16_t swizzle;
} nir_state_slot;

typedef enum {
   nir_var_shader_in       = (1 << 0),
   nir_var_shader_out      = (1 << 1),
   nir_var_shader_temp     = (1 << 2),
   nir_var_function_temp   = (1 << 3),
   nir_var_uniform         = (1 << 4),
   nir_var_mem_ubo         = (1 << 5),
   nir_var_system_value    = (1 << 6),
   nir_var_mem_ssbo        = (1 << 7),
   nir_var_mem_shared      = (1 << 8),
   nir_var_mem_global      = (1 << 9),
   nir_var_mem_push_const  = (1 << 10), /* not actually used for variables */
   nir_num_variable_modes  = 11,
   nir_var_all             = (1 << nir_num_variable_modes) - 1,
} nir_variable_mode;

/**
 * Rounding modes.
 */
typedef enum {
   nir_rounding_mode_undef = 0,
   nir_rounding_mode_rtne  = 1, /* round to nearest even */
   nir_rounding_mode_ru    = 2, /* round up */
   nir_rounding_mode_rd    = 3, /* round down */
   nir_rounding_mode_rtz   = 4, /* round towards zero */
} nir_rounding_mode;

typedef union {
   bool b;
   float f32;
   double f64;
   int8_t i8;
   uint8_t u8;
   int16_t i16;
   uint16_t u16;
   int32_t i32;
   uint32_t u32;
   int64_t i64;
   uint64_t u64;
} nir_const_value;

#define nir_const_value_to_array(arr, c, components, m) \
{ \
   for (unsigned i = 0; i < components; ++i) \
      arr[i] = c[i].m; \
} while (false)

static inline nir_const_value
nir_const_value_for_raw_uint(uint64_t x, unsigned bit_size)
{
   nir_const_value v;
   memset(&v, 0, sizeof(v));

   switch (bit_size) {
   case 1:  v.b   = x;  break;
   case 8:  v.u8  = x;  break;
   case 16: v.u16 = x;  break;
   case 32: v.u32 = x;  break;
   case 64: v.u64 = x;  break;
   default:
      unreachable("Invalid bit size");
   }

   return v;
}

static inline nir_const_value
nir_const_value_for_int(int64_t i, unsigned bit_size)
{
   nir_const_value v;
   memset(&v, 0, sizeof(v));

   assert(bit_size <= 64);
   if (bit_size < 64) {
      assert(i >= (-(1ll << (bit_size - 1))));
      assert(i < (1ll << (bit_size - 1)));
   }

   return nir_const_value_for_raw_uint(i, bit_size);
}

static inline nir_const_value
nir_const_value_for_uint(uint64_t u, unsigned bit_size)
{
   nir_const_value v;
   memset(&v, 0, sizeof(v));

   assert(bit_size <= 64);
   if (bit_size < 64)
      assert(u < (1ull << bit_size));

   return nir_const_value_for_raw_uint(u, bit_size);
}

static inline nir_const_value
nir_const_value_for_bool(bool b, unsigned bit_size)
{
   /* Booleans use a 0/-1 convention */
   return nir_const_value_for_int(-(int)b, bit_size);
}

/* This one isn't inline because it requires half-float conversion */
nir_const_value nir_const_value_for_float(double b, unsigned bit_size);

static inline int64_t
nir_const_value_as_int(nir_const_value value, unsigned bit_size)
{
   switch (bit_size) {
   /* int1_t uses 0/-1 convention */
   case 1:  return -(int)value.b;
   case 8:  return value.i8;
   case 16: return value.i16;
   case 32: return value.i32;
   case 64: return value.i64;
   default:
      unreachable("Invalid bit size");
   }
}

<<<<<<< HEAD
static inline int64_t
=======
static inline uint64_t
>>>>>>> 4392cf2d
nir_const_value_as_uint(nir_const_value value, unsigned bit_size)
{
   switch (bit_size) {
   case 1:  return value.b;
   case 8:  return value.u8;
   case 16: return value.u16;
   case 32: return value.u32;
   case 64: return value.u64;
   default:
      unreachable("Invalid bit size");
   }
}

static inline bool
nir_const_value_as_bool(nir_const_value value, unsigned bit_size)
{
   int64_t i = nir_const_value_as_int(value, bit_size);

   /* Booleans of any size use 0/-1 convention */
   assert(i == 0 || i == -1);

   return i;
}

/* This one isn't inline because it requires half-float conversion */
double nir_const_value_as_float(nir_const_value value, unsigned bit_size);

typedef struct nir_constant {
   /**
    * Value of the constant.
    *
    * The field used to back the values supplied by the constant is determined
    * by the type associated with the \c nir_variable.  Constants may be
    * scalars, vectors, or matrices.
    */
   nir_const_value values[NIR_MAX_VEC_COMPONENTS];

   /* we could get this from the var->type but makes clone *much* easier to
    * not have to care about the type.
    */
   unsigned num_elements;

   /* Array elements / Structure Fields */
   struct nir_constant **elements;
} nir_constant;

/**
 * \brief Layout qualifiers for gl_FragDepth.
 *
 * The AMD/ARB_conservative_depth extensions allow gl_FragDepth to be redeclared
 * with a layout qualifier.
 */
typedef enum {
    nir_depth_layout_none, /**< No depth layout is specified. */
    nir_depth_layout_any,
    nir_depth_layout_greater,
    nir_depth_layout_less,
    nir_depth_layout_unchanged
} nir_depth_layout;

/**
 * Enum keeping track of how a variable was declared.
 */
typedef enum {
   /**
    * Normal declaration.
    */
   nir_var_declared_normally = 0,

   /**
    * Variable is implicitly generated by the compiler and should not be
    * visible via the API.
    */
   nir_var_hidden,
} nir_var_declaration_type;

/**
 * Either a uniform, global variable, shader input, or shader output. Based on
 * ir_variable - it should be easy to translate between the two.
 */

typedef struct nir_variable {
   struct exec_node node;

   /**
    * Declared type of the variable
    */
   const struct glsl_type *type;

   /**
    * Declared name of the variable
    */
   char *name;

   struct nir_variable_data {
      /**
       * Storage class of the variable.
       *
       * \sa nir_variable_mode
       */
      nir_variable_mode mode:11;

      /**
       * Is the variable read-only?
       *
       * This is set for variables declared as \c const, shader inputs,
       * and uniforms.
       */
      unsigned read_only:1;
      unsigned centroid:1;
      unsigned sample:1;
      unsigned patch:1;
      unsigned invariant:1;

     /**
       * Precision qualifier.
       *
       * In desktop GLSL we do not care about precision qualifiers at all, in
       * fact, the spec says that precision qualifiers are ignored.
       *
       * To make things easy, we make it so that this field is always
       * GLSL_PRECISION_NONE on desktop shaders. This way all the variables
       * have the same precision value and the checks we add in the compiler
       * for this field will never break a desktop shader compile.
       */
      unsigned precision:2;

      /**
       * Can this variable be coalesced with another?
       *
       * This is set by nir_lower_io_to_temporaries to say that any
       * copies involving this variable should stay put. Propagating it can
       * duplicate the resulting load/store, which is not wanted, and may
       * result in a load/store of the variable with an indirect offset which
       * the backend may not be able to handle.
       */
      unsigned cannot_coalesce:1;

      /**
       * When separate shader programs are enabled, only input/outputs between
       * the stages of a multi-stage separate program can be safely removed
       * from the shader interface. Other input/outputs must remains active.
       *
       * This is also used to make sure xfb varyings that are unused by the
       * fragment shader are not removed.
       */
      unsigned always_active_io:1;

      /**
       * Interpolation mode for shader inputs / outputs
       *
       * \sa glsl_interp_mode
       */
      unsigned interpolation:3;

      /**
       * If non-zero, then this variable may be packed along with other variables
       * into a single varying slot, so this offset should be applied when
       * accessing components.  For example, an offset of 1 means that the x
       * component of this variable is actually stored in component y of the
       * location specified by \c location.
       */
      unsigned location_frac:2;

      /**
       * If true, this variable represents an array of scalars that should
       * be tightly packed.  In other words, consecutive array elements
       * should be stored one component apart, rather than one slot apart.
       */
      unsigned compact:1;

      /**
       * Whether this is a fragment shader output implicitly initialized with
       * the previous contents of the specified render target at the
       * framebuffer location corresponding to this shader invocation.
       */
      unsigned fb_fetch_output:1;

      /**
       * Non-zero if this variable is considered bindless as defined by
       * ARB_bindless_texture.
       */
      unsigned bindless:1;

      /**
       * Was an explicit binding set in the shader?
       */
      unsigned explicit_binding:1;

      /**
       * Was the location explicitly set in the shader?
       *
       * If the location is explicitly set in the shader, it \b cannot be changed
       * by the linker or by the API (e.g., calls to \c glBindAttribLocation have
       * no effect).
       */
      unsigned explicit_location:1;

      /**
       * Was a transfer feedback buffer set in the shader?
       */
      unsigned explicit_xfb_buffer:1;

      /**
       * Was a transfer feedback stride set in the shader?
       */
      unsigned explicit_xfb_stride:1;

      /**
       * Was an explicit offset set in the shader?
       */
      unsigned explicit_offset:1;

      /**
       * Non-zero if this variable was created by lowering a named interface
       * block.
       */
      unsigned from_named_ifc_block:1;

      /**
       * How the variable was declared.  See nir_var_declaration_type.
       *
       * This is used to detect variables generated by the compiler, so should
       * not be visible via the API.
       */
      unsigned how_declared:2;

      /**
       * \brief Layout qualifier for gl_FragDepth.
       *
       * This is not equal to \c ir_depth_layout_none if and only if this
       * variable is \c gl_FragDepth and a layout qualifier is specified.
       */
      nir_depth_layout depth_layout:3;

      /**
       * Vertex stream output identifier.
       *
       * For packed outputs, NIR_STREAM_PACKED is set and bits [2*i+1,2*i]
       * indicate the stream of the i-th component.
       */
      unsigned stream:9;

      /**
       * Access flags for memory variables (SSBO/global), image uniforms, and
       * bindless images in uniforms/inputs/outputs.
       */
      enum gl_access_qualifier access:8;

      /**
       * Descriptor set binding for sampler or UBO.
       */
      unsigned descriptor_set:5;

      /**
       * output index for dual source blending.
       */
      unsigned index;

      /**
       * Initial binding point for a sampler or UBO.
       *
       * For array types, this represents the binding point for the first element.
       */
      unsigned binding;

      /**
       * Storage location of the base of this variable
       *
       * The precise meaning of this field depends on the nature of the variable.
       *
       *   - Vertex shader input: one of the values from \c gl_vert_attrib.
       *   - Vertex shader output: one of the values from \c gl_varying_slot.
       *   - Geometry shader input: one of the values from \c gl_varying_slot.
       *   - Geometry shader output: one of the values from \c gl_varying_slot.
       *   - Fragment shader input: one of the values from \c gl_varying_slot.
       *   - Fragment shader output: one of the values from \c gl_frag_result.
       *   - Uniforms: Per-stage uniform slot number for default uniform block.
       *   - Uniforms: Index within the uniform block definition for UBO members.
       *   - Non-UBO Uniforms: uniform slot number.
       *   - Other: This field is not currently used.
       *
       * If the variable is a uniform, shader input, or shader output, and the
       * slot has not been assigned, the value will be -1.
       */
      int location;

      /**
       * The actual location of the variable in the IR. Only valid for inputs,
       * outputs, and uniforms (including samplers and images).
       */
      unsigned driver_location;

      /**
       * Location an atomic counter or transform feedback is stored at.
       */
      unsigned offset;

      union {
         struct {
            /** Image internal format if specified explicitly, otherwise GL_NONE. */
            uint16_t format; /* GLenum */
         } image;

         struct {
            /**
             * Transform feedback buffer.
             */
            uint16_t buffer:2;

            /**
             * Transform feedback stride.
             */
            uint16_t stride;
         } xfb;
      };
   } data;

   /**
    * Identifier for this variable generated by nir_index_vars() that is unique
    * among other variables in the same exec_list.
    */
   unsigned index;

   /* Number of nir_variable_data members */
   uint16_t num_members;

   /**
    * Built-in state that backs this uniform
    *
    * Once set at variable creation, \c state_slots must remain invariant.
    * This is because, ideally, this array would be shared by all clones of
    * this variable in the IR tree.  In other words, we'd really like for it
    * to be a fly-weight.
    *
    * If the variable is not a uniform, \c num_state_slots will be zero and
    * \c state_slots will be \c NULL.
    */
   /*@{*/
   uint16_t num_state_slots;    /**< Number of state slots used */
   nir_state_slot *state_slots;  /**< State descriptors. */
   /*@}*/

   /**
    * Constant expression assigned in the initializer of the variable
    *
    * This field should only be used temporarily by creators of NIR shaders
    * and then lower_constant_initializers can be used to get rid of them.
    * Most of the rest of NIR ignores this field or asserts that it's NULL.
    */
   nir_constant *constant_initializer;

   /**
    * For variables that are in an interface block or are an instance of an
    * interface block, this is the \c GLSL_TYPE_INTERFACE type for that block.
    *
    * \sa ir_variable::location
    */
   const struct glsl_type *interface_type;

   /**
    * Description of per-member data for per-member struct variables
    *
    * This is used for variables which are actually an amalgamation of
    * multiple entities such as a struct of built-in values or a struct of
    * inputs each with their own layout specifier.  This is only allowed on
    * variables with a struct or array of array of struct type.
    */
   struct nir_variable_data *members;
} nir_variable;

#define nir_foreach_variable(var, var_list) \
   foreach_list_typed(nir_variable, var, node, var_list)

#define nir_foreach_variable_safe(var, var_list) \
   foreach_list_typed_safe(nir_variable, var, node, var_list)

static inline bool
nir_variable_is_global(const nir_variable *var)
{
   return var->data.mode != nir_var_function_temp;
}

typedef struct nir_register {
   struct exec_node node;

   unsigned num_components; /** < number of vector components */
   unsigned num_array_elems; /** < size of array (0 for no array) */

   /* The bit-size of each channel; must be one of 8, 16, 32, or 64 */
   uint8_t bit_size;

   /** generic register index. */
   unsigned index;

   /** only for debug purposes, can be NULL */
   const char *name;

   /** set of nir_srcs where this register is used (read from) */
   struct list_head uses;

   /** set of nir_dests where this register is defined (written to) */
   struct list_head defs;

   /** set of nir_ifs where this register is used as a condition */
   struct list_head if_uses;
} nir_register;

#define nir_foreach_register(reg, reg_list) \
   foreach_list_typed(nir_register, reg, node, reg_list)
#define nir_foreach_register_safe(reg, reg_list) \
   foreach_list_typed_safe(nir_register, reg, node, reg_list)

typedef enum PACKED {
   nir_instr_type_alu,
   nir_instr_type_deref,
   nir_instr_type_call,
   nir_instr_type_tex,
   nir_instr_type_intrinsic,
   nir_instr_type_load_const,
   nir_instr_type_jump,
   nir_instr_type_ssa_undef,
   nir_instr_type_phi,
   nir_instr_type_parallel_copy,
} nir_instr_type;

typedef struct nir_instr {
   struct exec_node node;
   struct nir_block *block;
   nir_instr_type type;

   /* A temporary for optimization and analysis passes to use for storing
    * flags.  For instance, DCE uses this to store the "dead/live" info.
    */
   uint8_t pass_flags;

   /** generic instruction index. */
   unsigned index;
} nir_instr;

static inline nir_instr *
nir_instr_next(nir_instr *instr)
{
   struct exec_node *next = exec_node_get_next(&instr->node);
   if (exec_node_is_tail_sentinel(next))
      return NULL;
   else
      return exec_node_data(nir_instr, next, node);
}

static inline nir_instr *
nir_instr_prev(nir_instr *instr)
{
   struct exec_node *prev = exec_node_get_prev(&instr->node);
   if (exec_node_is_head_sentinel(prev))
      return NULL;
   else
      return exec_node_data(nir_instr, prev, node);
}

static inline bool
nir_instr_is_first(const nir_instr *instr)
{
   return exec_node_is_head_sentinel(exec_node_get_prev_const(&instr->node));
}

static inline bool
nir_instr_is_last(const nir_instr *instr)
{
   return exec_node_is_tail_sentinel(exec_node_get_next_const(&instr->node));
}

typedef struct nir_ssa_def {
   /** for debugging only, can be NULL */
   const char* name;

   /** generic SSA definition index. */
   unsigned index;

   /** Index into the live_in and live_out bitfields */
   unsigned live_index;

   /** Instruction which produces this SSA value. */
   nir_instr *parent_instr;

   /** set of nir_instrs where this register is used (read from) */
   struct list_head uses;

   /** set of nir_ifs where this register is used as a condition */
   struct list_head if_uses;

   uint8_t num_components;

   /* The bit-size of each channel; must be one of 8, 16, 32, or 64 */
   uint8_t bit_size;
} nir_ssa_def;

struct nir_src;

typedef struct {
   nir_register *reg;
   struct nir_src *indirect; /** < NULL for no indirect offset */
   unsigned base_offset;

   /* TODO use-def chain goes here */
} nir_reg_src;

typedef struct {
   nir_instr *parent_instr;
   struct list_head def_link;

   nir_register *reg;
   struct nir_src *indirect; /** < NULL for no indirect offset */
   unsigned base_offset;

   /* TODO def-use chain goes here */
} nir_reg_dest;

struct nir_if;

typedef struct nir_src {
   union {
      /** Instruction that consumes this value as a source. */
      nir_instr *parent_instr;
      struct nir_if *parent_if;
   };

   struct list_head use_link;

   union {
      nir_reg_src reg;
      nir_ssa_def *ssa;
   };

   bool is_ssa;
} nir_src;

static inline nir_src
nir_src_init(void)
{
   nir_src src = { { NULL } };
   return src;
}

#define NIR_SRC_INIT nir_src_init()

#define nir_foreach_use(src, reg_or_ssa_def) \
   list_for_each_entry(nir_src, src, &(reg_or_ssa_def)->uses, use_link)

#define nir_foreach_use_safe(src, reg_or_ssa_def) \
   list_for_each_entry_safe(nir_src, src, &(reg_or_ssa_def)->uses, use_link)

#define nir_foreach_if_use(src, reg_or_ssa_def) \
   list_for_each_entry(nir_src, src, &(reg_or_ssa_def)->if_uses, use_link)

#define nir_foreach_if_use_safe(src, reg_or_ssa_def) \
   list_for_each_entry_safe(nir_src, src, &(reg_or_ssa_def)->if_uses, use_link)

typedef struct {
   union {
      nir_reg_dest reg;
      nir_ssa_def ssa;
   };

   bool is_ssa;
} nir_dest;

static inline nir_dest
nir_dest_init(void)
{
   nir_dest dest = { { { NULL } } };
   return dest;
}

#define NIR_DEST_INIT nir_dest_init()

#define nir_foreach_def(dest, reg) \
   list_for_each_entry(nir_dest, dest, &(reg)->defs, reg.def_link)

#define nir_foreach_def_safe(dest, reg) \
   list_for_each_entry_safe(nir_dest, dest, &(reg)->defs, reg.def_link)

static inline nir_src
nir_src_for_ssa(nir_ssa_def *def)
{
   nir_src src = NIR_SRC_INIT;

   src.is_ssa = true;
   src.ssa = def;

   return src;
}

static inline nir_src
nir_src_for_reg(nir_register *reg)
{
   nir_src src = NIR_SRC_INIT;

   src.is_ssa = false;
   src.reg.reg = reg;
   src.reg.indirect = NULL;
   src.reg.base_offset = 0;

   return src;
}

static inline nir_dest
nir_dest_for_reg(nir_register *reg)
{
   nir_dest dest = NIR_DEST_INIT;

   dest.reg.reg = reg;

   return dest;
}

static inline unsigned
nir_src_bit_size(nir_src src)
{
   return src.is_ssa ? src.ssa->bit_size : src.reg.reg->bit_size;
}

static inline unsigned
nir_src_num_components(nir_src src)
{
   return src.is_ssa ? src.ssa->num_components : src.reg.reg->num_components;
}

static inline bool
nir_src_is_const(nir_src src)
{
   return src.is_ssa &&
          src.ssa->parent_instr->type == nir_instr_type_load_const;
}

static inline unsigned
nir_dest_bit_size(nir_dest dest)
{
   return dest.is_ssa ? dest.ssa.bit_size : dest.reg.reg->bit_size;
}

static inline unsigned
nir_dest_num_components(nir_dest dest)
{
   return dest.is_ssa ? dest.ssa.num_components : dest.reg.reg->num_components;
}

void nir_src_copy(nir_src *dest, const nir_src *src, void *instr_or_if);
void nir_dest_copy(nir_dest *dest, const nir_dest *src, nir_instr *instr);

typedef struct {
   nir_src src;

   /**
    * \name input modifiers
    */
   /*@{*/
   /**
    * For inputs interpreted as floating point, flips the sign bit. For
    * inputs interpreted as integers, performs the two's complement negation.
    */
   bool negate;

   /**
    * Clears the sign bit for floating point values, and computes the integer
    * absolute value for integers. Note that the negate modifier acts after
    * the absolute value modifier, therefore if both are set then all inputs
    * will become negative.
    */
   bool abs;
   /*@}*/

   /**
    * For each input component, says which component of the register it is
    * chosen from. Note that which elements of the swizzle are used and which
    * are ignored are based on the write mask for most opcodes - for example,
    * a statement like "foo.xzw = bar.zyx" would have a writemask of 1101b and
    * a swizzle of {2, x, 1, 0} where x means "don't care."
    */
   uint8_t swizzle[NIR_MAX_VEC_COMPONENTS];
} nir_alu_src;

typedef struct {
   nir_dest dest;

   /**
    * \name saturate output modifier
    *
    * Only valid for opcodes that output floating-point numbers. Clamps the
    * output to between 0.0 and 1.0 inclusive.
    */

   bool saturate;

   unsigned write_mask : NIR_MAX_VEC_COMPONENTS; /* ignored if dest.is_ssa is true */
} nir_alu_dest;

/** NIR sized and unsized types
 *
 * The values in this enum are carefully chosen so that the sized type is
 * just the unsized type OR the number of bits.
 */
typedef enum {
   nir_type_invalid = 0, /* Not a valid type */
   nir_type_int =       2,
   nir_type_uint =      4,
   nir_type_bool =      6,
   nir_type_float =     128,
   nir_type_bool1 =     1  | nir_type_bool,
   nir_type_bool8 =     8  | nir_type_bool,
   nir_type_bool16 =    16 | nir_type_bool,
   nir_type_bool32 =    32 | nir_type_bool,
   nir_type_int1 =      1  | nir_type_int,
   nir_type_int8 =      8  | nir_type_int,
   nir_type_int16 =     16 | nir_type_int,
   nir_type_int32 =     32 | nir_type_int,
   nir_type_int64 =     64 | nir_type_int,
   nir_type_uint1 =     1  | nir_type_uint,
   nir_type_uint8 =     8  | nir_type_uint,
   nir_type_uint16 =    16 | nir_type_uint,
   nir_type_uint32 =    32 | nir_type_uint,
   nir_type_uint64 =    64 | nir_type_uint,
   nir_type_float16 =   16 | nir_type_float,
   nir_type_float32 =   32 | nir_type_float,
   nir_type_float64 =   64 | nir_type_float,
} nir_alu_type;

#define NIR_ALU_TYPE_SIZE_MASK 0x79
#define NIR_ALU_TYPE_BASE_TYPE_MASK 0x86

static inline unsigned
nir_alu_type_get_type_size(nir_alu_type type)
{
   return type & NIR_ALU_TYPE_SIZE_MASK;
}

static inline unsigned
nir_alu_type_get_base_type(nir_alu_type type)
{
   return type & NIR_ALU_TYPE_BASE_TYPE_MASK;
}

static inline nir_alu_type
nir_get_nir_type_for_glsl_base_type(enum glsl_base_type base_type)
{
   switch (base_type) {
   case GLSL_TYPE_BOOL:
      return nir_type_bool1;
      break;
   case GLSL_TYPE_UINT:
      return nir_type_uint32;
      break;
   case GLSL_TYPE_INT:
      return nir_type_int32;
      break;
   case GLSL_TYPE_UINT16:
      return nir_type_uint16;
      break;
   case GLSL_TYPE_INT16:
      return nir_type_int16;
      break;
   case GLSL_TYPE_UINT8:
      return nir_type_uint8;
   case GLSL_TYPE_INT8:
      return nir_type_int8;
   case GLSL_TYPE_UINT64:
      return nir_type_uint64;
      break;
   case GLSL_TYPE_INT64:
      return nir_type_int64;
      break;
   case GLSL_TYPE_FLOAT:
      return nir_type_float32;
      break;
   case GLSL_TYPE_FLOAT16:
      return nir_type_float16;
      break;
   case GLSL_TYPE_DOUBLE:
      return nir_type_float64;
      break;

   case GLSL_TYPE_SAMPLER:
   case GLSL_TYPE_IMAGE:
   case GLSL_TYPE_ATOMIC_UINT:
   case GLSL_TYPE_STRUCT:
   case GLSL_TYPE_INTERFACE:
   case GLSL_TYPE_ARRAY:
   case GLSL_TYPE_VOID:
   case GLSL_TYPE_SUBROUTINE:
   case GLSL_TYPE_FUNCTION:
   case GLSL_TYPE_ERROR:
      return nir_type_invalid;
   }

   unreachable("unknown type");
}

static inline nir_alu_type
nir_get_nir_type_for_glsl_type(const struct glsl_type *type)
{
   return nir_get_nir_type_for_glsl_base_type(glsl_get_base_type(type));
}

nir_op nir_type_conversion_op(nir_alu_type src, nir_alu_type dst,
                              nir_rounding_mode rnd);

static inline nir_op
nir_op_vec(unsigned components)
{
   switch (components) {
   case  1: return nir_op_mov;
   case  2: return nir_op_vec2;
   case  3: return nir_op_vec3;
   case  4: return nir_op_vec4;
   case  8: return nir_op_vec8;
   case 16: return nir_op_vec16;
   default: unreachable("bad component count");
   }
}

static inline bool
nir_is_float_control_signed_zero_inf_nan_preserve(unsigned execution_mode, unsigned bit_size)
{
    return (16 == bit_size && execution_mode & FLOAT_CONTROLS_SIGNED_ZERO_INF_NAN_PRESERVE_FP16) ||
        (32 == bit_size && execution_mode & FLOAT_CONTROLS_SIGNED_ZERO_INF_NAN_PRESERVE_FP32) ||
        (64 == bit_size && execution_mode & FLOAT_CONTROLS_SIGNED_ZERO_INF_NAN_PRESERVE_FP64);
}

static inline bool
nir_is_denorm_flush_to_zero(unsigned execution_mode, unsigned bit_size)
{
    return (16 == bit_size && execution_mode & FLOAT_CONTROLS_DENORM_FLUSH_TO_ZERO_FP16) ||
        (32 == bit_size && execution_mode & FLOAT_CONTROLS_DENORM_FLUSH_TO_ZERO_FP32) ||
        (64 == bit_size && execution_mode & FLOAT_CONTROLS_DENORM_FLUSH_TO_ZERO_FP64);
}

static inline bool
nir_is_denorm_preserve(unsigned execution_mode, unsigned bit_size)
{
    return (16 == bit_size && execution_mode & FLOAT_CONTROLS_DENORM_PRESERVE_FP16) ||
        (32 == bit_size && execution_mode & FLOAT_CONTROLS_DENORM_PRESERVE_FP32) ||
        (64 == bit_size && execution_mode & FLOAT_CONTROLS_DENORM_PRESERVE_FP64);
}

static inline bool
nir_is_rounding_mode_rtne(unsigned execution_mode, unsigned bit_size)
{
    return (16 == bit_size && execution_mode & FLOAT_CONTROLS_ROUNDING_MODE_RTE_FP16) ||
        (32 == bit_size && execution_mode & FLOAT_CONTROLS_ROUNDING_MODE_RTE_FP32) ||
        (64 == bit_size && execution_mode & FLOAT_CONTROLS_ROUNDING_MODE_RTE_FP64);
}

static inline bool
nir_is_rounding_mode_rtz(unsigned execution_mode, unsigned bit_size)
{
    return (16 == bit_size && execution_mode & FLOAT_CONTROLS_ROUNDING_MODE_RTZ_FP16) ||
        (32 == bit_size && execution_mode & FLOAT_CONTROLS_ROUNDING_MODE_RTZ_FP32) ||
        (64 == bit_size && execution_mode & FLOAT_CONTROLS_ROUNDING_MODE_RTZ_FP64);
}

static inline bool
nir_has_any_rounding_mode_rtz(unsigned execution_mode)
{
    return (execution_mode & FLOAT_CONTROLS_ROUNDING_MODE_RTZ_FP16) ||
        (execution_mode & FLOAT_CONTROLS_ROUNDING_MODE_RTZ_FP32) ||
        (execution_mode & FLOAT_CONTROLS_ROUNDING_MODE_RTZ_FP64);
}

static inline bool
nir_has_any_rounding_mode_rtne(unsigned execution_mode)
{
    return (execution_mode & FLOAT_CONTROLS_ROUNDING_MODE_RTE_FP16) ||
        (execution_mode & FLOAT_CONTROLS_ROUNDING_MODE_RTE_FP32) ||
        (execution_mode & FLOAT_CONTROLS_ROUNDING_MODE_RTE_FP64);
}

static inline nir_rounding_mode
nir_get_rounding_mode_from_float_controls(unsigned execution_mode,
                                          nir_alu_type type)
{
   if (nir_alu_type_get_base_type(type) != nir_type_float)
      return nir_rounding_mode_undef;

   unsigned bit_size = nir_alu_type_get_type_size(type);

   if (nir_is_rounding_mode_rtz(execution_mode, bit_size))
      return nir_rounding_mode_rtz;
   if (nir_is_rounding_mode_rtne(execution_mode, bit_size))
      return nir_rounding_mode_rtne;
   return nir_rounding_mode_undef;
}

static inline bool
nir_has_any_rounding_mode_enabled(unsigned execution_mode)
{
   bool result =
      nir_has_any_rounding_mode_rtne(execution_mode) ||
      nir_has_any_rounding_mode_rtz(execution_mode);
   return result;
}

typedef enum {
   /**
    * Operation where the first two sources are commutative.
    *
    * For 2-source operations, this just mathematical commutativity.  Some
    * 3-source operations, like ffma, are only commutative in the first two
    * sources.
    */
   NIR_OP_IS_2SRC_COMMUTATIVE = (1 << 0),
   NIR_OP_IS_ASSOCIATIVE = (1 << 1),
} nir_op_algebraic_property;

typedef struct {
   const char *name;

   unsigned num_inputs;

   /**
    * The number of components in the output
    *
    * If non-zero, this is the size of the output and input sizes are
    * explicitly given; swizzle and writemask are still in effect, but if
    * the output component is masked out, then the input component may
    * still be in use.
    *
    * If zero, the opcode acts in the standard, per-component manner; the
    * operation is performed on each component (except the ones that are
    * masked out) with the input being taken from the input swizzle for
    * that component.
    *
    * The size of some of the inputs may be given (i.e. non-zero) even
    * though output_size is zero; in that case, the inputs with a zero
    * size act per-component, while the inputs with non-zero size don't.
    */
   unsigned output_size;

   /**
    * The type of vector that the instruction outputs. Note that the
    * staurate modifier is only allowed on outputs with the float type.
    */

   nir_alu_type output_type;

   /**
    * The number of components in each input
    */
   unsigned input_sizes[NIR_MAX_VEC_COMPONENTS];

   /**
    * The type of vector that each input takes. Note that negate and
    * absolute value are only allowed on inputs with int or float type and
    * behave differently on the two.
    */
   nir_alu_type input_types[NIR_MAX_VEC_COMPONENTS];

   nir_op_algebraic_property algebraic_properties;

   /* Whether this represents a numeric conversion opcode */
   bool is_conversion;
} nir_op_info;

extern const nir_op_info nir_op_infos[nir_num_opcodes];

typedef struct nir_alu_instr {
   nir_instr instr;
   nir_op op;

   /** Indicates that this ALU instruction generates an exact value
    *
    * This is kind of a mixture of GLSL "precise" and "invariant" and not
    * really equivalent to either.  This indicates that the value generated by
    * this operation is high-precision and any code transformations that touch
    * it must ensure that the resulting value is bit-for-bit identical to the
    * original.
    */
   bool exact:1;

   /**
    * Indicates that this instruction do not cause wrapping to occur, in the
    * form of overflow or underflow.
    */
   bool no_signed_wrap:1;
   bool no_unsigned_wrap:1;

   nir_alu_dest dest;
   nir_alu_src src[];
} nir_alu_instr;

void nir_alu_src_copy(nir_alu_src *dest, const nir_alu_src *src,
                      nir_alu_instr *instr);
void nir_alu_dest_copy(nir_alu_dest *dest, const nir_alu_dest *src,
                       nir_alu_instr *instr);

/* is this source channel used? */
static inline bool
nir_alu_instr_channel_used(const nir_alu_instr *instr, unsigned src,
                           unsigned channel)
{
   if (nir_op_infos[instr->op].input_sizes[src] > 0)
      return channel < nir_op_infos[instr->op].input_sizes[src];

   return (instr->dest.write_mask >> channel) & 1;
}

static inline nir_component_mask_t
nir_alu_instr_src_read_mask(const nir_alu_instr *instr, unsigned src)
{
   nir_component_mask_t read_mask = 0;
   for (unsigned c = 0; c < NIR_MAX_VEC_COMPONENTS; c++) {
      if (!nir_alu_instr_channel_used(instr, src, c))
         continue;

      read_mask |= (1 << instr->src[src].swizzle[c]);
   }
   return read_mask;
}

/**
 * Get the number of channels used for a source
 */
static inline unsigned
nir_ssa_alu_instr_src_components(const nir_alu_instr *instr, unsigned src)
{
   if (nir_op_infos[instr->op].input_sizes[src] > 0)
      return nir_op_infos[instr->op].input_sizes[src];

   return nir_dest_num_components(instr->dest.dest);
}

static inline bool
nir_alu_instr_is_comparison(const nir_alu_instr *instr)
{
   switch (instr->op) {
   case nir_op_flt:
   case nir_op_fge:
   case nir_op_feq:
   case nir_op_fne:
   case nir_op_ilt:
   case nir_op_ult:
   case nir_op_ige:
   case nir_op_uge:
   case nir_op_ieq:
   case nir_op_ine:
   case nir_op_i2b1:
   case nir_op_f2b1:
   case nir_op_inot:
      return true;
   default:
      return false;
   }
}

bool nir_const_value_negative_equal(nir_const_value c1, nir_const_value c2,
                                    nir_alu_type full_type);

bool nir_alu_srcs_equal(const nir_alu_instr *alu1, const nir_alu_instr *alu2,
                        unsigned src1, unsigned src2);

bool nir_alu_srcs_negative_equal(const nir_alu_instr *alu1,
                                 const nir_alu_instr *alu2,
                                 unsigned src1, unsigned src2);

typedef enum {
   nir_deref_type_var,
   nir_deref_type_array,
   nir_deref_type_array_wildcard,
   nir_deref_type_ptr_as_array,
   nir_deref_type_struct,
   nir_deref_type_cast,
} nir_deref_type;

typedef struct {
   nir_instr instr;

   /** The type of this deref instruction */
   nir_deref_type deref_type;

   /** The mode of the underlying variable */
   nir_variable_mode mode;

   /** The dereferenced type of the resulting pointer value */
   const struct glsl_type *type;

   union {
      /** Variable being dereferenced if deref_type is a deref_var */
      nir_variable *var;

      /** Parent deref if deref_type is not deref_var */
      nir_src parent;
   };

   /** Additional deref parameters */
   union {
      struct {
         nir_src index;
      } arr;

      struct {
         unsigned index;
      } strct;

      struct {
         unsigned ptr_stride;
      } cast;
   };

   /** Destination to store the resulting "pointer" */
   nir_dest dest;
} nir_deref_instr;

static inline nir_deref_instr *nir_src_as_deref(nir_src src);

static inline nir_deref_instr *
nir_deref_instr_parent(const nir_deref_instr *instr)
{
   if (instr->deref_type == nir_deref_type_var)
      return NULL;
   else
      return nir_src_as_deref(instr->parent);
}

static inline nir_variable *
nir_deref_instr_get_variable(const nir_deref_instr *instr)
{
   while (instr->deref_type != nir_deref_type_var) {
      if (instr->deref_type == nir_deref_type_cast)
         return NULL;

      instr = nir_deref_instr_parent(instr);
   }

   return instr->var;
}

bool nir_deref_instr_has_indirect(nir_deref_instr *instr);
bool nir_deref_instr_is_known_out_of_bounds(nir_deref_instr *instr);
bool nir_deref_instr_has_complex_use(nir_deref_instr *instr);

bool nir_deref_instr_remove_if_unused(nir_deref_instr *instr);

unsigned nir_deref_instr_ptr_as_array_stride(nir_deref_instr *instr);

typedef struct {
   nir_instr instr;

   struct nir_function *callee;

   unsigned num_params;
   nir_src params[];
} nir_call_instr;

#include "nir_intrinsics.h"

#define NIR_INTRINSIC_MAX_CONST_INDEX 4

/** Represents an intrinsic
 *
 * An intrinsic is an instruction type for handling things that are
 * more-or-less regular operations but don't just consume and produce SSA
 * values like ALU operations do.  Intrinsics are not for things that have
 * special semantic meaning such as phi nodes and parallel copies.
 * Examples of intrinsics include variable load/store operations, system
 * value loads, and the like.  Even though texturing more-or-less falls
 * under this category, texturing is its own instruction type because
 * trying to represent texturing with intrinsics would lead to a
 * combinatorial explosion of intrinsic opcodes.
 *
 * By having a single instruction type for handling a lot of different
 * cases, optimization passes can look for intrinsics and, for the most
 * part, completely ignore them.  Each intrinsic type also has a few
 * possible flags that govern whether or not they can be reordered or
 * eliminated.  That way passes like dead code elimination can still work
 * on intrisics without understanding the meaning of each.
 *
 * Each intrinsic has some number of constant indices, some number of
 * variables, and some number of sources.  What these sources, variables,
 * and indices mean depends on the intrinsic and is documented with the
 * intrinsic declaration in nir_intrinsics.h.  Intrinsics and texture
 * instructions are the only types of instruction that can operate on
 * variables.
 */
typedef struct {
   nir_instr instr;

   nir_intrinsic_op intrinsic;

   nir_dest dest;

   /** number of components if this is a vectorized intrinsic
    *
    * Similarly to ALU operations, some intrinsics are vectorized.
    * An intrinsic is vectorized if nir_intrinsic_infos.dest_components == 0.
    * For vectorized intrinsics, the num_components field specifies the
    * number of destination components and the number of source components
    * for all sources with nir_intrinsic_infos.src_components[i] == 0.
    */
   uint8_t num_components;

   int const_index[NIR_INTRINSIC_MAX_CONST_INDEX];

   nir_src src[];
} nir_intrinsic_instr;

static inline nir_variable *
nir_intrinsic_get_var(nir_intrinsic_instr *intrin, unsigned i)
{
   return nir_deref_instr_get_variable(nir_src_as_deref(intrin->src[i]));
}

typedef enum {
   /* Memory ordering. */
   NIR_MEMORY_ACQUIRE        = 1 << 0,
   NIR_MEMORY_RELEASE        = 1 << 1,

   /* Memory visibility operations. */
   NIR_MEMORY_MAKE_AVAILABLE = 1 << 3,
   NIR_MEMORY_MAKE_VISIBLE   = 1 << 4,
} nir_memory_semantics;

typedef enum {
   NIR_SCOPE_DEVICE,
   NIR_SCOPE_QUEUE_FAMILY,
   NIR_SCOPE_WORKGROUP,
   NIR_SCOPE_SUBGROUP,
   NIR_SCOPE_INVOCATION,
} nir_scope;

/**
 * \name NIR intrinsics semantic flags
 *
 * information about what the compiler can do with the intrinsics.
 *
 * \sa nir_intrinsic_info::flags
 */
typedef enum {
   /**
    * whether the intrinsic can be safely eliminated if none of its output
    * value is not being used.
    */
   NIR_INTRINSIC_CAN_ELIMINATE = (1 << 0),

   /**
    * Whether the intrinsic can be reordered with respect to any other
    * intrinsic, i.e. whether the only reordering dependencies of the
    * intrinsic are due to the register reads/writes.
    */
   NIR_INTRINSIC_CAN_REORDER = (1 << 1),
} nir_intrinsic_semantic_flag;

/**
 * \name NIR intrinsics const-index flag
 *
 * Indicates the usage of a const_index slot.
 *
 * \sa nir_intrinsic_info::index_map
 */
typedef enum {
   /**
    * Generally instructions that take a offset src argument, can encode
    * a constant 'base' value which is added to the offset.
    */
   NIR_INTRINSIC_BASE = 1,

   /**
    * For store instructions, a writemask for the store.
    */
   NIR_INTRINSIC_WRMASK,

   /**
    * The stream-id for GS emit_vertex/end_primitive intrinsics.
    */
   NIR_INTRINSIC_STREAM_ID,

   /**
    * The clip-plane id for load_user_clip_plane intrinsic.
    */
   NIR_INTRINSIC_UCP_ID,

   /**
    * The amount of data, starting from BASE, that this instruction may
    * access.  This is used to provide bounds if the offset is not constant.
    */
   NIR_INTRINSIC_RANGE,

   /**
    * The Vulkan descriptor set for vulkan_resource_index intrinsic.
    */
   NIR_INTRINSIC_DESC_SET,

   /**
    * The Vulkan descriptor set binding for vulkan_resource_index intrinsic.
    */
   NIR_INTRINSIC_BINDING,

   /**
    * Component offset.
    */
   NIR_INTRINSIC_COMPONENT,

   /**
    * Interpolation mode (only meaningful for FS inputs).
    */
   NIR_INTRINSIC_INTERP_MODE,

   /**
    * A binary nir_op to use when performing a reduction or scan operation
    */
   NIR_INTRINSIC_REDUCTION_OP,

   /**
    * Cluster size for reduction operations
    */
   NIR_INTRINSIC_CLUSTER_SIZE,

   /**
    * Parameter index for a load_param intrinsic
    */
   NIR_INTRINSIC_PARAM_IDX,

   /**
    * Image dimensionality for image intrinsics
    *
    * One of GLSL_SAMPLER_DIM_*
    */
   NIR_INTRINSIC_IMAGE_DIM,

   /**
    * Non-zero if we are accessing an array image
    */
   NIR_INTRINSIC_IMAGE_ARRAY,

   /**
    * Image format for image intrinsics
    */
   NIR_INTRINSIC_FORMAT,

   /**
    * Access qualifiers for image and memory access intrinsics
    */
   NIR_INTRINSIC_ACCESS,

   /**
    * Alignment for offsets and addresses
    *
    * These two parameters, specify an alignment in terms of a multiplier and
    * an offset.  The offset or address parameter X of the intrinsic is
    * guaranteed to satisfy the following:
    *
    *                (X - align_offset) % align_mul == 0
    */
   NIR_INTRINSIC_ALIGN_MUL,
   NIR_INTRINSIC_ALIGN_OFFSET,

   /**
    * The Vulkan descriptor type for a vulkan_resource_[re]index intrinsic.
    */
   NIR_INTRINSIC_DESC_TYPE,

   /**
    * The nir_alu_type of a uniform/input/output
    */
   NIR_INTRINSIC_TYPE,

   /**
    * The swizzle mask for the instructions
    * SwizzleInvocationsAMD and SwizzleInvocationsMaskedAMD
    */
   NIR_INTRINSIC_SWIZZLE_MASK,

   /* Separate source/dest access flags for copies */
   NIR_INTRINSIC_SRC_ACCESS,
   NIR_INTRINSIC_DST_ACCESS,

   /* Driver location for nir_load_patch_location_ir3 */
   NIR_INTRINSIC_DRIVER_LOCATION,

   /**
    * Mask of nir_memory_semantics, includes ordering and visibility.
    */
   NIR_INTRINSIC_MEMORY_SEMANTICS,

   /**
    * Mask of nir_variable_modes affected by the memory operation.
    */
   NIR_INTRINSIC_MEMORY_MODES,

   /**
    * Value of nir_scope.
    */
   NIR_INTRINSIC_MEMORY_SCOPE,

   NIR_INTRINSIC_NUM_INDEX_FLAGS,

} nir_intrinsic_index_flag;

#define NIR_INTRINSIC_MAX_INPUTS 5

typedef struct {
   const char *name;

   unsigned num_srcs; /** < number of register/SSA inputs */

   /** number of components of each input register
    *
    * If this value is 0, the number of components is given by the
    * num_components field of nir_intrinsic_instr.  If this value is -1, the
    * intrinsic consumes however many components are provided and it is not
    * validated at all.
    */
   int src_components[NIR_INTRINSIC_MAX_INPUTS];

   bool has_dest;

   /** number of components of the output register
    *
    * If this value is 0, the number of components is given by the
    * num_components field of nir_intrinsic_instr.
    */
   unsigned dest_components;

   /** bitfield of legal bit sizes */
   unsigned dest_bit_sizes;

   /** the number of constant indices used by the intrinsic */
   unsigned num_indices;

   /** indicates the usage of intr->const_index[n] */
   unsigned index_map[NIR_INTRINSIC_NUM_INDEX_FLAGS];

   /** semantic flags for calls to this intrinsic */
   nir_intrinsic_semantic_flag flags;
} nir_intrinsic_info;

extern const nir_intrinsic_info nir_intrinsic_infos[nir_num_intrinsics];

static inline unsigned
nir_intrinsic_src_components(nir_intrinsic_instr *intr, unsigned srcn)
{
   const nir_intrinsic_info *info = &nir_intrinsic_infos[intr->intrinsic];
   assert(srcn < info->num_srcs);
   if (info->src_components[srcn] > 0)
      return info->src_components[srcn];
   else if (info->src_components[srcn] == 0)
      return intr->num_components;
   else
      return nir_src_num_components(intr->src[srcn]);
}

static inline unsigned
nir_intrinsic_dest_components(nir_intrinsic_instr *intr)
{
   const nir_intrinsic_info *info = &nir_intrinsic_infos[intr->intrinsic];
   if (!info->has_dest)
      return 0;
   else if (info->dest_components)
      return info->dest_components;
   else
      return intr->num_components;
}

#define INTRINSIC_IDX_ACCESSORS(name, flag, type)                             \
static inline type                                                            \
nir_intrinsic_##name(const nir_intrinsic_instr *instr)                        \
{                                                                             \
   const nir_intrinsic_info *info = &nir_intrinsic_infos[instr->intrinsic];   \
   assert(info->index_map[NIR_INTRINSIC_##flag] > 0);                         \
   return (type)instr->const_index[info->index_map[NIR_INTRINSIC_##flag] - 1]; \
}                                                                             \
static inline void                                                            \
nir_intrinsic_set_##name(nir_intrinsic_instr *instr, type val)                \
{                                                                             \
   const nir_intrinsic_info *info = &nir_intrinsic_infos[instr->intrinsic];   \
   assert(info->index_map[NIR_INTRINSIC_##flag] > 0);                         \
   instr->const_index[info->index_map[NIR_INTRINSIC_##flag] - 1] = val;       \
}

INTRINSIC_IDX_ACCESSORS(write_mask, WRMASK, unsigned)
INTRINSIC_IDX_ACCESSORS(base, BASE, int)
INTRINSIC_IDX_ACCESSORS(stream_id, STREAM_ID, unsigned)
INTRINSIC_IDX_ACCESSORS(ucp_id, UCP_ID, unsigned)
INTRINSIC_IDX_ACCESSORS(range, RANGE, unsigned)
INTRINSIC_IDX_ACCESSORS(desc_set, DESC_SET, unsigned)
INTRINSIC_IDX_ACCESSORS(binding, BINDING, unsigned)
INTRINSIC_IDX_ACCESSORS(component, COMPONENT, unsigned)
INTRINSIC_IDX_ACCESSORS(interp_mode, INTERP_MODE, unsigned)
INTRINSIC_IDX_ACCESSORS(reduction_op, REDUCTION_OP, unsigned)
INTRINSIC_IDX_ACCESSORS(cluster_size, CLUSTER_SIZE, unsigned)
INTRINSIC_IDX_ACCESSORS(param_idx, PARAM_IDX, unsigned)
INTRINSIC_IDX_ACCESSORS(image_dim, IMAGE_DIM, enum glsl_sampler_dim)
INTRINSIC_IDX_ACCESSORS(image_array, IMAGE_ARRAY, bool)
INTRINSIC_IDX_ACCESSORS(access, ACCESS, enum gl_access_qualifier)
INTRINSIC_IDX_ACCESSORS(src_access, SRC_ACCESS, enum gl_access_qualifier)
INTRINSIC_IDX_ACCESSORS(dst_access, DST_ACCESS, enum gl_access_qualifier)
INTRINSIC_IDX_ACCESSORS(format, FORMAT, unsigned)
INTRINSIC_IDX_ACCESSORS(align_mul, ALIGN_MUL, unsigned)
INTRINSIC_IDX_ACCESSORS(align_offset, ALIGN_OFFSET, unsigned)
INTRINSIC_IDX_ACCESSORS(desc_type, DESC_TYPE, unsigned)
INTRINSIC_IDX_ACCESSORS(type, TYPE, nir_alu_type)
INTRINSIC_IDX_ACCESSORS(swizzle_mask, SWIZZLE_MASK, unsigned)
INTRINSIC_IDX_ACCESSORS(driver_location, DRIVER_LOCATION, unsigned)
INTRINSIC_IDX_ACCESSORS(memory_semantics, MEMORY_SEMANTICS, nir_memory_semantics)
INTRINSIC_IDX_ACCESSORS(memory_modes, MEMORY_MODES, nir_variable_mode)
INTRINSIC_IDX_ACCESSORS(memory_scope, MEMORY_SCOPE, nir_scope)

static inline void
nir_intrinsic_set_align(nir_intrinsic_instr *intrin,
                        unsigned align_mul, unsigned align_offset)
{
   assert(util_is_power_of_two_nonzero(align_mul));
   assert(align_offset < align_mul);
   nir_intrinsic_set_align_mul(intrin, align_mul);
   nir_intrinsic_set_align_offset(intrin, align_offset);
}

/** Returns a simple alignment for a load/store intrinsic offset
 *
 * Instead of the full mul+offset alignment scheme provided by the ALIGN_MUL
 * and ALIGN_OFFSET parameters, this helper takes both into account and
 * provides a single simple alignment parameter.  The offset X is guaranteed
 * to satisfy X % align == 0.
 */
static inline unsigned
nir_intrinsic_align(const nir_intrinsic_instr *intrin)
{
   const unsigned align_mul = nir_intrinsic_align_mul(intrin);
   const unsigned align_offset = nir_intrinsic_align_offset(intrin);
   assert(align_offset < align_mul);
   return align_offset ? 1 << (ffs(align_offset) - 1) : align_mul;
}

/* Converts a image_deref_* intrinsic into a image_* one */
void nir_rewrite_image_intrinsic(nir_intrinsic_instr *instr,
                                 nir_ssa_def *handle, bool bindless);

/* Determine if an intrinsic can be arbitrarily reordered and eliminated. */
static inline bool
nir_intrinsic_can_reorder(nir_intrinsic_instr *instr)
{
<<<<<<< HEAD
   const nir_intrinsic_info *info =
      &nir_intrinsic_infos[instr->intrinsic];
   return (info->flags & NIR_INTRINSIC_CAN_ELIMINATE) &&
          (info->flags & NIR_INTRINSIC_CAN_REORDER);
=======
   if (instr->intrinsic == nir_intrinsic_load_deref ||
       instr->intrinsic == nir_intrinsic_load_ssbo ||
       instr->intrinsic == nir_intrinsic_bindless_image_load ||
       instr->intrinsic == nir_intrinsic_image_deref_load ||
       instr->intrinsic == nir_intrinsic_image_load) {
      return nir_intrinsic_access(instr) & ACCESS_CAN_REORDER;
   } else {
      const nir_intrinsic_info *info =
         &nir_intrinsic_infos[instr->intrinsic];
      return (info->flags & NIR_INTRINSIC_CAN_ELIMINATE) &&
             (info->flags & NIR_INTRINSIC_CAN_REORDER);
   }
>>>>>>> 4392cf2d
}

/**
 * \group texture information
 *
 * This gives semantic information about textures which is useful to the
 * frontend, the backend, and lowering passes, but not the optimizer.
 */

typedef enum {
   nir_tex_src_coord,
   nir_tex_src_projector,
   nir_tex_src_comparator, /* shadow comparator */
   nir_tex_src_offset,
   nir_tex_src_bias,
   nir_tex_src_lod,
   nir_tex_src_min_lod,
   nir_tex_src_ms_index, /* MSAA sample index */
   nir_tex_src_ms_mcs, /* MSAA compression value */
   nir_tex_src_ddx,
   nir_tex_src_ddy,
   nir_tex_src_texture_deref, /* < deref pointing to the texture */
   nir_tex_src_sampler_deref, /* < deref pointing to the sampler */
   nir_tex_src_texture_offset, /* < dynamically uniform indirect offset */
   nir_tex_src_sampler_offset, /* < dynamically uniform indirect offset */
   nir_tex_src_texture_handle, /* < bindless texture handle */
   nir_tex_src_sampler_handle, /* < bindless sampler handle */
   nir_tex_src_plane,          /* < selects plane for planar textures */
   nir_num_tex_src_types
} nir_tex_src_type;

typedef struct {
   nir_src src;
   nir_tex_src_type src_type;
} nir_tex_src;

typedef enum {
   nir_texop_tex,                /**< Regular texture look-up */
   nir_texop_txb,                /**< Texture look-up with LOD bias */
   nir_texop_txl,                /**< Texture look-up with explicit LOD */
   nir_texop_txd,                /**< Texture look-up with partial derivatives */
   nir_texop_txf,                /**< Texel fetch with explicit LOD */
   nir_texop_txf_ms,             /**< Multisample texture fetch */
   nir_texop_txf_ms_fb,          /**< Multisample texture fetch from framebuffer */
   nir_texop_txf_ms_mcs,         /**< Multisample compression value fetch */
   nir_texop_txs,                /**< Texture size */
   nir_texop_lod,                /**< Texture lod query */
   nir_texop_tg4,                /**< Texture gather */
   nir_texop_query_levels,       /**< Texture levels query */
   nir_texop_texture_samples,    /**< Texture samples query */
   nir_texop_samples_identical,  /**< Query whether all samples are definitely
                                  * identical.
                                  */
   nir_texop_tex_prefetch,       /**< Regular texture look-up, eligible for pre-dispatch */
   nir_texop_fragment_fetch,     /**< Multisample fragment color texture fetch */
   nir_texop_fragment_mask_fetch,/**< Multisample fragment mask texture fetch */
} nir_texop;

typedef struct {
   nir_instr instr;

   enum glsl_sampler_dim sampler_dim;
   nir_alu_type dest_type;

   nir_texop op;
   nir_dest dest;
   nir_tex_src *src;
   unsigned num_srcs, coord_components;
   bool is_array, is_shadow;

   /**
    * If is_shadow is true, whether this is the old-style shadow that outputs 4
    * components or the new-style shadow that outputs 1 component.
    */
   bool is_new_style_shadow;

   /* gather component selector */
   unsigned component : 2;

   /* gather offsets */
   int8_t tg4_offsets[4][2];

   /* True if the texture index or handle is not dynamically uniform */
   bool texture_non_uniform;

   /* True if the sampler index or handle is not dynamically uniform */
   bool sampler_non_uniform;

   /** The texture index
    *
    * If this texture instruction has a nir_tex_src_texture_offset source,
    * then the texture index is given by texture_index + texture_offset.
    */
   unsigned texture_index;

   /** The size of the texture array or 0 if it's not an array */
   unsigned texture_array_size;

   /** The sampler index
    *
    * The following operations do not require a sampler and, as such, this
    * field should be ignored:
    *    - nir_texop_txf
    *    - nir_texop_txf_ms
    *    - nir_texop_txs
    *    - nir_texop_lod
    *    - nir_texop_query_levels
    *    - nir_texop_texture_samples
    *    - nir_texop_samples_identical
    *
    * If this texture instruction has a nir_tex_src_sampler_offset source,
    * then the sampler index is given by sampler_index + sampler_offset.
    */
   unsigned sampler_index;
} nir_tex_instr;

static inline unsigned
nir_tex_instr_dest_size(const nir_tex_instr *instr)
{
   switch (instr->op) {
   case nir_texop_txs: {
      unsigned ret;
      switch (instr->sampler_dim) {
         case GLSL_SAMPLER_DIM_1D:
         case GLSL_SAMPLER_DIM_BUF:
            ret = 1;
            break;
         case GLSL_SAMPLER_DIM_2D:
         case GLSL_SAMPLER_DIM_CUBE:
         case GLSL_SAMPLER_DIM_MS:
         case GLSL_SAMPLER_DIM_RECT:
         case GLSL_SAMPLER_DIM_EXTERNAL:
         case GLSL_SAMPLER_DIM_SUBPASS:
            ret = 2;
            break;
         case GLSL_SAMPLER_DIM_3D:
            ret = 3;
            break;
         default:
            unreachable("not reached");
      }
      if (instr->is_array)
         ret++;
      return ret;
   }

   case nir_texop_lod:
      return 2;

   case nir_texop_texture_samples:
   case nir_texop_query_levels:
   case nir_texop_samples_identical:
   case nir_texop_fragment_mask_fetch:
      return 1;

   default:
      if (instr->is_shadow && instr->is_new_style_shadow)
         return 1;

      return 4;
   }
}

/* Returns true if this texture operation queries something about the texture
 * rather than actually sampling it.
 */
static inline bool
nir_tex_instr_is_query(const nir_tex_instr *instr)
{
   switch (instr->op) {
   case nir_texop_txs:
   case nir_texop_lod:
   case nir_texop_texture_samples:
   case nir_texop_query_levels:
   case nir_texop_txf_ms_mcs:
      return true;
   case nir_texop_tex:
   case nir_texop_txb:
   case nir_texop_txl:
   case nir_texop_txd:
   case nir_texop_txf:
   case nir_texop_txf_ms:
   case nir_texop_txf_ms_fb:
   case nir_texop_tg4:
      return false;
   default:
      unreachable("Invalid texture opcode");
   }
}

static inline bool
nir_tex_instr_has_implicit_derivative(const nir_tex_instr *instr)
{
   switch (instr->op) {
   case nir_texop_tex:
   case nir_texop_txb:
   case nir_texop_lod:
      return true;
   default:
      return false;
   }
}

static inline nir_alu_type
nir_tex_instr_src_type(const nir_tex_instr *instr, unsigned src)
{
   switch (instr->src[src].src_type) {
   case nir_tex_src_coord:
      switch (instr->op) {
      case nir_texop_txf:
      case nir_texop_txf_ms:
      case nir_texop_txf_ms_fb:
      case nir_texop_txf_ms_mcs:
      case nir_texop_samples_identical:
         return nir_type_int;

      default:
         return nir_type_float;
      }

   case nir_tex_src_lod:
      switch (instr->op) {
      case nir_texop_txs:
      case nir_texop_txf:
         return nir_type_int;

      default:
         return nir_type_float;
      }

   case nir_tex_src_projector:
   case nir_tex_src_comparator:
   case nir_tex_src_bias:
   case nir_tex_src_min_lod:
   case nir_tex_src_ddx:
   case nir_tex_src_ddy:
      return nir_type_float;

   case nir_tex_src_offset:
   case nir_tex_src_ms_index:
   case nir_tex_src_plane:
      return nir_type_int;

   case nir_tex_src_ms_mcs:
   case nir_tex_src_texture_deref:
   case nir_tex_src_sampler_deref:
   case nir_tex_src_texture_offset:
   case nir_tex_src_sampler_offset:
   case nir_tex_src_texture_handle:
   case nir_tex_src_sampler_handle:
      return nir_type_uint;

   case nir_num_tex_src_types:
      unreachable("nir_num_tex_src_types is not a valid source type");
   }

   unreachable("Invalid texture source type");
}

static inline unsigned
nir_tex_instr_src_size(const nir_tex_instr *instr, unsigned src)
{
   if (instr->src[src].src_type == nir_tex_src_coord)
      return instr->coord_components;

   /* The MCS value is expected to be a vec4 returned by a txf_ms_mcs */
   if (instr->src[src].src_type == nir_tex_src_ms_mcs)
      return 4;

   if (instr->src[src].src_type == nir_tex_src_ddx ||
       instr->src[src].src_type == nir_tex_src_ddy) {
      if (instr->is_array)
         return instr->coord_components - 1;
      else
         return instr->coord_components;
   }

   /* Usual APIs don't allow cube + offset, but we allow it, with 2 coords for
    * the offset, since a cube maps to a single face.
    */
   if (instr->src[src].src_type == nir_tex_src_offset) {
      if (instr->sampler_dim == GLSL_SAMPLER_DIM_CUBE)
         return 2;
      else if (instr->is_array)
         return instr->coord_components - 1;
      else
         return instr->coord_components;
   }

   return 1;
}

static inline int
nir_tex_instr_src_index(const nir_tex_instr *instr, nir_tex_src_type type)
{
   for (unsigned i = 0; i < instr->num_srcs; i++)
      if (instr->src[i].src_type == type)
         return (int) i;

   return -1;
}

void nir_tex_instr_add_src(nir_tex_instr *tex,
                           nir_tex_src_type src_type,
                           nir_src src);

void nir_tex_instr_remove_src(nir_tex_instr *tex, unsigned src_idx);

bool nir_tex_instr_has_explicit_tg4_offsets(nir_tex_instr *tex);

typedef struct {
   nir_instr instr;

   nir_ssa_def def;

   nir_const_value value[];
} nir_load_const_instr;

typedef enum {
   nir_jump_return,
   nir_jump_break,
   nir_jump_continue,
} nir_jump_type;

typedef struct {
   nir_instr instr;
   nir_jump_type type;
} nir_jump_instr;

/* creates a new SSA variable in an undefined state */

typedef struct {
   nir_instr instr;
   nir_ssa_def def;
} nir_ssa_undef_instr;

typedef struct {
   struct exec_node node;

   /* The predecessor block corresponding to this source */
   struct nir_block *pred;

   nir_src src;
} nir_phi_src;

#define nir_foreach_phi_src(phi_src, phi) \
   foreach_list_typed(nir_phi_src, phi_src, node, &(phi)->srcs)
#define nir_foreach_phi_src_safe(phi_src, phi) \
   foreach_list_typed_safe(nir_phi_src, phi_src, node, &(phi)->srcs)

typedef struct {
   nir_instr instr;

   struct exec_list srcs; /** < list of nir_phi_src */

   nir_dest dest;
} nir_phi_instr;

typedef struct {
   struct exec_node node;
   nir_src src;
   nir_dest dest;
} nir_parallel_copy_entry;

#define nir_foreach_parallel_copy_entry(entry, pcopy) \
   foreach_list_typed(nir_parallel_copy_entry, entry, node, &(pcopy)->entries)

typedef struct {
   nir_instr instr;

   /* A list of nir_parallel_copy_entrys.  The sources of all of the
    * entries are copied to the corresponding destinations "in parallel".
    * In other words, if we have two entries: a -> b and b -> a, the values
    * get swapped.
    */
   struct exec_list entries;
} nir_parallel_copy_instr;

NIR_DEFINE_CAST(nir_instr_as_alu, nir_instr, nir_alu_instr, instr,
                type, nir_instr_type_alu)
NIR_DEFINE_CAST(nir_instr_as_deref, nir_instr, nir_deref_instr, instr,
                type, nir_instr_type_deref)
NIR_DEFINE_CAST(nir_instr_as_call, nir_instr, nir_call_instr, instr,
                type, nir_instr_type_call)
NIR_DEFINE_CAST(nir_instr_as_jump, nir_instr, nir_jump_instr, instr,
                type, nir_instr_type_jump)
NIR_DEFINE_CAST(nir_instr_as_tex, nir_instr, nir_tex_instr, instr,
                type, nir_instr_type_tex)
NIR_DEFINE_CAST(nir_instr_as_intrinsic, nir_instr, nir_intrinsic_instr, instr,
                type, nir_instr_type_intrinsic)
NIR_DEFINE_CAST(nir_instr_as_load_const, nir_instr, nir_load_const_instr, instr,
                type, nir_instr_type_load_const)
NIR_DEFINE_CAST(nir_instr_as_ssa_undef, nir_instr, nir_ssa_undef_instr, instr,
                type, nir_instr_type_ssa_undef)
NIR_DEFINE_CAST(nir_instr_as_phi, nir_instr, nir_phi_instr, instr,
                type, nir_instr_type_phi)
NIR_DEFINE_CAST(nir_instr_as_parallel_copy, nir_instr,
                nir_parallel_copy_instr, instr,
                type, nir_instr_type_parallel_copy)

<<<<<<< HEAD
=======

#define NIR_DEFINE_SRC_AS_CONST(type, suffix)               \
static inline type                                          \
nir_src_comp_as_##suffix(nir_src src, unsigned comp)        \
{                                                           \
   assert(nir_src_is_const(src));                           \
   nir_load_const_instr *load =                             \
      nir_instr_as_load_const(src.ssa->parent_instr);       \
   assert(comp < load->def.num_components);                 \
   return nir_const_value_as_##suffix(load->value[comp],    \
                                      load->def.bit_size);  \
}                                                           \
                                                            \
static inline type                                          \
nir_src_as_##suffix(nir_src src)                            \
{                                                           \
   assert(nir_src_num_components(src) == 1);                \
   return nir_src_comp_as_##suffix(src, 0);                 \
}

NIR_DEFINE_SRC_AS_CONST(int64_t,    int)
NIR_DEFINE_SRC_AS_CONST(uint64_t,   uint)
NIR_DEFINE_SRC_AS_CONST(bool,       bool)
NIR_DEFINE_SRC_AS_CONST(double,     float)

#undef NIR_DEFINE_SRC_AS_CONST


>>>>>>> 4392cf2d
typedef struct {
   nir_ssa_def *def;
   unsigned comp;
} nir_ssa_scalar;

static inline bool
nir_ssa_scalar_is_const(nir_ssa_scalar s)
{
   return s.def->parent_instr->type == nir_instr_type_load_const;
}

static inline nir_const_value
nir_ssa_scalar_as_const_value(nir_ssa_scalar s)
{
   assert(s.comp < s.def->num_components);
   nir_load_const_instr *load = nir_instr_as_load_const(s.def->parent_instr);
   return load->value[s.comp];
}

#define NIR_DEFINE_SCALAR_AS_CONST(type, suffix)                     \
static inline type                                                   \
nir_ssa_scalar_as_##suffix(nir_ssa_scalar s)                         \
{                                                                    \
   return nir_const_value_as_##suffix(                               \
      nir_ssa_scalar_as_const_value(s), s.def->bit_size);            \
}

NIR_DEFINE_SCALAR_AS_CONST(int64_t,    int)
NIR_DEFINE_SCALAR_AS_CONST(uint64_t,   uint)
NIR_DEFINE_SCALAR_AS_CONST(bool,       bool)
NIR_DEFINE_SCALAR_AS_CONST(double,     float)

#undef NIR_DEFINE_SCALAR_AS_CONST

static inline bool
nir_ssa_scalar_is_alu(nir_ssa_scalar s)
{
   return s.def->parent_instr->type == nir_instr_type_alu;
}

static inline nir_op
nir_ssa_scalar_alu_op(nir_ssa_scalar s)
{
   return nir_instr_as_alu(s.def->parent_instr)->op;
}

static inline nir_ssa_scalar
nir_ssa_scalar_chase_alu_src(nir_ssa_scalar s, unsigned alu_src_idx)
{
   nir_ssa_scalar out = { NULL, 0 };

   nir_alu_instr *alu = nir_instr_as_alu(s.def->parent_instr);
   assert(alu_src_idx < nir_op_infos[alu->op].num_inputs);

   /* Our component must be written */
   assert(s.comp < s.def->num_components);
   assert(alu->dest.write_mask & (1u << s.comp));

   assert(alu->src[alu_src_idx].src.is_ssa);
   out.def = alu->src[alu_src_idx].src.ssa;

   if (nir_op_infos[alu->op].input_sizes[alu_src_idx] == 0) {
      /* The ALU src is unsized so the source component follows the
       * destination component.
       */
      out.comp = alu->src[alu_src_idx].swizzle[s.comp];
   } else {
      /* This is a sized source so all source components work together to
       * produce all the destination components.  Since we need to return a
       * scalar, this only works if the source is a scalar.
       */
      assert(nir_op_infos[alu->op].input_sizes[alu_src_idx] == 1);
      out.comp = alu->src[alu_src_idx].swizzle[0];
   }
   assert(out.comp < out.def->num_components);

   return out;
}

<<<<<<< HEAD
=======

>>>>>>> 4392cf2d
/*
 * Control flow
 *
 * Control flow consists of a tree of control flow nodes, which include
 * if-statements and loops. The leaves of the tree are basic blocks, lists of
 * instructions that always run start-to-finish. Each basic block also keeps
 * track of its successors (blocks which may run immediately after the current
 * block) and predecessors (blocks which could have run immediately before the
 * current block). Each function also has a start block and an end block which
 * all return statements point to (which is always empty). Together, all the
 * blocks with their predecessors and successors make up the control flow
 * graph (CFG) of the function. There are helpers that modify the tree of
 * control flow nodes while modifying the CFG appropriately; these should be
 * used instead of modifying the tree directly.
 */

typedef enum {
   nir_cf_node_block,
   nir_cf_node_if,
   nir_cf_node_loop,
   nir_cf_node_function
} nir_cf_node_type;

typedef struct nir_cf_node {
   struct exec_node node;
   nir_cf_node_type type;
   struct nir_cf_node *parent;
} nir_cf_node;

typedef struct nir_block {
   nir_cf_node cf_node;

   struct exec_list instr_list; /** < list of nir_instr */

   /** generic block index; generated by nir_index_blocks */
   unsigned index;

   /*
    * Each block can only have up to 2 successors, so we put them in a simple
    * array - no need for anything more complicated.
    */
   struct nir_block *successors[2];

   /* Set of nir_block predecessors in the CFG */
   struct set *predecessors;

   /*
    * this node's immediate dominator in the dominance tree - set to NULL for
    * the start block.
    */
   struct nir_block *imm_dom;

   /* This node's children in the dominance tree */
   unsigned num_dom_children;
   struct nir_block **dom_children;

   /* Set of nir_blocks on the dominance frontier of this block */
   struct set *dom_frontier;

   /*
    * These two indices have the property that dom_{pre,post}_index for each
    * child of this block in the dominance tree will always be between
    * dom_pre_index and dom_post_index for this block, which makes testing if
    * a given block is dominated by another block an O(1) operation.
    */
   unsigned dom_pre_index, dom_post_index;

   /* live in and out for this block; used for liveness analysis */
   BITSET_WORD *live_in;
   BITSET_WORD *live_out;
} nir_block;

static inline nir_instr *
nir_block_first_instr(nir_block *block)
{
   struct exec_node *head = exec_list_get_head(&block->instr_list);
   return exec_node_data(nir_instr, head, node);
}

static inline nir_instr *
nir_block_last_instr(nir_block *block)
{
   struct exec_node *tail = exec_list_get_tail(&block->instr_list);
   return exec_node_data(nir_instr, tail, node);
}

static inline bool
nir_block_ends_in_jump(nir_block *block)
{
   return !exec_list_is_empty(&block->instr_list) &&
          nir_block_last_instr(block)->type == nir_instr_type_jump;
}

#define nir_foreach_instr(instr, block) \
   foreach_list_typed(nir_instr, instr, node, &(block)->instr_list)
#define nir_foreach_instr_reverse(instr, block) \
   foreach_list_typed_reverse(nir_instr, instr, node, &(block)->instr_list)
#define nir_foreach_instr_safe(instr, block) \
   foreach_list_typed_safe(nir_instr, instr, node, &(block)->instr_list)
#define nir_foreach_instr_reverse_safe(instr, block) \
   foreach_list_typed_reverse_safe(nir_instr, instr, node, &(block)->instr_list)

typedef enum {
   nir_selection_control_none = 0x0,
   nir_selection_control_flatten = 0x1,
   nir_selection_control_dont_flatten = 0x2,
} nir_selection_control;

typedef struct nir_if {
   nir_cf_node cf_node;
   nir_src condition;
   nir_selection_control control;

   struct exec_list then_list; /** < list of nir_cf_node */
   struct exec_list else_list; /** < list of nir_cf_node */
} nir_if;

typedef struct {
   nir_if *nif;

   /** Instruction that generates nif::condition. */
   nir_instr *conditional_instr;

   /** Block within ::nif that has the break instruction. */
   nir_block *break_block;

   /** Last block for the then- or else-path that does not contain the break. */
   nir_block *continue_from_block;

   /** True when ::break_block is in the else-path of ::nif. */
   bool continue_from_then;
   bool induction_rhs;

   /* This is true if the terminators exact trip count is unknown. For
    * example:
    *
    *    for (int i = 0; i < imin(x, 4); i++)
    *       ...
    *
    * Here loop analysis would have set a max_trip_count of 4 however we dont
    * know for sure that this is the exact trip count.
    */
   bool exact_trip_count_unknown;

   struct list_head loop_terminator_link;
} nir_loop_terminator;

typedef struct {
   /* Estimated cost (in number of instructions) of the loop */
   unsigned instr_cost;

   /* Guessed trip count based on array indexing */
   unsigned guessed_trip_count;

   /* Maximum number of times the loop is run (if known) */
   unsigned max_trip_count;

   /* Do we know the exact number of times the loop will be run */
   bool exact_trip_count_known;

   /* Unroll the loop regardless of its size */
   bool force_unroll;

   /* Does the loop contain complex loop terminators, continues or other
    * complex behaviours? If this is true we can't rely on
    * loop_terminator_list to be complete or accurate.
    */
   bool complex_loop;

   nir_loop_terminator *limiting_terminator;

   /* A list of loop_terminators terminating this loop. */
   struct list_head loop_terminator_list;
} nir_loop_info;

typedef enum {
   nir_loop_control_none = 0x0,
   nir_loop_control_unroll = 0x1,
   nir_loop_control_dont_unroll = 0x2,
} nir_loop_control;

typedef struct {
   nir_cf_node cf_node;

   struct exec_list body; /** < list of nir_cf_node */

   nir_loop_info *info;
   nir_loop_control control;
   bool partially_unrolled;
} nir_loop;

/**
 * Various bits of metadata that can may be created or required by
 * optimization and analysis passes
 */
typedef enum {
   nir_metadata_none = 0x0,
   nir_metadata_block_index = 0x1,
   nir_metadata_dominance = 0x2,
   nir_metadata_live_ssa_defs = 0x4,
   nir_metadata_not_properly_reset = 0x8,
   nir_metadata_loop_analysis = 0x10,
} nir_metadata;

typedef struct {
   nir_cf_node cf_node;

   /** pointer to the function of which this is an implementation */
   struct nir_function *function;

   struct exec_list body; /** < list of nir_cf_node */

   nir_block *end_block;

   /** list for all local variables in the function */
   struct exec_list locals;

   /** list of local registers in the function */
   struct exec_list registers;

   /** next available local register index */
   unsigned reg_alloc;

   /** next available SSA value index */
   unsigned ssa_alloc;

   /* total number of basic blocks, only valid when block_index_dirty = false */
   unsigned num_blocks;

   nir_metadata valid_metadata;
} nir_function_impl;

ATTRIBUTE_RETURNS_NONNULL static inline nir_block *
nir_start_block(nir_function_impl *impl)
{
   return (nir_block *) impl->body.head_sentinel.next;
}

ATTRIBUTE_RETURNS_NONNULL static inline nir_block *
nir_impl_last_block(nir_function_impl *impl)
{
   return (nir_block *) impl->body.tail_sentinel.prev;
}

static inline nir_cf_node *
nir_cf_node_next(nir_cf_node *node)
{
   struct exec_node *next = exec_node_get_next(&node->node);
   if (exec_node_is_tail_sentinel(next))
      return NULL;
   else
      return exec_node_data(nir_cf_node, next, node);
}

static inline nir_cf_node *
nir_cf_node_prev(nir_cf_node *node)
{
   struct exec_node *prev = exec_node_get_prev(&node->node);
   if (exec_node_is_head_sentinel(prev))
      return NULL;
   else
      return exec_node_data(nir_cf_node, prev, node);
}

static inline bool
nir_cf_node_is_first(const nir_cf_node *node)
{
   return exec_node_is_head_sentinel(node->node.prev);
}

static inline bool
nir_cf_node_is_last(const nir_cf_node *node)
{
   return exec_node_is_tail_sentinel(node->node.next);
}

NIR_DEFINE_CAST(nir_cf_node_as_block, nir_cf_node, nir_block, cf_node,
                type, nir_cf_node_block)
NIR_DEFINE_CAST(nir_cf_node_as_if, nir_cf_node, nir_if, cf_node,
                type, nir_cf_node_if)
NIR_DEFINE_CAST(nir_cf_node_as_loop, nir_cf_node, nir_loop, cf_node,
                type, nir_cf_node_loop)
NIR_DEFINE_CAST(nir_cf_node_as_function, nir_cf_node,
                nir_function_impl, cf_node, type, nir_cf_node_function)

static inline nir_block *
nir_if_first_then_block(nir_if *if_stmt)
{
   struct exec_node *head = exec_list_get_head(&if_stmt->then_list);
   return nir_cf_node_as_block(exec_node_data(nir_cf_node, head, node));
}

static inline nir_block *
nir_if_last_then_block(nir_if *if_stmt)
{
   struct exec_node *tail = exec_list_get_tail(&if_stmt->then_list);
   return nir_cf_node_as_block(exec_node_data(nir_cf_node, tail, node));
}

static inline nir_block *
nir_if_first_else_block(nir_if *if_stmt)
{
   struct exec_node *head = exec_list_get_head(&if_stmt->else_list);
   return nir_cf_node_as_block(exec_node_data(nir_cf_node, head, node));
}

static inline nir_block *
nir_if_last_else_block(nir_if *if_stmt)
{
   struct exec_node *tail = exec_list_get_tail(&if_stmt->else_list);
   return nir_cf_node_as_block(exec_node_data(nir_cf_node, tail, node));
}

static inline nir_block *
nir_loop_first_block(nir_loop *loop)
{
   struct exec_node *head = exec_list_get_head(&loop->body);
   return nir_cf_node_as_block(exec_node_data(nir_cf_node, head, node));
}

static inline nir_block *
nir_loop_last_block(nir_loop *loop)
{
   struct exec_node *tail = exec_list_get_tail(&loop->body);
   return nir_cf_node_as_block(exec_node_data(nir_cf_node, tail, node));
}

/**
 * Return true if this list of cf_nodes contains a single empty block.
 */
static inline bool
nir_cf_list_is_empty_block(struct exec_list *cf_list)
{
   if (exec_list_is_singular(cf_list)) {
      struct exec_node *head = exec_list_get_head(cf_list);
      nir_block *block =
         nir_cf_node_as_block(exec_node_data(nir_cf_node, head, node));
      return exec_list_is_empty(&block->instr_list);
   }
   return false;
}

typedef struct {
   uint8_t num_components;
   uint8_t bit_size;
} nir_parameter;

typedef struct nir_function {
   struct exec_node node;

   const char *name;
   struct nir_shader *shader;

   unsigned num_params;
   nir_parameter *params;

   /** The implementation of this function.
    *
    * If the function is only declared and not implemented, this is NULL.
    */
   nir_function_impl *impl;

   bool is_entrypoint;
} nir_function;

typedef enum {
   nir_lower_imul64 = (1 << 0),
   nir_lower_isign64 = (1 << 1),
   /** Lower all int64 modulus and division opcodes */
   nir_lower_divmod64 = (1 << 2),
   /** Lower all 64-bit umul_high and imul_high opcodes */
   nir_lower_imul_high64 = (1 << 3),
   nir_lower_mov64 = (1 << 4),
   nir_lower_icmp64 = (1 << 5),
   nir_lower_iadd64 = (1 << 6),
   nir_lower_iabs64 = (1 << 7),
   nir_lower_ineg64 = (1 << 8),
   nir_lower_logic64 = (1 << 9),
   nir_lower_minmax64 = (1 << 10),
   nir_lower_shift64 = (1 << 11),
   nir_lower_imul_2x32_64 = (1 << 12),
   nir_lower_extract64 = (1 << 13),
<<<<<<< HEAD
=======
   nir_lower_ufind_msb64 = (1 << 14),
>>>>>>> 4392cf2d
} nir_lower_int64_options;

typedef enum {
   nir_lower_drcp = (1 << 0),
   nir_lower_dsqrt = (1 << 1),
   nir_lower_drsq = (1 << 2),
   nir_lower_dtrunc = (1 << 3),
   nir_lower_dfloor = (1 << 4),
   nir_lower_dceil = (1 << 5),
   nir_lower_dfract = (1 << 6),
   nir_lower_dround_even = (1 << 7),
   nir_lower_dmod = (1 << 8),
   nir_lower_dsub = (1 << 9),
   nir_lower_ddiv = (1 << 10),
   nir_lower_fp64_full_software = (1 << 11),
} nir_lower_doubles_options;

typedef enum {
   nir_divergence_single_prim_per_subgroup = (1 << 0),
   nir_divergence_single_patch_per_tcs_subgroup = (1 << 1),
   nir_divergence_single_patch_per_tes_subgroup = (1 << 2),
   nir_divergence_view_index_uniform = (1 << 3),
} nir_divergence_options;

typedef struct nir_shader_compiler_options {
   bool lower_fdiv;
   bool lower_ffma;
   bool fuse_ffma;
   bool lower_flrp16;
   bool lower_flrp32;
   /** Lowers flrp when it does not support doubles */
   bool lower_flrp64;
   bool lower_fpow;
   bool lower_fsat;
   bool lower_fsqrt;
   bool lower_sincos;
   bool lower_fmod;
   /** Lowers ibitfield_extract/ubitfield_extract to ibfe/ubfe. */
   bool lower_bitfield_extract;
   /** Lowers ibitfield_extract/ubitfield_extract to compares, shifts. */
   bool lower_bitfield_extract_to_shifts;
   /** Lowers bitfield_insert to bfi/bfm */
   bool lower_bitfield_insert;
   /** Lowers bitfield_insert to compares, and shifts. */
   bool lower_bitfield_insert_to_shifts;
   /** Lowers bitfield_insert to bfm/bitfield_select. */
   bool lower_bitfield_insert_to_bitfield_select;
   /** Lowers bitfield_reverse to shifts. */
   bool lower_bitfield_reverse;
   /** Lowers bit_count to shifts. */
   bool lower_bit_count;
   /** Lowers ifind_msb to compare and ufind_msb */
   bool lower_ifind_msb;
   /** Lowers find_lsb to ufind_msb and logic ops */
   bool lower_find_lsb;
   bool lower_uadd_carry;
   bool lower_usub_borrow;
   /** Lowers imul_high/umul_high to 16-bit multiplies and carry operations. */
   bool lower_mul_high;
   /** lowers fneg and ineg to fsub and isub. */
   bool lower_negate;
   /** lowers fsub and isub to fadd+fneg and iadd+ineg. */
   bool lower_sub;

   /* lower {slt,sge,seq,sne} to {flt,fge,feq,fne} + b2f: */
   bool lower_scmp;

   /* lower fall_equalN/fany_nequalN (ex:fany_nequal4 to sne+fdot4+fsat) */
   bool lower_vector_cmp;

   /** enables rules to lower idiv by power-of-two: */
   bool lower_idiv;

   /** enable rules to avoid bit ops */
   bool lower_bitops;

   /** enables rules to lower isign to imin+imax */
   bool lower_isign;

   /** enables rules to lower fsign to fsub and flt */
   bool lower_fsign;

   /* lower fdph to fdot4 */
   bool lower_fdph;

   /** lower fdot to fmul and fsum/fadd. */
   bool lower_fdot;

   /* Does the native fdot instruction replicate its result for four
    * components?  If so, then opt_algebraic_late will turn all fdotN
    * instructions into fdot_replicatedN instructions.
    */
   bool fdot_replicates;

   /** lowers ffloor to fsub+ffract: */
   bool lower_ffloor;

   /** lowers ffract to fsub+ffloor: */
   bool lower_ffract;

   /** lowers fceil to fneg+ffloor+fneg: */
   bool lower_fceil;

   bool lower_ftrunc;

   bool lower_ldexp;

   bool lower_pack_half_2x16;
   bool lower_pack_half_2x16_split;
   bool lower_pack_unorm_2x16;
   bool lower_pack_snorm_2x16;
   bool lower_pack_unorm_4x8;
   bool lower_pack_snorm_4x8;
   bool lower_unpack_half_2x16;
   bool lower_unpack_half_2x16_split;
   bool lower_unpack_unorm_2x16;
   bool lower_unpack_snorm_2x16;
   bool lower_unpack_unorm_4x8;
   bool lower_unpack_snorm_4x8;

   bool lower_extract_byte;
   bool lower_extract_word;

   bool lower_all_io_to_temps;
   bool lower_all_io_to_elements;

   /* Indicates that the driver only has zero-based vertex id */
   bool vertex_id_zero_based;

   /**
    * If enabled, gl_BaseVertex will be lowered as:
    * is_indexed_draw (~0/0) & firstvertex
    */
   bool lower_base_vertex;

   /**
    * If enabled, gl_HelperInvocation will be lowered as:
    *
    *   !((1 << sample_id) & sample_mask_in))
    *
    * This depends on some possibly hw implementation details, which may
    * not be true for all hw.  In particular that the FS is only executed
    * for covered samples or for helper invocations.  So, do not blindly
    * enable this option.
    *
    * Note: See also issue #22 in ARB_shader_image_load_store
    */
   bool lower_helper_invocation;

   /**
    * Convert gl_SampleMaskIn to gl_HelperInvocation as follows:
    *
    *   gl_SampleMaskIn == 0 ---> gl_HelperInvocation
    *   gl_SampleMaskIn != 0 ---> !gl_HelperInvocation
    */
   bool optimize_sample_mask_in;

   bool lower_cs_local_index_from_id;
   bool lower_cs_local_id_from_index;

   bool lower_device_index_to_zero;

   /* Set if nir_lower_wpos_ytransform() should also invert gl_PointCoord. */
   bool lower_wpos_pntc;

   /**
    * Set if nir_op_[iu]hadd and nir_op_[iu]rhadd instructions should be
    * lowered to simple arithmetic.
    *
    * If this flag is set, the lowering will be applied to all bit-sizes of
    * these instructions.
    *
    * \sa ::lower_hadd64
    */
   bool lower_hadd;

   /**
    * Set if only 64-bit nir_op_[iu]hadd and nir_op_[iu]rhadd instructions
    * should be lowered to simple arithmetic.
    *
    * If this flag is set, the lowering will be applied to only 64-bit
    * versions of these instructions.
    *
    * \sa ::lower_hadd
    */
   bool lower_hadd64;

   /**
    * Set if nir_op_add_sat and nir_op_usub_sat should be lowered to simple
    * arithmetic.
    *
    * If this flag is set, the lowering will be applied to all bit-sizes of
    * these instructions.
    *
    * \sa ::lower_usub_sat64
    */
   bool lower_add_sat;

   /**
    * Set if only 64-bit nir_op_usub_sat should be lowered to simple
    * arithmetic.
    *
    * \sa ::lower_add_sat
    */
   bool lower_usub_sat64;

   /**
    * Should IO be re-vectorized?  Some scalar ISAs still operate on vec4's
    * for IO purposes and would prefer loads/stores be vectorized.
    */
   bool vectorize_io;
   bool lower_to_scalar;

   /**
    * Should the linker unify inputs_read/outputs_written between adjacent
    * shader stages which are linked into a single program?
    */
   bool unify_interfaces;

   /**
    * Should nir_lower_io() create load_interpolated_input intrinsics?
    *
    * If not, it generates regular load_input intrinsics and interpolation
    * information must be inferred from the list of input nir_variables.
    */
   bool use_interpolated_input_intrinsics;

   /* Lowers when 32x32->64 bit multiplication is not supported */
   bool lower_mul_2x32_64;

   /* Lowers when rotate instruction is not supported */
   bool lower_rotate;

   /**
    * Backend supports imul24, and would like to use it (when possible)
    * for address/offset calculation.  If true, driver should call
    * nir_lower_amul().  (If not set, amul will automatically be lowered
    * to imul.)
    */
   bool has_imul24;

   /**
    * Is this the Intel vec4 backend?
    *
    * Used to inhibit algebraic optimizations that are known to be harmful on
    * the Intel vec4 backend.  This is generally applicable to any
    * optimization that might cause more immediate values to be used in
    * 3-source (e.g., ffma and flrp) instructions.
    */
   bool intel_vec4;

   unsigned max_unroll_iterations;

   nir_lower_int64_options lower_int64_options;
   nir_lower_doubles_options lower_doubles_options;
} nir_shader_compiler_options;

typedef struct nir_shader {
   /** list of uniforms (nir_variable) */
   struct exec_list uniforms;

   /** list of inputs (nir_variable) */
   struct exec_list inputs;

   /** list of outputs (nir_variable) */
   struct exec_list outputs;

   /** list of shared compute variables (nir_variable) */
   struct exec_list shared;

   /** Set of driver-specific options for the shader.
    *
    * The memory for the options is expected to be kept in a single static
    * copy by the driver.
    */
   const struct nir_shader_compiler_options *options;

   /** Various bits of compile-time information about a given shader */
   struct shader_info info;

   /** list of global variables in the shader (nir_variable) */
   struct exec_list globals;

   /** list of system value variables in the shader (nir_variable) */
   struct exec_list system_values;

   struct exec_list functions; /** < list of nir_function */

   /**
    * the highest index a load_input_*, load_uniform_*, etc. intrinsic can
    * access plus one
    */
   unsigned num_inputs, num_uniforms, num_outputs, num_shared;

   /** Size in bytes of required scratch space */
   unsigned scratch_size;

   /** Constant data associated with this shader.
    *
    * Constant data is loaded through load_constant intrinsics.  See also
    * nir_opt_large_constants.
    */
   void *constant_data;
   unsigned constant_data_size;
} nir_shader;

#define nir_foreach_function(func, shader) \
   foreach_list_typed(nir_function, func, node, &(shader)->functions)

static inline nir_function_impl *
nir_shader_get_entrypoint(nir_shader *shader)
{
   nir_function *func = NULL;

   nir_foreach_function(function, shader) {
      assert(func == NULL);
      if (function->is_entrypoint) {
         func = function;
#ifndef NDEBUG
         break;
#endif
      }
   }

   if (!func)
      return NULL;

   assert(func->num_params == 0);
   assert(func->impl);
   return func->impl;
}

nir_shader *nir_shader_create(void *mem_ctx,
                              gl_shader_stage stage,
                              const nir_shader_compiler_options *options,
                              shader_info *si);

nir_register *nir_local_reg_create(nir_function_impl *impl);

void nir_reg_remove(nir_register *reg);

/** Adds a variable to the appropriate list in nir_shader */
void nir_shader_add_variable(nir_shader *shader, nir_variable *var);

static inline void
nir_function_impl_add_variable(nir_function_impl *impl, nir_variable *var)
{
   assert(var->data.mode == nir_var_function_temp);
   exec_list_push_tail(&impl->locals, &var->node);
}

/** creates a variable, sets a few defaults, and adds it to the list */
nir_variable *nir_variable_create(nir_shader *shader,
                                  nir_variable_mode mode,
                                  const struct glsl_type *type,
                                  const char *name);
/** creates a local variable and adds it to the list */
nir_variable *nir_local_variable_create(nir_function_impl *impl,
                                        const struct glsl_type *type,
                                        const char *name);

/** creates a function and adds it to the shader's list of functions */
nir_function *nir_function_create(nir_shader *shader, const char *name);

nir_function_impl *nir_function_impl_create(nir_function *func);
/** creates a function_impl that isn't tied to any particular function */
nir_function_impl *nir_function_impl_create_bare(nir_shader *shader);

nir_block *nir_block_create(nir_shader *shader);
nir_if *nir_if_create(nir_shader *shader);
nir_loop *nir_loop_create(nir_shader *shader);

nir_function_impl *nir_cf_node_get_function(nir_cf_node *node);

/** requests that the given pieces of metadata be generated */
void nir_metadata_require(nir_function_impl *impl, nir_metadata required, ...);
/** dirties all but the preserved metadata */
void nir_metadata_preserve(nir_function_impl *impl, nir_metadata preserved);

/** creates an instruction with default swizzle/writemask/etc. with NULL registers */
nir_alu_instr *nir_alu_instr_create(nir_shader *shader, nir_op op);

nir_deref_instr *nir_deref_instr_create(nir_shader *shader,
                                        nir_deref_type deref_type);

nir_jump_instr *nir_jump_instr_create(nir_shader *shader, nir_jump_type type);

nir_load_const_instr *nir_load_const_instr_create(nir_shader *shader,
                                                  unsigned num_components,
                                                  unsigned bit_size);

nir_intrinsic_instr *nir_intrinsic_instr_create(nir_shader *shader,
                                                nir_intrinsic_op op);

nir_call_instr *nir_call_instr_create(nir_shader *shader,
                                      nir_function *callee);

nir_tex_instr *nir_tex_instr_create(nir_shader *shader, unsigned num_srcs);

nir_phi_instr *nir_phi_instr_create(nir_shader *shader);

nir_parallel_copy_instr *nir_parallel_copy_instr_create(nir_shader *shader);

nir_ssa_undef_instr *nir_ssa_undef_instr_create(nir_shader *shader,
                                                unsigned num_components,
                                                unsigned bit_size);

nir_const_value nir_alu_binop_identity(nir_op binop, unsigned bit_size);

/**
 * NIR Cursors and Instruction Insertion API
 * @{
 *
 * A tiny struct representing a point to insert/extract instructions or
 * control flow nodes.  Helps reduce the combinatorial explosion of possible
 * points to insert/extract.
 *
 * \sa nir_control_flow.h
 */
typedef enum {
   nir_cursor_before_block,
   nir_cursor_after_block,
   nir_cursor_before_instr,
   nir_cursor_after_instr,
} nir_cursor_option;

typedef struct {
   nir_cursor_option option;
   union {
      nir_block *block;
      nir_instr *instr;
   };
} nir_cursor;

static inline nir_block *
nir_cursor_current_block(nir_cursor cursor)
{
   if (cursor.option == nir_cursor_before_instr ||
       cursor.option == nir_cursor_after_instr) {
      return cursor.instr->block;
   } else {
      return cursor.block;
   }
}

bool nir_cursors_equal(nir_cursor a, nir_cursor b);

static inline nir_cursor
nir_before_block(nir_block *block)
{
   nir_cursor cursor;
   cursor.option = nir_cursor_before_block;
   cursor.block = block;
   return cursor;
}

static inline nir_cursor
nir_after_block(nir_block *block)
{
   nir_cursor cursor;
   cursor.option = nir_cursor_after_block;
   cursor.block = block;
   return cursor;
}

static inline nir_cursor
nir_before_instr(nir_instr *instr)
{
   nir_cursor cursor;
   cursor.option = nir_cursor_before_instr;
   cursor.instr = instr;
   return cursor;
}

static inline nir_cursor
nir_after_instr(nir_instr *instr)
{
   nir_cursor cursor;
   cursor.option = nir_cursor_after_instr;
   cursor.instr = instr;
   return cursor;
}

static inline nir_cursor
nir_after_block_before_jump(nir_block *block)
{
   nir_instr *last_instr = nir_block_last_instr(block);
   if (last_instr && last_instr->type == nir_instr_type_jump) {
      return nir_before_instr(last_instr);
   } else {
      return nir_after_block(block);
   }
}

static inline nir_cursor
nir_before_src(nir_src *src, bool is_if_condition)
{
   if (is_if_condition) {
      nir_block *prev_block =
         nir_cf_node_as_block(nir_cf_node_prev(&src->parent_if->cf_node));
      assert(!nir_block_ends_in_jump(prev_block));
      return nir_after_block(prev_block);
   } else if (src->parent_instr->type == nir_instr_type_phi) {
#ifndef NDEBUG
      nir_phi_instr *cond_phi = nir_instr_as_phi(src->parent_instr);
      bool found = false;
      nir_foreach_phi_src(phi_src, cond_phi) {
         if (phi_src->src.ssa == src->ssa) {
            found = true;
            break;
         }
      }
      assert(found);
#endif
      /* The LIST_ENTRY macro is a generic container-of macro, it just happens
       * to have a more specific name.
       */
      nir_phi_src *phi_src = LIST_ENTRY(nir_phi_src, src, src);
      return nir_after_block_before_jump(phi_src->pred);
   } else {
      return nir_before_instr(src->parent_instr);
   }
}

static inline nir_cursor
nir_before_cf_node(nir_cf_node *node)
{
   if (node->type == nir_cf_node_block)
      return nir_before_block(nir_cf_node_as_block(node));

   return nir_after_block(nir_cf_node_as_block(nir_cf_node_prev(node)));
}

static inline nir_cursor
nir_after_cf_node(nir_cf_node *node)
{
   if (node->type == nir_cf_node_block)
      return nir_after_block(nir_cf_node_as_block(node));

   return nir_before_block(nir_cf_node_as_block(nir_cf_node_next(node)));
}

static inline nir_cursor
nir_after_phis(nir_block *block)
{
   nir_foreach_instr(instr, block) {
      if (instr->type != nir_instr_type_phi)
         return nir_before_instr(instr);
   }
   return nir_after_block(block);
}

static inline nir_cursor
nir_after_cf_node_and_phis(nir_cf_node *node)
{
   if (node->type == nir_cf_node_block)
      return nir_after_block(nir_cf_node_as_block(node));

   nir_block *block = nir_cf_node_as_block(nir_cf_node_next(node));

   return nir_after_phis(block);
}

static inline nir_cursor
nir_before_cf_list(struct exec_list *cf_list)
{
   nir_cf_node *first_node = exec_node_data(nir_cf_node,
                                            exec_list_get_head(cf_list), node);
   return nir_before_cf_node(first_node);
}

static inline nir_cursor
nir_after_cf_list(struct exec_list *cf_list)
{
   nir_cf_node *last_node = exec_node_data(nir_cf_node,
                                           exec_list_get_tail(cf_list), node);
   return nir_after_cf_node(last_node);
}

/**
 * Insert a NIR instruction at the given cursor.
 *
 * Note: This does not update the cursor.
 */
void nir_instr_insert(nir_cursor cursor, nir_instr *instr);

static inline void
nir_instr_insert_before(nir_instr *instr, nir_instr *before)
{
   nir_instr_insert(nir_before_instr(instr), before);
}

static inline void
nir_instr_insert_after(nir_instr *instr, nir_instr *after)
{
   nir_instr_insert(nir_after_instr(instr), after);
}

static inline void
nir_instr_insert_before_block(nir_block *block, nir_instr *before)
{
   nir_instr_insert(nir_before_block(block), before);
}

static inline void
nir_instr_insert_after_block(nir_block *block, nir_instr *after)
{
   nir_instr_insert(nir_after_block(block), after);
}

static inline void
nir_instr_insert_before_cf(nir_cf_node *node, nir_instr *before)
{
   nir_instr_insert(nir_before_cf_node(node), before);
}

static inline void
nir_instr_insert_after_cf(nir_cf_node *node, nir_instr *after)
{
   nir_instr_insert(nir_after_cf_node(node), after);
}

static inline void
nir_instr_insert_before_cf_list(struct exec_list *list, nir_instr *before)
{
   nir_instr_insert(nir_before_cf_list(list), before);
}

static inline void
nir_instr_insert_after_cf_list(struct exec_list *list, nir_instr *after)
{
   nir_instr_insert(nir_after_cf_list(list), after);
}

void nir_instr_remove_v(nir_instr *instr);

static inline nir_cursor
nir_instr_remove(nir_instr *instr)
{
   nir_cursor cursor;
   nir_instr *prev = nir_instr_prev(instr);
   if (prev) {
      cursor = nir_after_instr(prev);
   } else {
      cursor = nir_before_block(instr->block);
   }
   nir_instr_remove_v(instr);
   return cursor;
}

/** @} */

nir_ssa_def *nir_instr_ssa_def(nir_instr *instr);

typedef bool (*nir_foreach_ssa_def_cb)(nir_ssa_def *def, void *state);
typedef bool (*nir_foreach_dest_cb)(nir_dest *dest, void *state);
typedef bool (*nir_foreach_src_cb)(nir_src *src, void *state);
bool nir_foreach_ssa_def(nir_instr *instr, nir_foreach_ssa_def_cb cb,
                         void *state);
bool nir_foreach_dest(nir_instr *instr, nir_foreach_dest_cb cb, void *state);
bool nir_foreach_src(nir_instr *instr, nir_foreach_src_cb cb, void *state);

nir_const_value *nir_src_as_const_value(nir_src src);

#define NIR_SRC_AS_(name, c_type, type_enum, cast_macro)                \
static inline c_type *                                                  \
nir_src_as_ ## name (nir_src src)                                       \
{                                                                       \
    return src.is_ssa && src.ssa->parent_instr->type == type_enum       \
           ? cast_macro(src.ssa->parent_instr) : NULL;                  \
}

NIR_SRC_AS_(alu_instr, nir_alu_instr, nir_instr_type_alu, nir_instr_as_alu)
NIR_SRC_AS_(intrinsic, nir_intrinsic_instr,
            nir_instr_type_intrinsic, nir_instr_as_intrinsic)
NIR_SRC_AS_(deref, nir_deref_instr, nir_instr_type_deref, nir_instr_as_deref)

bool nir_src_is_dynamically_uniform(nir_src src);
bool nir_srcs_equal(nir_src src1, nir_src src2);
bool nir_instrs_equal(const nir_instr *instr1, const nir_instr *instr2);
void nir_instr_rewrite_src(nir_instr *instr, nir_src *src, nir_src new_src);
void nir_instr_move_src(nir_instr *dest_instr, nir_src *dest, nir_src *src);
void nir_if_rewrite_condition(nir_if *if_stmt, nir_src new_src);
void nir_instr_rewrite_dest(nir_instr *instr, nir_dest *dest,
                            nir_dest new_dest);

void nir_ssa_dest_init(nir_instr *instr, nir_dest *dest,
                       unsigned num_components, unsigned bit_size,
                       const char *name);
void nir_ssa_def_init(nir_instr *instr, nir_ssa_def *def,
                      unsigned num_components, unsigned bit_size,
                      const char *name);
static inline void
nir_ssa_dest_init_for_type(nir_instr *instr, nir_dest *dest,
                           const struct glsl_type *type,
                           const char *name)
{
   assert(glsl_type_is_vector_or_scalar(type));
   nir_ssa_dest_init(instr, dest, glsl_get_components(type),
                     glsl_get_bit_size(type), name);
}
void nir_ssa_def_rewrite_uses(nir_ssa_def *def, nir_src new_src);
void nir_ssa_def_rewrite_uses_after(nir_ssa_def *def, nir_src new_src,
                                    nir_instr *after_me);

nir_component_mask_t nir_ssa_def_components_read(const nir_ssa_def *def);

/*
 * finds the next basic block in source-code order, returns NULL if there is
 * none
 */

nir_block *nir_block_cf_tree_next(nir_block *block);

/* Performs the opposite of nir_block_cf_tree_next() */

nir_block *nir_block_cf_tree_prev(nir_block *block);

/* Gets the first block in a CF node in source-code order */

nir_block *nir_cf_node_cf_tree_first(nir_cf_node *node);

/* Gets the last block in a CF node in source-code order */

nir_block *nir_cf_node_cf_tree_last(nir_cf_node *node);

/* Gets the next block after a CF node in source-code order */

nir_block *nir_cf_node_cf_tree_next(nir_cf_node *node);

/* Macros for loops that visit blocks in source-code order */

#define nir_foreach_block(block, impl) \
   for (nir_block *block = nir_start_block(impl); block != NULL; \
        block = nir_block_cf_tree_next(block))

#define nir_foreach_block_safe(block, impl) \
   for (nir_block *block = nir_start_block(impl), \
        *next = nir_block_cf_tree_next(block); \
        block != NULL; \
        block = next, next = nir_block_cf_tree_next(block))

#define nir_foreach_block_reverse(block, impl) \
   for (nir_block *block = nir_impl_last_block(impl); block != NULL; \
        block = nir_block_cf_tree_prev(block))

#define nir_foreach_block_reverse_safe(block, impl) \
   for (nir_block *block = nir_impl_last_block(impl), \
        *prev = nir_block_cf_tree_prev(block); \
        block != NULL; \
        block = prev, prev = nir_block_cf_tree_prev(block))

#define nir_foreach_block_in_cf_node(block, node) \
   for (nir_block *block = nir_cf_node_cf_tree_first(node); \
        block != nir_cf_node_cf_tree_next(node); \
        block = nir_block_cf_tree_next(block))

/* If the following CF node is an if, this function returns that if.
 * Otherwise, it returns NULL.
 */
nir_if *nir_block_get_following_if(nir_block *block);

nir_loop *nir_block_get_following_loop(nir_block *block);

void nir_index_local_regs(nir_function_impl *impl);
void nir_index_ssa_defs(nir_function_impl *impl);
unsigned nir_index_instrs(nir_function_impl *impl);

void nir_index_blocks(nir_function_impl *impl);

void nir_index_vars(nir_shader *shader, nir_function_impl *impl, nir_variable_mode modes);

void nir_print_shader(nir_shader *shader, FILE *fp);
void nir_print_shader_annotated(nir_shader *shader, FILE *fp, struct hash_table *errors);
void nir_print_instr(const nir_instr *instr, FILE *fp);
void nir_print_deref(const nir_deref_instr *deref, FILE *fp);

/** Shallow clone of a single ALU instruction. */
nir_alu_instr *nir_alu_instr_clone(nir_shader *s, const nir_alu_instr *orig);

nir_shader *nir_shader_clone(void *mem_ctx, const nir_shader *s);
nir_function_impl *nir_function_impl_clone(nir_shader *shader,
                                           const nir_function_impl *fi);
nir_constant *nir_constant_clone(const nir_constant *c, nir_variable *var);
nir_variable *nir_variable_clone(const nir_variable *c, nir_shader *shader);

void nir_shader_replace(nir_shader *dest, nir_shader *src);

void nir_shader_serialize_deserialize(nir_shader *s);

#ifndef NDEBUG
void nir_validate_shader(nir_shader *shader, const char *when);
void nir_metadata_set_validation_flag(nir_shader *shader);
void nir_metadata_check_validation_flag(nir_shader *shader);

static inline bool
should_skip_nir(const char *name)
{
   static const char *list = NULL;
   if (!list) {
      /* Comma separated list of names to skip. */
      list = getenv("NIR_SKIP");
      if (!list)
         list = "";
   }

   if (!list[0])
      return false;

   return comma_separated_list_contains(list, name);
}

static inline bool
should_clone_nir(void)
{
   static int should_clone = -1;
   if (should_clone < 0)
      should_clone = env_var_as_boolean("NIR_TEST_CLONE", false);

   return should_clone;
}

static inline bool
should_serialize_deserialize_nir(void)
{
   static int test_serialize = -1;
   if (test_serialize < 0)
      test_serialize = env_var_as_boolean("NIR_TEST_SERIALIZE", false);

   return test_serialize;
}

static inline bool
should_print_nir(void)
{
   static int should_print = -1;
   if (should_print < 0)
      should_print = env_var_as_boolean("NIR_PRINT", false);

   return should_print;
}
#else
static inline void nir_validate_shader(nir_shader *shader, const char *when) { (void) shader; (void)when; }
static inline void nir_metadata_set_validation_flag(nir_shader *shader) { (void) shader; }
static inline void nir_metadata_check_validation_flag(nir_shader *shader) { (void) shader; }
static inline bool should_skip_nir(UNUSED const char *pass_name) { return false; }
static inline bool should_clone_nir(void) { return false; }
static inline bool should_serialize_deserialize_nir(void) { return false; }
static inline bool should_print_nir(void) { return false; }
#endif /* NDEBUG */

#define _PASS(pass, nir, do_pass) do {                               \
   if (should_skip_nir(#pass)) {                                     \
      printf("skipping %s\n", #pass);                                \
      break;                                                         \
   }                                                                 \
   do_pass                                                           \
   nir_validate_shader(nir, "after " #pass);                         \
   if (should_clone_nir()) {                                         \
      nir_shader *clone = nir_shader_clone(ralloc_parent(nir), nir); \
      nir_shader_replace(nir, clone);                                \
   }                                                                 \
   if (should_serialize_deserialize_nir()) {                         \
      nir_shader_serialize_deserialize(nir);                         \
   }                                                                 \
} while (0)

#define NIR_PASS(progress, nir, pass, ...) _PASS(pass, nir,          \
   nir_metadata_set_validation_flag(nir);                            \
   if (should_print_nir())                                           \
      printf("%s\n", #pass);                                         \
   if (pass(nir, ##__VA_ARGS__)) {                                   \
      progress = true;                                               \
      if (should_print_nir())                                        \
         nir_print_shader(nir, stdout);                              \
      nir_metadata_check_validation_flag(nir);                       \
   }                                                                 \
)

#define NIR_PASS_V(nir, pass, ...) _PASS(pass, nir,                  \
   if (should_print_nir())                                           \
      printf("%s\n", #pass);                                         \
   pass(nir, ##__VA_ARGS__);                                         \
   if (should_print_nir())                                           \
      nir_print_shader(nir, stdout);                                 \
)

#define NIR_SKIP(name) should_skip_nir(#name)

/** An instruction filtering callback
 *
 * Returns true if the instruction should be processed and false otherwise.
 */
typedef bool (*nir_instr_filter_cb)(const nir_instr *, const void *);

/** A simple instruction lowering callback
 *
 * Many instruction lowering passes can be written as a simple function which
 * takes an instruction as its input and returns a sequence of instructions
 * that implement the consumed instruction.  This function type represents
 * such a lowering function.  When called, a function with this prototype
 * should either return NULL indicating that no lowering needs to be done or
 * emit a sequence of instructions using the provided builder (whose cursor
 * will already be placed after the instruction to be lowered) and return the
 * resulting nir_ssa_def.
 */
typedef nir_ssa_def *(*nir_lower_instr_cb)(struct nir_builder *,
                                           nir_instr *, void *);

/**
 * Special return value for nir_lower_instr_cb when some progress occurred
 * (like changing an input to the instr) that didn't result in a replacement
 * SSA def being generated.
 */
#define NIR_LOWER_INSTR_PROGRESS ((nir_ssa_def *)(uintptr_t)1)

/** Iterate over all the instructions in a nir_function_impl and lower them
 *  using the provided callbacks
 *
 * This function implements the guts of a standard lowering pass for you.  It
 * iterates over all of the instructions in a nir_function_impl and calls the
 * filter callback on each one.  If the filter callback returns true, it then
 * calls the lowering call back on the instruction.  (Splitting it this way
 * allows us to avoid some save/restore work for instructions we know won't be
 * lowered.)  If the instruction is dead after the lowering is complete, it
 * will be removed.  If new instructions are added, the lowering callback will
 * also be called on them in case multiple lowerings are required.
 *
 * The metadata for the nir_function_impl will also be updated.  If any blocks
 * are added (they cannot be removed), dominance and block indices will be
 * invalidated.
 */
bool nir_function_impl_lower_instructions(nir_function_impl *impl,
                                          nir_instr_filter_cb filter,
                                          nir_lower_instr_cb lower,
                                          void *cb_data);
bool nir_shader_lower_instructions(nir_shader *shader,
                                   nir_instr_filter_cb filter,
                                   nir_lower_instr_cb lower,
                                   void *cb_data);

void nir_calc_dominance_impl(nir_function_impl *impl);
void nir_calc_dominance(nir_shader *shader);

nir_block *nir_dominance_lca(nir_block *b1, nir_block *b2);
bool nir_block_dominates(nir_block *parent, nir_block *child);
bool nir_block_is_unreachable(nir_block *block);

void nir_dump_dom_tree_impl(nir_function_impl *impl, FILE *fp);
void nir_dump_dom_tree(nir_shader *shader, FILE *fp);

void nir_dump_dom_frontier_impl(nir_function_impl *impl, FILE *fp);
void nir_dump_dom_frontier(nir_shader *shader, FILE *fp);

void nir_dump_cfg_impl(nir_function_impl *impl, FILE *fp);
void nir_dump_cfg(nir_shader *shader, FILE *fp);

int nir_gs_count_vertices(const nir_shader *shader);

bool nir_shrink_vec_array_vars(nir_shader *shader, nir_variable_mode modes);
bool nir_split_array_vars(nir_shader *shader, nir_variable_mode modes);
bool nir_split_var_copies(nir_shader *shader);
bool nir_split_per_member_structs(nir_shader *shader);
bool nir_split_struct_vars(nir_shader *shader, nir_variable_mode modes);

bool nir_lower_returns_impl(nir_function_impl *impl);
bool nir_lower_returns(nir_shader *shader);

void nir_inline_function_impl(struct nir_builder *b,
                              const nir_function_impl *impl,
                              nir_ssa_def **params);
bool nir_inline_functions(nir_shader *shader);

bool nir_propagate_invariant(nir_shader *shader);

void nir_lower_var_copy_instr(nir_intrinsic_instr *copy, nir_shader *shader);
void nir_lower_deref_copy_instr(struct nir_builder *b,
                                nir_intrinsic_instr *copy);
bool nir_lower_var_copies(nir_shader *shader);

void nir_fixup_deref_modes(nir_shader *shader);

bool nir_lower_global_vars_to_local(nir_shader *shader);

typedef enum {
   nir_lower_direct_array_deref_of_vec_load     = (1 << 0),
   nir_lower_indirect_array_deref_of_vec_load   = (1 << 1),
   nir_lower_direct_array_deref_of_vec_store    = (1 << 2),
   nir_lower_indirect_array_deref_of_vec_store  = (1 << 3),
} nir_lower_array_deref_of_vec_options;

bool nir_lower_array_deref_of_vec(nir_shader *shader, nir_variable_mode modes,
                                  nir_lower_array_deref_of_vec_options options);

bool nir_lower_indirect_derefs(nir_shader *shader, nir_variable_mode modes);

bool nir_lower_locals_to_regs(nir_shader *shader);

void nir_lower_io_to_temporaries(nir_shader *shader,
                                 nir_function_impl *entrypoint,
                                 bool outputs, bool inputs);

bool nir_lower_vars_to_scratch(nir_shader *shader,
                               nir_variable_mode modes,
                               int size_threshold,
                               glsl_type_size_align_func size_align);

void nir_lower_clip_halfz(nir_shader *shader);

void nir_shader_gather_info(nir_shader *shader, nir_function_impl *entrypoint);

void nir_gather_ssa_types(nir_function_impl *impl,
                          BITSET_WORD *float_types,
                          BITSET_WORD *int_types);

void nir_assign_var_locations(struct exec_list *var_list, unsigned *size,
                              int (*type_size)(const struct glsl_type *, bool));

/* Some helpers to do very simple linking */
bool nir_remove_unused_varyings(nir_shader *producer, nir_shader *consumer);
bool nir_remove_unused_io_vars(nir_shader *shader, struct exec_list *var_list,
                               uint64_t *used_by_other_stage,
                               uint64_t *used_by_other_stage_patches);
void nir_compact_varyings(nir_shader *producer, nir_shader *consumer,
                          bool default_to_smooth_interp);
void nir_link_xfb_varyings(nir_shader *producer, nir_shader *consumer);
bool nir_link_opt_varyings(nir_shader *producer, nir_shader *consumer);

bool nir_lower_amul(nir_shader *shader,
                    int (*type_size)(const struct glsl_type *, bool));

void nir_assign_io_var_locations(struct exec_list *var_list,
                                 unsigned *size,
                                 gl_shader_stage stage);

typedef enum {
   /* If set, this causes all 64-bit IO operations to be lowered on-the-fly
    * to 32-bit operations.  This is only valid for nir_var_shader_in/out
    * modes.
    */
   nir_lower_io_lower_64bit_to_32 = (1 << 0),

   /* If set, this forces all non-flat fragment shader inputs to be
    * interpolated as if with the "sample" qualifier.  This requires
    * nir_shader_compiler_options::use_interpolated_input_intrinsics.
    */
   nir_lower_io_force_sample_interpolation = (1 << 1),
} nir_lower_io_options;
bool nir_lower_io(nir_shader *shader,
                  nir_variable_mode modes,
                  int (*type_size)(const struct glsl_type *, bool),
                  nir_lower_io_options);

bool nir_io_add_const_offset_to_base(nir_shader *nir, nir_variable_mode mode);

bool
nir_lower_vars_to_explicit_types(nir_shader *shader,
                                 nir_variable_mode modes,
                                 glsl_type_size_align_func type_info);

typedef enum {
   /**
    * An address format which is a simple 32-bit global GPU address.
    */
   nir_address_format_32bit_global,

   /**
    * An address format which is a simple 64-bit global GPU address.
    */
   nir_address_format_64bit_global,

   /**
    * An address format which is a bounds-checked 64-bit global GPU address.
    *
    * The address is comprised as a 32-bit vec4 where .xy are a uint64_t base
    * address stored with the low bits in .x and high bits in .y, .z is a
    * size, and .w is an offset.  When the final I/O operation is lowered, .w
    * is checked against .z and the operation is predicated on the result.
    */
   nir_address_format_64bit_bounded_global,

   /**
    * An address format which is comprised of a vec2 where the first
    * component is a buffer index and the second is an offset.
    */
   nir_address_format_32bit_index_offset,

   /**
    * An address format which is a simple 32-bit offset.
    */
   nir_address_format_32bit_offset,

   /**
    * An address format representing a purely logical addressing model.  In
    * this model, all deref chains must be complete from the dereference
    * operation to the variable.  Cast derefs are not allowed.  These
    * addresses will be 32-bit scalars but the format is immaterial because
    * you can always chase the chain.
    */
   nir_address_format_logical,
} nir_address_format;

static inline unsigned
nir_address_format_bit_size(nir_address_format addr_format)
{
   switch (addr_format) {
   case nir_address_format_32bit_global:           return 32;
   case nir_address_format_64bit_global:           return 64;
   case nir_address_format_64bit_bounded_global:   return 32;
   case nir_address_format_32bit_index_offset:     return 32;
   case nir_address_format_32bit_offset:           return 32;
   case nir_address_format_logical:                return 32;
   }
   unreachable("Invalid address format");
}

static inline unsigned
nir_address_format_num_components(nir_address_format addr_format)
{
   switch (addr_format) {
   case nir_address_format_32bit_global:           return 1;
   case nir_address_format_64bit_global:           return 1;
   case nir_address_format_64bit_bounded_global:   return 4;
   case nir_address_format_32bit_index_offset:     return 2;
   case nir_address_format_32bit_offset:           return 1;
   case nir_address_format_logical:                return 1;
   }
   unreachable("Invalid address format");
}

static inline const struct glsl_type *
nir_address_format_to_glsl_type(nir_address_format addr_format)
{
   unsigned bit_size = nir_address_format_bit_size(addr_format);
   assert(bit_size == 32 || bit_size == 64);
   return glsl_vector_type(bit_size == 32 ? GLSL_TYPE_UINT : GLSL_TYPE_UINT64,
                           nir_address_format_num_components(addr_format));
}

const nir_const_value *nir_address_format_null_value(nir_address_format addr_format);

nir_ssa_def *nir_build_addr_ieq(struct nir_builder *b, nir_ssa_def *addr0, nir_ssa_def *addr1,
                                nir_address_format addr_format);

nir_ssa_def *nir_build_addr_isub(struct nir_builder *b, nir_ssa_def *addr0, nir_ssa_def *addr1,
                                 nir_address_format addr_format);

nir_ssa_def * nir_explicit_io_address_from_deref(struct nir_builder *b,
                                                 nir_deref_instr *deref,
                                                 nir_ssa_def *base_addr,
                                                 nir_address_format addr_format);
void nir_lower_explicit_io_instr(struct nir_builder *b,
                                 nir_intrinsic_instr *io_instr,
                                 nir_ssa_def *addr,
                                 nir_address_format addr_format);

bool nir_lower_explicit_io(nir_shader *shader,
                           nir_variable_mode modes,
                           nir_address_format);

nir_src *nir_get_io_offset_src(nir_intrinsic_instr *instr);
nir_src *nir_get_io_vertex_index_src(nir_intrinsic_instr *instr);

bool nir_is_per_vertex_io(const nir_variable *var, gl_shader_stage stage);

bool nir_lower_regs_to_ssa_impl(nir_function_impl *impl);
bool nir_lower_regs_to_ssa(nir_shader *shader);
bool nir_lower_vars_to_ssa(nir_shader *shader);

bool nir_remove_dead_derefs(nir_shader *shader);
bool nir_remove_dead_derefs_impl(nir_function_impl *impl);
bool nir_remove_dead_variables(nir_shader *shader, nir_variable_mode modes);
bool nir_lower_constant_initializers(nir_shader *shader,
                                     nir_variable_mode modes);

bool nir_move_vec_src_uses_to_dest(nir_shader *shader);
bool nir_lower_vec_to_movs(nir_shader *shader);
void nir_lower_alpha_test(nir_shader *shader, enum compare_func func,
                          bool alpha_to_one,
                          const gl_state_index16 *alpha_ref_state_tokens);
bool nir_lower_alu(nir_shader *shader);

bool nir_lower_flrp(nir_shader *shader, unsigned lowering_mask,
                    bool always_precise, bool have_ffma);

bool nir_lower_alu_to_scalar(nir_shader *shader, nir_instr_filter_cb cb, const void *data);
bool nir_lower_bool_to_float(nir_shader *shader);
bool nir_lower_bool_to_int32(nir_shader *shader);
bool nir_lower_int_to_float(nir_shader *shader);
bool nir_lower_load_const_to_scalar(nir_shader *shader);
bool nir_lower_read_invocation_to_scalar(nir_shader *shader);
bool nir_lower_phis_to_scalar(nir_shader *shader);
void nir_lower_io_arrays_to_elements(nir_shader *producer, nir_shader *consumer);
void nir_lower_io_arrays_to_elements_no_indirects(nir_shader *shader,
                                                  bool outputs_only);
void nir_lower_io_to_scalar(nir_shader *shader, nir_variable_mode mask);
void nir_lower_io_to_scalar_early(nir_shader *shader, nir_variable_mode mask);
bool nir_lower_io_to_vector(nir_shader *shader, nir_variable_mode mask);

void nir_lower_fragcoord_wtrans(nir_shader *shader);
void nir_lower_viewport_transform(nir_shader *shader);
bool nir_lower_uniforms_to_ubo(nir_shader *shader, int multiplier);

typedef struct nir_lower_subgroups_options {
   uint8_t subgroup_size;
   uint8_t ballot_bit_size;
   bool lower_to_scalar:1;
   bool lower_vote_trivial:1;
   bool lower_vote_eq_to_ballot:1;
   bool lower_subgroup_masks:1;
   bool lower_shuffle:1;
   bool lower_shuffle_to_32bit:1;
   bool lower_quad:1;
   bool lower_quad_broadcast_dynamic:1;
} nir_lower_subgroups_options;

bool nir_lower_subgroups(nir_shader *shader,
                         const nir_lower_subgroups_options *options);

bool nir_lower_system_values(nir_shader *shader);

enum PACKED nir_lower_tex_packing {
   nir_lower_tex_packing_none = 0,
   /* The sampler returns up to 2 32-bit words of half floats or 16-bit signed
    * or unsigned ints based on the sampler type
    */
   nir_lower_tex_packing_16,
   /* The sampler returns 1 32-bit word of 4x8 unorm */
   nir_lower_tex_packing_8,
};

typedef struct nir_lower_tex_options {
   /**
    * bitmask of (1 << GLSL_SAMPLER_DIM_x) to control for which
    * sampler types a texture projector is lowered.
    */
   unsigned lower_txp;

   /**
    * If true, lower away nir_tex_src_offset for all texelfetch instructions.
    */
   bool lower_txf_offset;

   /**
    * If true, lower away nir_tex_src_offset for all rect textures.
    */
   bool lower_rect_offset;

   /**
    * If true, lower rect textures to 2D, using txs to fetch the
    * texture dimensions and dividing the texture coords by the
    * texture dims to normalize.
    */
   bool lower_rect;

   /**
    * If true, convert yuv to rgb.
    */
   unsigned lower_y_uv_external;
   unsigned lower_y_u_v_external;
   unsigned lower_yx_xuxv_external;
   unsigned lower_xy_uxvx_external;
   unsigned lower_ayuv_external;
   unsigned lower_xyuv_external;

   /**
    * To emulate certain texture wrap modes, this can be used
    * to saturate the specified tex coord to [0.0, 1.0].  The
    * bits are according to sampler #, ie. if, for example:
    *
    *   (conf->saturate_s & (1 << n))
    *
    * is true, then the s coord for sampler n is saturated.
    *
    * Note that clamping must happen *after* projector lowering
    * so any projected texture sample instruction with a clamped
    * coordinate gets automatically lowered, regardless of the
    * 'lower_txp' setting.
    */
   unsigned saturate_s;
   unsigned saturate_t;
   unsigned saturate_r;

   /* Bitmask of textures that need swizzling.
    *
    * If (swizzle_result & (1 << texture_index)), then the swizzle in
    * swizzles[texture_index] is applied to the result of the texturing
    * operation.
    */
   unsigned swizzle_result;

   /* A swizzle for each texture.  Values 0-3 represent x, y, z, or w swizzles
    * while 4 and 5 represent 0 and 1 respectively.
    */
   uint8_t swizzles[32][4];

   /* Can be used to scale sampled values in range required by the format. */
   float scale_factors[32];

   /**
    * Bitmap of textures that need srgb to linear conversion.  If
    * (lower_srgb & (1 << texture_index)) then the rgb (xyz) components
    * of the texture are lowered to linear.
    */
   unsigned lower_srgb;

   /**
    * If true, lower nir_texop_tex on shaders that doesn't support implicit
    * LODs to nir_texop_txl.
    */
   bool lower_tex_without_implicit_lod;

   /**
    * If true, lower nir_texop_txd on cube maps with nir_texop_txl.
    */
   bool lower_txd_cube_map;

   /**
    * If true, lower nir_texop_txd on 3D surfaces with nir_texop_txl.
    */
   bool lower_txd_3d;

   /**
    * If true, lower nir_texop_txd on shadow samplers (except cube maps)
    * with nir_texop_txl. Notice that cube map shadow samplers are lowered
    * with lower_txd_cube_map.
    */
   bool lower_txd_shadow;

   /**
    * If true, lower nir_texop_txd on all samplers to a nir_texop_txl.
    * Implies lower_txd_cube_map and lower_txd_shadow.
    */
   bool lower_txd;

   /**
    * If true, lower nir_texop_txb that try to use shadow compare and min_lod
    * at the same time to a nir_texop_lod, some math, and nir_texop_tex.
    */
   bool lower_txb_shadow_clamp;

   /**
    * If true, lower nir_texop_txd on shadow samplers when it uses min_lod
    * with nir_texop_txl.  This includes cube maps.
    */
   bool lower_txd_shadow_clamp;

   /**
    * If true, lower nir_texop_txd on when it uses both offset and min_lod
    * with nir_texop_txl.  This includes cube maps.
    */
   bool lower_txd_offset_clamp;

   /**
    * If true, lower nir_texop_txd with min_lod to a nir_texop_txl if the
    * sampler is bindless.
    */
   bool lower_txd_clamp_bindless_sampler;

   /**
    * If true, lower nir_texop_txd with min_lod to a nir_texop_txl if the
    * sampler index is not statically determinable to be less than 16.
    */
   bool lower_txd_clamp_if_sampler_index_not_lt_16;

   /**
    * If true, lower nir_texop_txs with a non-0-lod into nir_texop_txs with
    * 0-lod followed by a nir_ishr.
    */
   bool lower_txs_lod;

   /**
    * If true, apply a .bagr swizzle on tg4 results to handle Broadcom's
    * mixed-up tg4 locations.
    */
   bool lower_tg4_broadcom_swizzle;

   /**
    * If true, lowers tg4 with 4 constant offsets to 4 tg4 calls
    */
   bool lower_tg4_offsets;

   enum nir_lower_tex_packing lower_tex_packing[32];
} nir_lower_tex_options;

bool nir_lower_tex(nir_shader *shader,
                   const nir_lower_tex_options *options);

enum nir_lower_non_uniform_access_type {
   nir_lower_non_uniform_ubo_access     = (1 << 0),
   nir_lower_non_uniform_ssbo_access    = (1 << 1),
   nir_lower_non_uniform_texture_access = (1 << 2),
   nir_lower_non_uniform_image_access   = (1 << 3),
};

bool nir_lower_non_uniform_access(nir_shader *shader,
                                  enum nir_lower_non_uniform_access_type);

enum nir_lower_idiv_path {
   /* This path is based on NV50LegalizeSSA::handleDIV(). It is the faster of
    * the two but it is not exact in some cases (for example, 1091317713u /
    * 1034u gives 5209173 instead of 1055432) */
   nir_lower_idiv_fast,
   /* This path is based on AMDGPUTargetLowering::LowerUDIVREM() and
    * AMDGPUTargetLowering::LowerSDIVREM(). It requires more instructions than
    * the nv50 path and many of them are integer multiplications, so it is
    * probably slower. It should always return the correct result, though. */
   nir_lower_idiv_precise,
};

bool nir_lower_idiv(nir_shader *shader, enum nir_lower_idiv_path path);

bool nir_lower_input_attachments(nir_shader *shader, bool use_fragcoord_sysval);

bool nir_lower_clip_vs(nir_shader *shader, unsigned ucp_enables,
                       bool use_vars,
                       bool use_clipdist_array,
                       const gl_state_index16 clipplane_state_tokens[][STATE_LENGTH]);
bool nir_lower_clip_gs(nir_shader *shader, unsigned ucp_enables,
                       bool use_clipdist_array,
                       const gl_state_index16 clipplane_state_tokens[][STATE_LENGTH]);
bool nir_lower_clip_fs(nir_shader *shader, unsigned ucp_enables,
                       bool use_clipdist_array);
bool nir_lower_clip_cull_distance_arrays(nir_shader *nir);

void nir_lower_point_size_mov(nir_shader *shader,
                              const gl_state_index16 *pointsize_state_tokens);

bool nir_lower_frexp(nir_shader *nir);

void nir_lower_two_sided_color(nir_shader *shader);

bool nir_lower_clamp_color_outputs(nir_shader *shader);

bool nir_lower_flatshade(nir_shader *shader);

void nir_lower_passthrough_edgeflags(nir_shader *shader);
bool nir_lower_patch_vertices(nir_shader *nir, unsigned static_count,
                              const gl_state_index16 *uniform_state_tokens);

typedef struct nir_lower_wpos_ytransform_options {
   gl_state_index16 state_tokens[STATE_LENGTH];
   bool fs_coord_origin_upper_left :1;
   bool fs_coord_origin_lower_left :1;
   bool fs_coord_pixel_center_integer :1;
   bool fs_coord_pixel_center_half_integer :1;
} nir_lower_wpos_ytransform_options;

bool nir_lower_wpos_ytransform(nir_shader *shader,
                               const nir_lower_wpos_ytransform_options *options);
bool nir_lower_wpos_center(nir_shader *shader, const bool for_sample_shading);

bool nir_lower_fb_read(nir_shader *shader);

typedef struct nir_lower_drawpixels_options {
   gl_state_index16 texcoord_state_tokens[STATE_LENGTH];
   gl_state_index16 scale_state_tokens[STATE_LENGTH];
   gl_state_index16 bias_state_tokens[STATE_LENGTH];
   unsigned drawpix_sampler;
   unsigned pixelmap_sampler;
   bool pixel_maps :1;
   bool scale_and_bias :1;
} nir_lower_drawpixels_options;

void nir_lower_drawpixels(nir_shader *shader,
                          const nir_lower_drawpixels_options *options);

typedef struct nir_lower_bitmap_options {
   unsigned sampler;
   bool swizzle_xxxx;
} nir_lower_bitmap_options;

void nir_lower_bitmap(nir_shader *shader, const nir_lower_bitmap_options *options);

bool nir_lower_atomics_to_ssbo(nir_shader *shader);

typedef enum  {
   nir_lower_int_source_mods = 1 << 0,
   nir_lower_float_source_mods = 1 << 1,
   nir_lower_triop_abs = 1 << 2,
   nir_lower_all_source_mods = (1 << 3) - 1
} nir_lower_to_source_mods_flags;


bool nir_lower_to_source_mods(nir_shader *shader, nir_lower_to_source_mods_flags options);

bool nir_lower_gs_intrinsics(nir_shader *shader, bool per_stream);

typedef unsigned (*nir_lower_bit_size_callback)(const nir_alu_instr *, void *);

bool nir_lower_bit_size(nir_shader *shader,
                        nir_lower_bit_size_callback callback,
                        void *callback_data);

nir_lower_int64_options nir_lower_int64_op_to_options_mask(nir_op opcode);
bool nir_lower_int64(nir_shader *shader, nir_lower_int64_options options);

nir_lower_doubles_options nir_lower_doubles_op_to_options_mask(nir_op opcode);
bool nir_lower_doubles(nir_shader *shader, const nir_shader *softfp64,
                       nir_lower_doubles_options options);
bool nir_lower_pack(nir_shader *shader);

bool nir_lower_point_size(nir_shader *shader, float min, float max);

typedef enum {
   nir_lower_interpolation_at_sample = (1 << 1),
   nir_lower_interpolation_at_offset = (1 << 2),
   nir_lower_interpolation_centroid  = (1 << 3),
   nir_lower_interpolation_pixel     = (1 << 4),
   nir_lower_interpolation_sample    = (1 << 5),
} nir_lower_interpolation_options;

bool nir_lower_interpolation(nir_shader *shader,
                             nir_lower_interpolation_options options);

bool nir_normalize_cubemap_coords(nir_shader *shader);

void nir_live_ssa_defs_impl(nir_function_impl *impl);

void nir_loop_analyze_impl(nir_function_impl *impl,
                           nir_variable_mode indirect_mask);

bool nir_ssa_defs_interfere(nir_ssa_def *a, nir_ssa_def *b);

bool nir_repair_ssa_impl(nir_function_impl *impl);
bool nir_repair_ssa(nir_shader *shader);

void nir_convert_loop_to_lcssa(nir_loop *loop);
bool nir_convert_to_lcssa(nir_shader *shader, bool skip_invariants, bool skip_bool_invariants);
bool* nir_divergence_analysis(nir_shader *shader, nir_divergence_options options);

/* If phi_webs_only is true, only convert SSA values involved in phi nodes to
 * registers.  If false, convert all values (even those not involved in a phi
 * node) to registers.
 */
bool nir_convert_from_ssa(nir_shader *shader, bool phi_webs_only);

bool nir_lower_phis_to_regs_block(nir_block *block);
bool nir_lower_ssa_defs_to_regs_block(nir_block *block);
bool nir_rematerialize_derefs_in_use_blocks_impl(nir_function_impl *impl);

<<<<<<< HEAD
=======
bool nir_lower_samplers(nir_shader *shader);

>>>>>>> 4392cf2d
/* This is here for unit tests. */
bool nir_opt_comparison_pre_impl(nir_function_impl *impl);

bool nir_opt_comparison_pre(nir_shader *shader);

bool nir_opt_access(nir_shader *shader);
bool nir_opt_algebraic(nir_shader *shader);
bool nir_opt_algebraic_before_ffma(nir_shader *shader);
bool nir_opt_algebraic_late(nir_shader *shader);
bool nir_opt_constant_folding(nir_shader *shader);

bool nir_opt_combine_stores(nir_shader *shader, nir_variable_mode modes);

bool nir_copy_prop(nir_shader *shader);

bool nir_opt_copy_prop_vars(nir_shader *shader);

bool nir_opt_cse(nir_shader *shader);

bool nir_opt_dce(nir_shader *shader);

bool nir_opt_dead_cf(nir_shader *shader);

bool nir_opt_dead_write_vars(nir_shader *shader);

bool nir_opt_deref_impl(nir_function_impl *impl);
bool nir_opt_deref(nir_shader *shader);

bool nir_opt_find_array_copies(nir_shader *shader);

bool nir_opt_gcm(nir_shader *shader, bool value_number);

bool nir_opt_idiv_const(nir_shader *shader, unsigned min_bit_size);

bool nir_opt_if(nir_shader *shader, bool aggressive_last_continue);

bool nir_opt_intrinsics(nir_shader *shader);

bool nir_opt_large_constants(nir_shader *shader,
                             glsl_type_size_align_func size_align,
                             unsigned threshold);

bool nir_opt_loop_unroll(nir_shader *shader, nir_variable_mode indirect_mask);

typedef enum {
    nir_move_const_undef = (1 << 0),
    nir_move_load_ubo    = (1 << 1),
    nir_move_load_input  = (1 << 2),
    nir_move_comparisons = (1 << 3),
    nir_move_copies      = (1 << 4),
} nir_move_options;

bool nir_can_move_instr(nir_instr *instr, nir_move_options options);

bool nir_opt_sink(nir_shader *shader, nir_move_options options);

bool nir_opt_move(nir_shader *shader, nir_move_options options);

bool nir_opt_peephole_select(nir_shader *shader, unsigned limit,
                             bool indirect_load_ok, bool expensive_alu_ok);

bool nir_opt_rematerialize_compares(nir_shader *shader);

bool nir_opt_remove_phis(nir_shader *shader);
bool nir_opt_remove_phis_block(nir_block *block);

bool nir_opt_shrink_load(nir_shader *shader);

bool nir_opt_trivial_continues(nir_shader *shader);

bool nir_opt_undef(nir_shader *shader);

bool nir_opt_vectorize(nir_shader *shader);

bool nir_opt_conditional_discard(nir_shader *shader);

typedef bool (*nir_should_vectorize_mem_func)(unsigned align, unsigned bit_size,
                                              unsigned num_components, unsigned high_offset,
                                              nir_intrinsic_instr *low, nir_intrinsic_instr *high);

bool nir_opt_load_store_vectorize(nir_shader *shader, nir_variable_mode modes,
                                  nir_should_vectorize_mem_func callback);

void nir_schedule(nir_shader *shader, int threshold);

void nir_strip(nir_shader *shader);

void nir_sweep(nir_shader *shader);

void nir_remap_dual_slot_attributes(nir_shader *shader,
                                    uint64_t *dual_slot_inputs);
uint64_t nir_get_single_slot_attribs_mask(uint64_t attribs, uint64_t dual_slot);

nir_intrinsic_op nir_intrinsic_from_system_value(gl_system_value val);
gl_system_value nir_system_value_from_intrinsic(nir_intrinsic_op intrin);

static inline bool
nir_variable_is_in_ubo(const nir_variable *var)
{
   return (var->data.mode == nir_var_mem_ubo &&
           var->interface_type != NULL);
}

static inline bool
nir_variable_is_in_ssbo(const nir_variable *var)
{
   return (var->data.mode == nir_var_mem_ssbo &&
           var->interface_type != NULL);
}

static inline bool
nir_variable_is_in_block(const nir_variable *var)
{
   return nir_variable_is_in_ubo(var) || nir_variable_is_in_ssbo(var);
}

#ifdef __cplusplus
} /* extern "C" */
#endif

#endif /* NIR_H */<|MERGE_RESOLUTION|>--- conflicted
+++ resolved
@@ -224,11 +224,7 @@
    }
 }
 
-<<<<<<< HEAD
-static inline int64_t
-=======
 static inline uint64_t
->>>>>>> 4392cf2d
 nir_const_value_as_uint(nir_const_value value, unsigned bit_size)
 {
    switch (bit_size) {
@@ -1768,12 +1764,6 @@
 static inline bool
 nir_intrinsic_can_reorder(nir_intrinsic_instr *instr)
 {
-<<<<<<< HEAD
-   const nir_intrinsic_info *info =
-      &nir_intrinsic_infos[instr->intrinsic];
-   return (info->flags & NIR_INTRINSIC_CAN_ELIMINATE) &&
-          (info->flags & NIR_INTRINSIC_CAN_REORDER);
-=======
    if (instr->intrinsic == nir_intrinsic_load_deref ||
        instr->intrinsic == nir_intrinsic_load_ssbo ||
        instr->intrinsic == nir_intrinsic_bindless_image_load ||
@@ -1786,7 +1776,6 @@
       return (info->flags & NIR_INTRINSIC_CAN_ELIMINATE) &&
              (info->flags & NIR_INTRINSIC_CAN_REORDER);
    }
->>>>>>> 4392cf2d
 }
 
 /**
@@ -2187,8 +2176,6 @@
                 nir_parallel_copy_instr, instr,
                 type, nir_instr_type_parallel_copy)
 
-<<<<<<< HEAD
-=======
 
 #define NIR_DEFINE_SRC_AS_CONST(type, suffix)               \
 static inline type                                          \
@@ -2217,7 +2204,6 @@
 #undef NIR_DEFINE_SRC_AS_CONST
 
 
->>>>>>> 4392cf2d
 typedef struct {
    nir_ssa_def *def;
    unsigned comp;
@@ -2297,10 +2283,7 @@
    return out;
 }
 
-<<<<<<< HEAD
-=======
-
->>>>>>> 4392cf2d
+
 /*
  * Control flow
  *
@@ -2683,10 +2666,7 @@
    nir_lower_shift64 = (1 << 11),
    nir_lower_imul_2x32_64 = (1 << 12),
    nir_lower_extract64 = (1 << 13),
-<<<<<<< HEAD
-=======
    nir_lower_ufind_msb64 = (1 << 14),
->>>>>>> 4392cf2d
 } nir_lower_int64_options;
 
 typedef enum {
@@ -4228,11 +4208,8 @@
 bool nir_lower_ssa_defs_to_regs_block(nir_block *block);
 bool nir_rematerialize_derefs_in_use_blocks_impl(nir_function_impl *impl);
 
-<<<<<<< HEAD
-=======
 bool nir_lower_samplers(nir_shader *shader);
 
->>>>>>> 4392cf2d
 /* This is here for unit tests. */
 bool nir_opt_comparison_pre_impl(nir_function_impl *impl);
 
