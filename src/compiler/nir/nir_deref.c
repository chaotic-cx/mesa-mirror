/*
 * Copyright © 2018 Intel Corporation
 *
 * Permission is hereby granted, free of charge, to any person obtaining a
 * copy of this software and associated documentation files (the "Software"),
 * to deal in the Software without restriction, including without limitation
 * the rights to use, copy, modify, merge, publish, distribute, sublicense,
 * and/or sell copies of the Software, and to permit persons to whom the
 * Software is furnished to do so, subject to the following conditions:
 *
 * The above copyright notice and this permission notice (including the next
 * paragraph) shall be included in all copies or substantial portions of the
 * Software.
 *
 * THE SOFTWARE IS PROVIDED "AS IS", WITHOUT WARRANTY OF ANY KIND, EXPRESS OR
 * IMPLIED, INCLUDING BUT NOT LIMITED TO THE WARRANTIES OF MERCHANTABILITY,
 * FITNESS FOR A PARTICULAR PURPOSE AND NONINFRINGEMENT.  IN NO EVENT SHALL
 * THE AUTHORS OR COPYRIGHT HOLDERS BE LIABLE FOR ANY CLAIM, DAMAGES OR OTHER
 * LIABILITY, WHETHER IN AN ACTION OF CONTRACT, TORT OR OTHERWISE, ARISING
 * FROM, OUT OF OR IN CONNECTION WITH THE SOFTWARE OR THE USE OR OTHER DEALINGS
 * IN THE SOFTWARE.
 */

#include "nir.h"
#include "nir_builder.h"
#include "nir_deref.h"
#include "util/hash_table.h"

void
nir_deref_path_init(nir_deref_path *path,
                    nir_deref_instr *deref, void *mem_ctx)
{
   assert(deref != NULL);

   /* The length of the short path is at most ARRAY_SIZE - 1 because we need
    * room for the NULL terminator.
    */
   static const int max_short_path_len = ARRAY_SIZE(path->_short_path) - 1;

   int count = 0;

   nir_deref_instr **tail = &path->_short_path[max_short_path_len];
   nir_deref_instr **head = tail;

   *tail = NULL;
   for (nir_deref_instr *d = deref; d; d = nir_deref_instr_parent(d)) {
      count++;
      if (count <= max_short_path_len)
         *(--head) = d;
   }

   if (count <= max_short_path_len) {
      /* If we're under max_short_path_len, just use the short path. */
      path->path = head;
      goto done;
   }

#ifndef NDEBUG
   /* Just in case someone uses short_path by accident */
   for (unsigned i = 0; i < ARRAY_SIZE(path->_short_path); i++)
      path->_short_path[i] = (void *)0xdeadbeef;
#endif

   path->path = ralloc_array(mem_ctx, nir_deref_instr *, count + 1);
   head = tail = path->path + count;
   *tail = NULL;
   for (nir_deref_instr *d = deref; d; d = nir_deref_instr_parent(d))
      *(--head) = d;

done:
   assert(head == path->path);
   assert(tail == head + count);
   assert(*tail == NULL);
}

void
nir_deref_path_finish(nir_deref_path *path)
{
   if (path->path < &path->_short_path[0] ||
       path->path > &path->_short_path[ARRAY_SIZE(path->_short_path) - 1])
      ralloc_free(path->path);
}

/**
 * Recursively removes unused deref instructions
 */
bool
nir_deref_instr_remove_if_unused(nir_deref_instr *instr)
{
   bool progress = false;

   for (nir_deref_instr *d = instr; d; d = nir_deref_instr_parent(d)) {
      /* If anyone is using this deref, leave it alone */
      assert(d->dest.is_ssa);
      if (!list_empty(&d->dest.ssa.uses))
         break;

      nir_instr_remove(&d->instr);
      progress = true;
   }

   return progress;
}

bool
nir_deref_instr_has_indirect(nir_deref_instr *instr)
{
   while (instr->deref_type != nir_deref_type_var) {
      /* Consider casts to be indirects */
      if (instr->deref_type == nir_deref_type_cast)
         return true;

      if ((instr->deref_type == nir_deref_type_array ||
           instr->deref_type == nir_deref_type_ptr_as_array) &&
          !nir_src_is_const(instr->arr.index))
         return true;

      instr = nir_deref_instr_parent(instr);
   }

   return false;
}

unsigned
nir_deref_instr_ptr_as_array_stride(nir_deref_instr *deref)
{
   assert(deref->deref_type == nir_deref_type_ptr_as_array);
   nir_deref_instr *parent = nir_deref_instr_parent(deref);
   switch (parent->deref_type) {
   case nir_deref_type_array:
      return glsl_get_explicit_stride(nir_deref_instr_parent(parent)->type);
   case nir_deref_type_ptr_as_array:
      return nir_deref_instr_ptr_as_array_stride(parent);
   case nir_deref_type_cast:
      return parent->cast.ptr_stride;
   default:
      unreachable("Invalid parent for ptr_as_array deref");
   }
}

static unsigned
type_get_array_stride(const struct glsl_type *elem_type,
                      glsl_type_size_align_func size_align)
{
   unsigned elem_size, elem_align;
   size_align(elem_type, &elem_size, &elem_align);
   return ALIGN_POT(elem_size, elem_align);
}

static unsigned
struct_type_get_field_offset(const struct glsl_type *struct_type,
                             glsl_type_size_align_func size_align,
                             unsigned field_idx)
{
   assert(glsl_type_is_struct_or_ifc(struct_type));
   unsigned offset = 0;
   for (unsigned i = 0; i <= field_idx; i++) {
      unsigned elem_size, elem_align;
      size_align(glsl_get_struct_field(struct_type, i), &elem_size, &elem_align);
      offset = ALIGN_POT(offset, elem_align);
      if (i < field_idx)
         offset += elem_size;
   }
   return offset;
}

unsigned
nir_deref_instr_get_const_offset(nir_deref_instr *deref,
                                 glsl_type_size_align_func size_align)
{
   nir_deref_path path;
   nir_deref_path_init(&path, deref, NULL);

   assert(path.path[0]->deref_type == nir_deref_type_var);

   unsigned offset = 0;
   for (nir_deref_instr **p = &path.path[1]; *p; p++) {
      if ((*p)->deref_type == nir_deref_type_array) {
         offset += nir_src_as_uint((*p)->arr.index) *
                   type_get_array_stride((*p)->type, size_align);
      } else if ((*p)->deref_type == nir_deref_type_struct) {
         /* p starts at path[1], so this is safe */
         nir_deref_instr *parent = *(p - 1);
         offset += struct_type_get_field_offset(parent->type, size_align,
                                                (*p)->strct.index);
      } else {
         unreachable("Unsupported deref type");
      }
   }

   nir_deref_path_finish(&path);

   return offset;
}

nir_ssa_def *
nir_build_deref_offset(nir_builder *b, nir_deref_instr *deref,
                       glsl_type_size_align_func size_align)
{
   nir_deref_path path;
   nir_deref_path_init(&path, deref, NULL);

   assert(path.path[0]->deref_type == nir_deref_type_var);

   nir_ssa_def *offset = nir_imm_int(b, 0);
   for (nir_deref_instr **p = &path.path[1]; *p; p++) {
      if ((*p)->deref_type == nir_deref_type_array) {
         nir_ssa_def *index = nir_ssa_for_src(b, (*p)->arr.index, 1);
         int stride = type_get_array_stride((*p)->type, size_align);
         offset = nir_iadd(b, offset, nir_imul_imm(b, index, stride));
      } else if ((*p)->deref_type == nir_deref_type_struct) {
         /* p starts at path[1], so this is safe */
         nir_deref_instr *parent = *(p - 1);
         unsigned field_offset =
            struct_type_get_field_offset(parent->type, size_align,
                                         (*p)->strct.index);
<<<<<<< HEAD
         offset = nir_iadd(b, offset, nir_imm_int(b, field_offset));
=======
         offset = nir_iadd_imm(b, offset, field_offset);
>>>>>>> e42399f4
      } else {
         unreachable("Unsupported deref type");
      }
   }

   nir_deref_path_finish(&path);

   return offset;
}

bool
nir_remove_dead_derefs_impl(nir_function_impl *impl)
{
   bool progress = false;

   nir_foreach_block(block, impl) {
      nir_foreach_instr_safe(instr, block) {
         if (instr->type == nir_instr_type_deref &&
             nir_deref_instr_remove_if_unused(nir_instr_as_deref(instr)))
            progress = true;
      }
   }

   if (progress)
      nir_metadata_preserve(impl, nir_metadata_block_index |
                                  nir_metadata_dominance);

   return progress;
}

bool
nir_remove_dead_derefs(nir_shader *shader)
{
   bool progress = false;
   nir_foreach_function(function, shader) {
      if (function->impl && nir_remove_dead_derefs_impl(function->impl))
         progress = true;
   }

   return progress;
}

void
nir_fixup_deref_modes(nir_shader *shader)
{
   nir_foreach_function(function, shader) {
      if (!function->impl)
         continue;

      nir_foreach_block(block, function->impl) {
         nir_foreach_instr(instr, block) {
            if (instr->type != nir_instr_type_deref)
               continue;

            nir_deref_instr *deref = nir_instr_as_deref(instr);
            if (deref->deref_type == nir_deref_type_cast)
               continue;

            nir_variable_mode parent_mode;
            if (deref->deref_type == nir_deref_type_var) {
               parent_mode = deref->var->data.mode;
            } else {
               assert(deref->parent.is_ssa);
               nir_deref_instr *parent =
                  nir_instr_as_deref(deref->parent.ssa->parent_instr);
               parent_mode = parent->mode;
            }

            deref->mode = parent_mode;
         }
      }
   }
}

static bool
modes_may_alias(nir_variable_mode a, nir_variable_mode b)
{
   /* Generic pointers can alias with SSBOs */
   if ((a == nir_var_mem_ssbo || a == nir_var_mem_global) &&
       (b == nir_var_mem_ssbo || b == nir_var_mem_global))
      return true;

   /* In the general case, pointers can only alias if they have the same mode.
    *
    * NOTE: In future, with things like OpenCL generic pointers, this may not
    * be true and will have to be re-evaluated.  However, with graphics only,
    * it should be safe.
    */
   return a == b;
}

static bool
deref_path_contains_coherent_decoration(nir_deref_path *path)
{
   assert(path->path[0]->deref_type == nir_deref_type_var);

   if (path->path[0]->var->data.image.access & ACCESS_COHERENT)
      return true;

   for (nir_deref_instr **p = &path->path[1]; *p; p++) {
      if ((*p)->deref_type != nir_deref_type_struct)
         continue;

      const struct glsl_type *struct_type = (*(p - 1))->type;
      const struct glsl_struct_field *field =
         glsl_get_struct_field_data(struct_type, (*p)->strct.index);
      if (field->memory_coherent)
         return true;
   }

   return false;
}

nir_deref_compare_result
nir_compare_deref_paths(nir_deref_path *a_path,
                        nir_deref_path *b_path)
{
   if (!modes_may_alias(b_path->path[0]->mode, a_path->path[0]->mode))
      return nir_derefs_do_not_alias;

   if (a_path->path[0]->deref_type != b_path->path[0]->deref_type)
      return nir_derefs_may_alias_bit;

   if (a_path->path[0]->deref_type == nir_deref_type_var) {
      if (a_path->path[0]->var != b_path->path[0]->var) {
         /* Shader and function temporaries aren't backed by memory so two
          * distinct variables never alias.
          */
         static const nir_variable_mode temp_var_modes =
            nir_var_shader_temp | nir_var_function_temp;
         if ((a_path->path[0]->mode & temp_var_modes) ||
             (b_path->path[0]->mode & temp_var_modes))
            return nir_derefs_do_not_alias;

         /* If they are both declared coherent or have coherent somewhere in
          * their path (due to a member of an interface being declared
          * coherent), we have to assume we that we could have any kind of
          * aliasing.  Otherwise, they could still alias but the client didn't
          * tell us and that's their fault.
          */
         if (deref_path_contains_coherent_decoration(a_path) &&
             deref_path_contains_coherent_decoration(b_path))
            return nir_derefs_may_alias_bit;

         /* If we can chase the deref all the way back to the variable and
          * they're not the same variable and at least one is not declared
          * coherent, we know they can't possibly alias.
          */
         return nir_derefs_do_not_alias;
      }
   } else {
      assert(a_path->path[0]->deref_type == nir_deref_type_cast);
      /* If they're not exactly the same cast, it's hard to compare them so we
       * just assume they alias.  Comparing casts is tricky as there are lots
       * of things such as mode, type, etc. to make sure work out; for now, we
       * just assume nit_opt_deref will combine them and compare the deref
       * instructions.
       *
       * TODO: At some point in the future, we could be clever and understand
       * that a float[] and int[] have the same layout and aliasing structure
       * but double[] and vec3[] do not and we could potentially be a bit
       * smarter here.
       */
      if (a_path->path[0] != b_path->path[0])
         return nir_derefs_may_alias_bit;
   }

   /* Start off assuming they fully compare.  We ignore equality for now.  In
    * the end, we'll determine that by containment.
    */
   nir_deref_compare_result result = nir_derefs_may_alias_bit |
                                     nir_derefs_a_contains_b_bit |
                                     nir_derefs_b_contains_a_bit;

   nir_deref_instr **a_p = &a_path->path[1];
   nir_deref_instr **b_p = &b_path->path[1];
   while (*a_p != NULL && *a_p == *b_p) {
      a_p++;
      b_p++;
   }

   /* We're at either the tail or the divergence point between the two deref
    * paths.  Look to see if either contains a ptr_as_array deref.  It it
    * does we don't know how to safely make any inferences.  Hopefully,
    * nir_opt_deref will clean most of these up and we can start inferring
    * things again.
    *
    * In theory, we could do a bit better.  For instance, we could detect the
    * case where we have exactly one ptr_as_array deref in the chain after the
    * divergence point and it's matched in both chains and the two chains have
    * different constant indices.
    */
   for (nir_deref_instr **t_p = a_p; *t_p; t_p++) {
      if ((*t_p)->deref_type == nir_deref_type_ptr_as_array)
         return nir_derefs_may_alias_bit;
   }
   for (nir_deref_instr **t_p = b_p; *t_p; t_p++) {
      if ((*t_p)->deref_type == nir_deref_type_ptr_as_array)
         return nir_derefs_may_alias_bit;
   }

   while (*a_p != NULL && *b_p != NULL) {
      nir_deref_instr *a_tail = *(a_p++);
      nir_deref_instr *b_tail = *(b_p++);

      switch (a_tail->deref_type) {
      case nir_deref_type_array:
      case nir_deref_type_array_wildcard: {
         assert(b_tail->deref_type == nir_deref_type_array ||
                b_tail->deref_type == nir_deref_type_array_wildcard);

         if (a_tail->deref_type == nir_deref_type_array_wildcard) {
            if (b_tail->deref_type != nir_deref_type_array_wildcard)
               result &= ~nir_derefs_b_contains_a_bit;
         } else if (b_tail->deref_type == nir_deref_type_array_wildcard) {
            if (a_tail->deref_type != nir_deref_type_array_wildcard)
               result &= ~nir_derefs_a_contains_b_bit;
         } else {
            assert(a_tail->deref_type == nir_deref_type_array &&
                   b_tail->deref_type == nir_deref_type_array);
            assert(a_tail->arr.index.is_ssa && b_tail->arr.index.is_ssa);

            if (nir_src_is_const(a_tail->arr.index) &&
                nir_src_is_const(b_tail->arr.index)) {
               /* If they're both direct and have different offsets, they
                * don't even alias much less anything else.
                */
               if (nir_src_as_uint(a_tail->arr.index) !=
                   nir_src_as_uint(b_tail->arr.index))
                  return nir_derefs_do_not_alias;
            } else if (a_tail->arr.index.ssa == b_tail->arr.index.ssa) {
               /* They're the same indirect, continue on */
            } else {
               /* They're not the same index so we can't prove anything about
                * containment.
                */
               result &= ~(nir_derefs_a_contains_b_bit | nir_derefs_b_contains_a_bit);
            }
         }
         break;
      }

      case nir_deref_type_struct: {
         /* If they're different struct members, they don't even alias */
         if (a_tail->strct.index != b_tail->strct.index)
            return nir_derefs_do_not_alias;
         break;
      }

      default:
         unreachable("Invalid deref type");
      }
   }

   /* If a is longer than b, then it can't contain b */
   if (*a_p != NULL)
      result &= ~nir_derefs_a_contains_b_bit;
   if (*b_p != NULL)
      result &= ~nir_derefs_b_contains_a_bit;

   /* If a contains b and b contains a they must be equal. */
   if ((result & nir_derefs_a_contains_b_bit) && (result & nir_derefs_b_contains_a_bit))
      result |= nir_derefs_equal_bit;

   return result;
}

nir_deref_compare_result
nir_compare_derefs(nir_deref_instr *a, nir_deref_instr *b)
{
   if (a == b) {
      return nir_derefs_equal_bit | nir_derefs_may_alias_bit |
             nir_derefs_a_contains_b_bit | nir_derefs_b_contains_a_bit;
   }

   nir_deref_path a_path, b_path;
   nir_deref_path_init(&a_path, a, NULL);
   nir_deref_path_init(&b_path, b, NULL);
   assert(a_path.path[0]->deref_type == nir_deref_type_var ||
          a_path.path[0]->deref_type == nir_deref_type_cast);
   assert(b_path.path[0]->deref_type == nir_deref_type_var ||
          b_path.path[0]->deref_type == nir_deref_type_cast);

   nir_deref_compare_result result = nir_compare_deref_paths(&a_path, &b_path);

   nir_deref_path_finish(&a_path);
   nir_deref_path_finish(&b_path);

   return result;
}

struct rematerialize_deref_state {
   bool progress;
   nir_builder builder;
   nir_block *block;
   struct hash_table *cache;
};

static nir_deref_instr *
rematerialize_deref_in_block(nir_deref_instr *deref,
                             struct rematerialize_deref_state *state)
{
   if (deref->instr.block == state->block)
      return deref;

   if (!state->cache) {
      state->cache = _mesa_pointer_hash_table_create(NULL);
   }

   struct hash_entry *cached = _mesa_hash_table_search(state->cache, deref);
   if (cached)
      return cached->data;

   nir_builder *b = &state->builder;
   nir_deref_instr *new_deref =
      nir_deref_instr_create(b->shader, deref->deref_type);
   new_deref->mode = deref->mode;
   new_deref->type = deref->type;

   if (deref->deref_type == nir_deref_type_var) {
      new_deref->var = deref->var;
   } else {
      nir_deref_instr *parent = nir_src_as_deref(deref->parent);
      if (parent) {
         parent = rematerialize_deref_in_block(parent, state);
         new_deref->parent = nir_src_for_ssa(&parent->dest.ssa);
      } else {
         nir_src_copy(&new_deref->parent, &deref->parent, new_deref);
      }
   }

   switch (deref->deref_type) {
   case nir_deref_type_var:
   case nir_deref_type_array_wildcard:
   case nir_deref_type_cast:
      /* Nothing more to do */
      break;

   case nir_deref_type_array:
      assert(!nir_src_as_deref(deref->arr.index));
      nir_src_copy(&new_deref->arr.index, &deref->arr.index, new_deref);
      break;

   case nir_deref_type_struct:
      new_deref->strct.index = deref->strct.index;
      break;

   default:
      unreachable("Invalid deref instruction type");
   }

   nir_ssa_dest_init(&new_deref->instr, &new_deref->dest,
                     deref->dest.ssa.num_components,
                     deref->dest.ssa.bit_size,
                     deref->dest.ssa.name);
   nir_builder_instr_insert(b, &new_deref->instr);

   return new_deref;
}

static bool
rematerialize_deref_src(nir_src *src, void *_state)
{
   struct rematerialize_deref_state *state = _state;

   nir_deref_instr *deref = nir_src_as_deref(*src);
   if (!deref)
      return true;

   nir_deref_instr *block_deref = rematerialize_deref_in_block(deref, state);
   if (block_deref != deref) {
      nir_instr_rewrite_src(src->parent_instr, src,
                            nir_src_for_ssa(&block_deref->dest.ssa));
      nir_deref_instr_remove_if_unused(deref);
      state->progress = true;
   }

   return true;
}

/** Re-materialize derefs in every block
 *
 * This pass re-materializes deref instructions in every block in which it is
 * used.  After this pass has been run, every use of a deref will be of a
 * deref in the same block as the use.  Also, all unused derefs will be
 * deleted as a side-effect.
 */
bool
nir_rematerialize_derefs_in_use_blocks_impl(nir_function_impl *impl)
{
   struct rematerialize_deref_state state = { 0 };
   nir_builder_init(&state.builder, impl);

   nir_foreach_block(block, impl) {
      state.block = block;

      /* Start each block with a fresh cache */
      if (state.cache)
         _mesa_hash_table_clear(state.cache, NULL);

      nir_foreach_instr_safe(instr, block) {
         if (instr->type == nir_instr_type_deref &&
             nir_deref_instr_remove_if_unused(nir_instr_as_deref(instr)))
            continue;

         state.builder.cursor = nir_before_instr(instr);
         nir_foreach_src(instr, rematerialize_deref_src, &state);
      }

#ifndef NDEBUG
      nir_if *following_if = nir_block_get_following_if(block);
      if (following_if)
         assert(!nir_src_as_deref(following_if->condition));
#endif
   }

   _mesa_hash_table_destroy(state.cache, NULL);

   return state.progress;
}

static bool
is_trivial_deref_cast(nir_deref_instr *cast)
{
   nir_deref_instr *parent = nir_src_as_deref(cast->parent);
   if (!parent)
      return false;

   return cast->mode == parent->mode &&
          cast->type == parent->type &&
          cast->dest.ssa.num_components == parent->dest.ssa.num_components &&
          cast->dest.ssa.bit_size == parent->dest.ssa.bit_size;
}

static bool
is_trivial_array_deref_cast(nir_deref_instr *cast)
{
   assert(is_trivial_deref_cast(cast));

   nir_deref_instr *parent = nir_src_as_deref(cast->parent);

   if (parent->deref_type == nir_deref_type_array) {
      return cast->cast.ptr_stride ==
             glsl_get_explicit_stride(nir_deref_instr_parent(parent)->type);
   } else if (parent->deref_type == nir_deref_type_ptr_as_array) {
      return cast->cast.ptr_stride ==
             nir_deref_instr_ptr_as_array_stride(parent);
   } else {
      return false;
   }
}

static bool
is_deref_ptr_as_array(nir_instr *instr)
{
   return instr->type == nir_instr_type_deref &&
          nir_instr_as_deref(instr)->deref_type == nir_deref_type_ptr_as_array;
}

/**
 * Remove casts that just wrap other casts.
 */
static bool
opt_remove_cast_cast(nir_deref_instr *cast)
{
   nir_deref_instr *first_cast = cast;

   while (true) {
      nir_deref_instr *parent = nir_deref_instr_parent(first_cast);
      if (parent == NULL || parent->deref_type != nir_deref_type_cast)
         break;
      first_cast = parent;
   }
   if (cast == first_cast)
      return false;

   nir_instr_rewrite_src(&cast->instr, &cast->parent,
                         nir_src_for_ssa(first_cast->parent.ssa));
   return true;
}

/**
 * Is this casting a struct to a contained struct.
 * struct a { struct b field0 };
 * ssa_5 is structa;
 * deref_cast (structb *)ssa_5 (function_temp structb);
 * converts to
 * deref_struct &ssa_5->field0 (function_temp structb);
 * This allows subsequent copy propagation to work.
 */
static bool
opt_replace_struct_wrapper_cast(nir_builder *b, nir_deref_instr *cast)
{
   nir_deref_instr *parent = nir_src_as_deref(cast->parent);
   if (!parent)
      return false;

   if (!glsl_type_is_struct(parent->type))
      return false;

   if (glsl_get_struct_field_offset(parent->type, 0) != 0)
      return false;

   if (cast->type != glsl_get_struct_field(parent->type, 0))
      return false;

   nir_deref_instr *replace = nir_build_deref_struct(b, parent, 0);
   nir_ssa_def_rewrite_uses(&cast->dest.ssa, nir_src_for_ssa(&replace->dest.ssa));
   nir_deref_instr_remove_if_unused(cast);
   return true;
}

static bool
opt_deref_cast(nir_builder *b, nir_deref_instr *cast)
{
   bool progress;

   if (opt_replace_struct_wrapper_cast(b, cast))
      return true;

   progress = opt_remove_cast_cast(cast);
   if (!is_trivial_deref_cast(cast))
      return progress;

   bool trivial_array_cast = is_trivial_array_deref_cast(cast);

   assert(cast->dest.is_ssa);
   assert(cast->parent.is_ssa);

   nir_foreach_use_safe(use_src, &cast->dest.ssa) {
      /* If this isn't a trivial array cast, we can't propagate into
       * ptr_as_array derefs.
       */
      if (is_deref_ptr_as_array(use_src->parent_instr) &&
          !trivial_array_cast)
         continue;

      nir_instr_rewrite_src(use_src->parent_instr, use_src, cast->parent);
      progress = true;
   }

   /* If uses would be a bit crazy */
   assert(list_empty(&cast->dest.ssa.if_uses));

   nir_deref_instr_remove_if_unused(cast);
   return progress;
}

static bool
opt_deref_ptr_as_array(nir_builder *b, nir_deref_instr *deref)
{
   assert(deref->deref_type == nir_deref_type_ptr_as_array);

   nir_deref_instr *parent = nir_deref_instr_parent(deref);

   if (nir_src_is_const(deref->arr.index) &&
       nir_src_as_int(deref->arr.index) == 0) {
      /* If it's a ptr_as_array deref with an index of 0, it does nothing
       * and we can just replace its uses with its parent.
       *
       * The source of a ptr_as_array deref always has a deref_type of
       * nir_deref_type_array or nir_deref_type_cast.  If it's a cast, it
       * may be trivial and we may be able to get rid of that too.  Any
       * trivial cast of trivial cast cases should be handled already by
       * opt_deref_cast() above.
       */
      if (parent->deref_type == nir_deref_type_cast &&
          is_trivial_deref_cast(parent))
         parent = nir_deref_instr_parent(parent);
      nir_ssa_def_rewrite_uses(&deref->dest.ssa,
                               nir_src_for_ssa(&parent->dest.ssa));
      nir_instr_remove(&deref->instr);
      return true;
   }

   if (parent->deref_type != nir_deref_type_array &&
       parent->deref_type != nir_deref_type_ptr_as_array)
      return false;

   assert(parent->parent.is_ssa);
   assert(parent->arr.index.is_ssa);
   assert(deref->arr.index.is_ssa);

   nir_ssa_def *new_idx = nir_iadd(b, parent->arr.index.ssa,
                                      deref->arr.index.ssa);

   deref->deref_type = parent->deref_type;
   nir_instr_rewrite_src(&deref->instr, &deref->parent, parent->parent);
   nir_instr_rewrite_src(&deref->instr, &deref->arr.index,
                         nir_src_for_ssa(new_idx));
   return true;
}

bool
nir_opt_deref_impl(nir_function_impl *impl)
{
   bool progress = false;

   nir_builder b;
   nir_builder_init(&b, impl);

   nir_foreach_block(block, impl) {
      nir_foreach_instr_safe(instr, block) {
         if (instr->type != nir_instr_type_deref)
            continue;

         b.cursor = nir_before_instr(instr);

         nir_deref_instr *deref = nir_instr_as_deref(instr);
         switch (deref->deref_type) {
         case nir_deref_type_ptr_as_array:
            if (opt_deref_ptr_as_array(&b, deref))
               progress = true;
            break;

         case nir_deref_type_cast:
            if (opt_deref_cast(&b, deref))
               progress = true;
            break;

         default:
            /* Do nothing */
            break;
         }
      }
   }

   if (progress) {
      nir_metadata_preserve(impl, nir_metadata_block_index |
                                  nir_metadata_dominance);
   } else {
#ifndef NDEBUG
      impl->valid_metadata &= ~nir_metadata_not_properly_reset;
#endif
   }

   return progress;
}

bool
nir_opt_deref(nir_shader *shader)
{
   bool progress = false;

   nir_foreach_function(func, shader) {
      if (func->impl && nir_opt_deref_impl(func->impl))
         progress = true;
   }

   return progress;
}<|MERGE_RESOLUTION|>--- conflicted
+++ resolved
@@ -214,11 +214,7 @@
          unsigned field_offset =
             struct_type_get_field_offset(parent->type, size_align,
                                          (*p)->strct.index);
-<<<<<<< HEAD
-         offset = nir_iadd(b, offset, nir_imm_int(b, field_offset));
-=======
          offset = nir_iadd_imm(b, offset, field_offset);
->>>>>>> e42399f4
       } else {
          unreachable("Unsupported deref type");
       }
