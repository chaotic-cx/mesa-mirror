--- conflicted
+++ resolved
@@ -140,15 +140,11 @@
     # TODO: Make a codegen module (use deepcopy as reference) to make this more robust
     "vkAllocateMemory",
     "vkUpdateDescriptorSets",
-<<<<<<< HEAD
-    "vkGetPhysicalDeviceFormatProperties2",
-=======
 
     # Use vk_common_* entrypoints; usually just dispatches to the "vk*2()" API variant
     "vkGetDeviceQueue",
     "vkGetDeviceQueue2",
     "vkGetPhysicalDeviceProperties",
->>>>>>> 004f8aa2
 ]
 
 # Handles that need to be translated to/from their corresponding gfxstream object types
