--- conflicted
+++ resolved
@@ -465,11 +465,6 @@
 
 def emit_snapshot(typeInfo, api, cgen):
     additionalParams = [ \
-<<<<<<< HEAD
-        makeVulkanTypeSimple(True, "uint8_t", 1, "packet"),
-        makeVulkanTypeSimple(False, "size_t", 0, "packetLen"),
-=======
->>>>>>> 08a5b193
         makeVulkanTypeSimple(False, "android::base::BumpPool", 1, "&m_pool"),
         makeVulkanTypeSimple(True, "VkSnapshotApiCallInfo", 1, SNAPSHOT_API_CALL_INFO_VARNAME),
         makeVulkanTypeSimple(True, "uint8_t", 1, "packet"),
