--- conflicted
+++ resolved
@@ -1503,11 +1503,7 @@
 void ResourceTracker::setupPlatformHelpers() {
 #if defined(VK_USE_PLATFORM_ANDROID_KHR)
     VirtGpuDevice* instance = VirtGpuDevice::getInstance(kCapsetGfxStreamVulkan);
-<<<<<<< HEAD
-    auto deviceHandle = (instance) ? instance->getDeviceHandle() : INVALID_DESCRIPTOR;
-=======
     auto deviceHandle = instance ? instance->getDeviceHandle() : INVALID_DESCRIPTOR;
->>>>>>> 31967efd
     if (mGralloc == nullptr) {
         mGralloc.reset(gfxstream::createPlatformGralloc(deviceHandle));
     }
