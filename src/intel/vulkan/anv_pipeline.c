--- conflicted
+++ resolved
@@ -761,11 +761,7 @@
 
    nir_shader_gather_info(nir, nir_shader_get_entrypoint(nir));
 
-<<<<<<< HEAD
-   NIR_PASS_V(nir, brw_nir_lower_image_load_store, compiler->devinfo);
-=======
    NIR_PASS_V(nir, brw_nir_lower_image_load_store, compiler->devinfo, NULL);
->>>>>>> 6d8c6860
 
    NIR_PASS_V(nir, nir_lower_explicit_io, nir_var_mem_global,
               nir_address_format_64bit_global);
