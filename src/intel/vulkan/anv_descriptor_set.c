/*
 * Copyright © 2015 Intel Corporation
 *
 * Permission is hereby granted, free of charge, to any person obtaining a
 * copy of this software and associated documentation files (the "Software"),
 * to deal in the Software without restriction, including without limitation
 * the rights to use, copy, modify, merge, publish, distribute, sublicense,
 * and/or sell copies of the Software, and to permit persons to whom the
 * Software is furnished to do so, subject to the following conditions:
 *
 * The above copyright notice and this permission notice (including the next
 * paragraph) shall be included in all copies or substantial portions of the
 * Software.
 *
 * THE SOFTWARE IS PROVIDED "AS IS", WITHOUT WARRANTY OF ANY KIND, EXPRESS OR
 * IMPLIED, INCLUDING BUT NOT LIMITED TO THE WARRANTIES OF MERCHANTABILITY,
 * FITNESS FOR A PARTICULAR PURPOSE AND NONINFRINGEMENT.  IN NO EVENT SHALL
 * THE AUTHORS OR COPYRIGHT HOLDERS BE LIABLE FOR ANY CLAIM, DAMAGES OR OTHER
 * LIABILITY, WHETHER IN AN ACTION OF CONTRACT, TORT OR OTHERWISE, ARISING
 * FROM, OUT OF OR IN CONNECTION WITH THE SOFTWARE OR THE USE OR OTHER DEALINGS
 * IN THE SOFTWARE.
 */

#include <assert.h>
#include <stdbool.h>
#include <string.h>
#include <unistd.h>
#include <fcntl.h>

#include "util/mesa-sha1.h"

#include "anv_private.h"

/*
 * Descriptor set layouts.
 */

void anv_GetDescriptorSetLayoutSupport(
    VkDevice                                    device,
    const VkDescriptorSetLayoutCreateInfo*      pCreateInfo,
    VkDescriptorSetLayoutSupport*               pSupport)
{
   uint32_t surface_count[MESA_SHADER_STAGES] = { 0, };

   for (uint32_t b = 0; b < pCreateInfo->bindingCount; b++) {
      const VkDescriptorSetLayoutBinding *binding = &pCreateInfo->pBindings[b];

      switch (binding->descriptorType) {
      case VK_DESCRIPTOR_TYPE_SAMPLER:
         /* There is no real limit on samplers */
         break;

      case VK_DESCRIPTOR_TYPE_COMBINED_IMAGE_SAMPLER:
         if (binding->pImmutableSamplers) {
            for (uint32_t i = 0; i < binding->descriptorCount; i++) {
               ANV_FROM_HANDLE(anv_sampler, sampler,
                               binding->pImmutableSamplers[i]);
               anv_foreach_stage(s, binding->stageFlags)
                  surface_count[s] += sampler->n_planes;
            }
         } else {
            anv_foreach_stage(s, binding->stageFlags)
               surface_count[s] += binding->descriptorCount;
         }
         break;

      default:
         anv_foreach_stage(s, binding->stageFlags)
            surface_count[s] += binding->descriptorCount;
         break;
      }
   }

   bool supported = true;
   for (unsigned s = 0; s < MESA_SHADER_STAGES; s++) {
      /* Our maximum binding table size is 240 and we need to reserve 8 for
       * render targets.
       */
      if (surface_count[s] >= MAX_BINDING_TABLE_SIZE - MAX_RTS)
         supported = false;
   }

   pSupport->supported = supported;
}

VkResult anv_CreateDescriptorSetLayout(
    VkDevice                                    _device,
    const VkDescriptorSetLayoutCreateInfo*      pCreateInfo,
    const VkAllocationCallbacks*                pAllocator,
    VkDescriptorSetLayout*                      pSetLayout)
{
   ANV_FROM_HANDLE(anv_device, device, _device);

   assert(pCreateInfo->sType == VK_STRUCTURE_TYPE_DESCRIPTOR_SET_LAYOUT_CREATE_INFO);

   uint32_t max_binding = 0;
   uint32_t immutable_sampler_count = 0;
   for (uint32_t j = 0; j < pCreateInfo->bindingCount; j++) {
      max_binding = MAX2(max_binding, pCreateInfo->pBindings[j].binding);

      /* From the Vulkan 1.1.97 spec for VkDescriptorSetLayoutBinding:
       *
       *    "If descriptorType specifies a VK_DESCRIPTOR_TYPE_SAMPLER or
       *    VK_DESCRIPTOR_TYPE_COMBINED_IMAGE_SAMPLER type descriptor, then
       *    pImmutableSamplers can be used to initialize a set of immutable
       *    samplers. [...]  If descriptorType is not one of these descriptor
       *    types, then pImmutableSamplers is ignored.
       *
       * We need to be careful here and only parse pImmutableSamplers if we
       * have one of the right descriptor types.
       */
      VkDescriptorType desc_type = pCreateInfo->pBindings[j].descriptorType;
      if ((desc_type == VK_DESCRIPTOR_TYPE_SAMPLER ||
           desc_type == VK_DESCRIPTOR_TYPE_COMBINED_IMAGE_SAMPLER) &&
          pCreateInfo->pBindings[j].pImmutableSamplers)
         immutable_sampler_count += pCreateInfo->pBindings[j].descriptorCount;
   }

   struct anv_descriptor_set_layout *set_layout;
   struct anv_descriptor_set_binding_layout *bindings;
   struct anv_sampler **samplers;

   /* We need to allocate decriptor set layouts off the device allocator
    * with DEVICE scope because they are reference counted and may not be
    * destroyed when vkDestroyDescriptorSetLayout is called.
    */
   ANV_MULTIALLOC(ma);
   anv_multialloc_add(&ma, &set_layout, 1);
   anv_multialloc_add(&ma, &bindings, max_binding + 1);
   anv_multialloc_add(&ma, &samplers, immutable_sampler_count);

   if (!anv_multialloc_alloc(&ma, &device->alloc,
                             VK_SYSTEM_ALLOCATION_SCOPE_DEVICE))
      return vk_error(VK_ERROR_OUT_OF_HOST_MEMORY);

   memset(set_layout, 0, sizeof(*set_layout));
   set_layout->ref_cnt = 1;
   set_layout->binding_count = max_binding + 1;

   for (uint32_t b = 0; b <= max_binding; b++) {
      /* Initialize all binding_layout entries to -1 */
      memset(&set_layout->binding[b], -1, sizeof(set_layout->binding[b]));

      set_layout->binding[b].array_size = 0;
      set_layout->binding[b].immutable_samplers = NULL;
   }

   /* Initialize all samplers to 0 */
   memset(samplers, 0, immutable_sampler_count * sizeof(*samplers));

   uint32_t sampler_count[MESA_SHADER_STAGES] = { 0, };
   uint32_t surface_count[MESA_SHADER_STAGES] = { 0, };
   uint32_t image_count[MESA_SHADER_STAGES] = { 0, };
   uint32_t buffer_count = 0;
   uint32_t dynamic_offset_count = 0;

   for (uint32_t j = 0; j < pCreateInfo->bindingCount; j++) {
      const VkDescriptorSetLayoutBinding *binding = &pCreateInfo->pBindings[j];
      uint32_t b = binding->binding;
      /* We temporarily store the pointer to the binding in the
       * immutable_samplers pointer.  This provides us with a quick-and-dirty
       * way to sort the bindings by binding number.
       */
      set_layout->binding[b].immutable_samplers = (void *)binding;
   }

   for (uint32_t b = 0; b <= max_binding; b++) {
      const VkDescriptorSetLayoutBinding *binding =
         (void *)set_layout->binding[b].immutable_samplers;

      if (binding == NULL)
         continue;

      /* We temporarily stashed the pointer to the binding in the
       * immutable_samplers pointer.  Now that we've pulled it back out
       * again, we reset immutable_samplers to NULL.
       */
      set_layout->binding[b].immutable_samplers = NULL;

      if (binding->descriptorCount == 0)
         continue;

#ifndef NDEBUG
      set_layout->binding[b].type = binding->descriptorType;
#endif
      set_layout->binding[b].array_size = binding->descriptorCount;
      set_layout->binding[b].descriptor_index = set_layout->size;
      set_layout->size += binding->descriptorCount;

      switch (binding->descriptorType) {
      case VK_DESCRIPTOR_TYPE_SAMPLER:
      case VK_DESCRIPTOR_TYPE_COMBINED_IMAGE_SAMPLER:
         anv_foreach_stage(s, binding->stageFlags) {
            set_layout->binding[b].stage[s].sampler_index = sampler_count[s];
            sampler_count[s] += binding->descriptorCount;
         }

         if (binding->pImmutableSamplers) {
            set_layout->binding[b].immutable_samplers = samplers;
            samplers += binding->descriptorCount;

            for (uint32_t i = 0; i < binding->descriptorCount; i++)
               set_layout->binding[b].immutable_samplers[i] =
                  anv_sampler_from_handle(binding->pImmutableSamplers[i]);
         }
         break;
      default:
         break;
      }

      switch (binding->descriptorType) {
      case VK_DESCRIPTOR_TYPE_UNIFORM_BUFFER:
      case VK_DESCRIPTOR_TYPE_STORAGE_BUFFER:
      case VK_DESCRIPTOR_TYPE_UNIFORM_BUFFER_DYNAMIC:
      case VK_DESCRIPTOR_TYPE_STORAGE_BUFFER_DYNAMIC:
         set_layout->binding[b].buffer_index = buffer_count;
         buffer_count += binding->descriptorCount;
         /* fall through */

      case VK_DESCRIPTOR_TYPE_COMBINED_IMAGE_SAMPLER:
      case VK_DESCRIPTOR_TYPE_SAMPLED_IMAGE:
      case VK_DESCRIPTOR_TYPE_STORAGE_IMAGE:
      case VK_DESCRIPTOR_TYPE_UNIFORM_TEXEL_BUFFER:
      case VK_DESCRIPTOR_TYPE_STORAGE_TEXEL_BUFFER:
      case VK_DESCRIPTOR_TYPE_INPUT_ATTACHMENT:
         anv_foreach_stage(s, binding->stageFlags) {
            set_layout->binding[b].stage[s].surface_index = surface_count[s];
            surface_count[s] += binding->descriptorCount;
         }
         break;
      default:
         break;
      }

      switch (binding->descriptorType) {
      case VK_DESCRIPTOR_TYPE_UNIFORM_BUFFER_DYNAMIC:
      case VK_DESCRIPTOR_TYPE_STORAGE_BUFFER_DYNAMIC:
         set_layout->binding[b].dynamic_offset_index = dynamic_offset_count;
         dynamic_offset_count += binding->descriptorCount;
         break;
      default:
         break;
      }

      switch (binding->descriptorType) {
      case VK_DESCRIPTOR_TYPE_STORAGE_IMAGE:
      case VK_DESCRIPTOR_TYPE_STORAGE_TEXEL_BUFFER:
         anv_foreach_stage(s, binding->stageFlags) {
            set_layout->binding[b].stage[s].image_index = image_count[s];
            image_count[s] += binding->descriptorCount;
         }
         break;
      default:
         break;
      }

      set_layout->shader_stages |= binding->stageFlags;
   }

   set_layout->buffer_count = buffer_count;
   set_layout->dynamic_offset_count = dynamic_offset_count;

   *pSetLayout = anv_descriptor_set_layout_to_handle(set_layout);

   return VK_SUCCESS;
}

void anv_DestroyDescriptorSetLayout(
    VkDevice                                    _device,
    VkDescriptorSetLayout                       _set_layout,
    const VkAllocationCallbacks*                pAllocator)
{
   ANV_FROM_HANDLE(anv_device, device, _device);
   ANV_FROM_HANDLE(anv_descriptor_set_layout, set_layout, _set_layout);

   if (!set_layout)
      return;

   anv_descriptor_set_layout_unref(device, set_layout);
}

#define SHA1_UPDATE_VALUE(ctx, x) _mesa_sha1_update(ctx, &(x), sizeof(x));

static void
sha1_update_immutable_sampler(struct mesa_sha1 *ctx,
                              const struct anv_sampler *sampler)
{
   if (!sampler->conversion)
      return;

   /* The only thing that affects the shader is ycbcr conversion */
   _mesa_sha1_update(ctx, sampler->conversion,
                     sizeof(*sampler->conversion));
}

static void
sha1_update_descriptor_set_binding_layout(struct mesa_sha1 *ctx,
   const struct anv_descriptor_set_binding_layout *layout)
{
   SHA1_UPDATE_VALUE(ctx, layout->array_size);
   SHA1_UPDATE_VALUE(ctx, layout->descriptor_index);
   SHA1_UPDATE_VALUE(ctx, layout->dynamic_offset_index);
   SHA1_UPDATE_VALUE(ctx, layout->buffer_index);
   _mesa_sha1_update(ctx, layout->stage, sizeof(layout->stage));

   if (layout->immutable_samplers) {
      for (uint16_t i = 0; i < layout->array_size; i++)
         sha1_update_immutable_sampler(ctx, layout->immutable_samplers[i]);
   }
}

static void
sha1_update_descriptor_set_layout(struct mesa_sha1 *ctx,
                                  const struct anv_descriptor_set_layout *layout)
{
   SHA1_UPDATE_VALUE(ctx, layout->binding_count);
   SHA1_UPDATE_VALUE(ctx, layout->size);
   SHA1_UPDATE_VALUE(ctx, layout->shader_stages);
   SHA1_UPDATE_VALUE(ctx, layout->buffer_count);
   SHA1_UPDATE_VALUE(ctx, layout->dynamic_offset_count);

   for (uint16_t i = 0; i < layout->binding_count; i++)
      sha1_update_descriptor_set_binding_layout(ctx, &layout->binding[i]);
}

/*
 * Pipeline layouts.  These have nothing to do with the pipeline.  They are
 * just multiple descriptor set layouts pasted together
 */

VkResult anv_CreatePipelineLayout(
    VkDevice                                    _device,
    const VkPipelineLayoutCreateInfo*           pCreateInfo,
    const VkAllocationCallbacks*                pAllocator,
    VkPipelineLayout*                           pPipelineLayout)
{
   ANV_FROM_HANDLE(anv_device, device, _device);
   struct anv_pipeline_layout *layout;

   assert(pCreateInfo->sType == VK_STRUCTURE_TYPE_PIPELINE_LAYOUT_CREATE_INFO);

   layout = vk_alloc2(&device->alloc, pAllocator, sizeof(*layout), 8,
                       VK_SYSTEM_ALLOCATION_SCOPE_OBJECT);
   if (layout == NULL)
      return vk_error(VK_ERROR_OUT_OF_HOST_MEMORY);

   layout->num_sets = pCreateInfo->setLayoutCount;

   unsigned dynamic_offset_count = 0;

   memset(layout->stage, 0, sizeof(layout->stage));
   for (uint32_t set = 0; set < pCreateInfo->setLayoutCount; set++) {
      ANV_FROM_HANDLE(anv_descriptor_set_layout, set_layout,
                      pCreateInfo->pSetLayouts[set]);
      layout->set[set].layout = set_layout;
      anv_descriptor_set_layout_ref(set_layout);

      layout->set[set].dynamic_offset_start = dynamic_offset_count;
      for (uint32_t b = 0; b < set_layout->binding_count; b++) {
         if (set_layout->binding[b].dynamic_offset_index < 0)
            continue;

         dynamic_offset_count += set_layout->binding[b].array_size;
         for (gl_shader_stage s = 0; s < MESA_SHADER_STAGES; s++) {
            if (set_layout->binding[b].stage[s].surface_index >= 0)
               layout->stage[s].has_dynamic_offsets = true;
         }
      }
   }

   struct mesa_sha1 ctx;
   _mesa_sha1_init(&ctx);
   for (unsigned s = 0; s < layout->num_sets; s++) {
      sha1_update_descriptor_set_layout(&ctx, layout->set[s].layout);
      _mesa_sha1_update(&ctx, &layout->set[s].dynamic_offset_start,
                        sizeof(layout->set[s].dynamic_offset_start));
   }
   _mesa_sha1_update(&ctx, &layout->num_sets, sizeof(layout->num_sets));
   for (unsigned s = 0; s < MESA_SHADER_STAGES; s++) {
      _mesa_sha1_update(&ctx, &layout->stage[s].has_dynamic_offsets,
                        sizeof(layout->stage[s].has_dynamic_offsets));
   }
   _mesa_sha1_final(&ctx, layout->sha1);

   *pPipelineLayout = anv_pipeline_layout_to_handle(layout);

   return VK_SUCCESS;
}

void anv_DestroyPipelineLayout(
    VkDevice                                    _device,
    VkPipelineLayout                            _pipelineLayout,
    const VkAllocationCallbacks*                pAllocator)
{
   ANV_FROM_HANDLE(anv_device, device, _device);
   ANV_FROM_HANDLE(anv_pipeline_layout, pipeline_layout, _pipelineLayout);

   if (!pipeline_layout)
      return;

   for (uint32_t i = 0; i < pipeline_layout->num_sets; i++)
      anv_descriptor_set_layout_unref(device, pipeline_layout->set[i].layout);

   vk_free2(&device->alloc, pAllocator, pipeline_layout);
}

/*
 * Descriptor pools.
 *
 * These are implemented using a big pool of memory and a free-list for the
 * host memory allocations and a state_stream and a free list for the buffer
 * view surface state. The spec allows us to fail to allocate due to
 * fragmentation in all cases but two: 1) after pool reset, allocating up
 * until the pool size with no freeing must succeed and 2) allocating and
 * freeing only descriptor sets with the same layout. Case 1) is easy enogh,
 * and the free lists lets us recycle blocks for case 2).
 */

#define EMPTY 1

VkResult anv_CreateDescriptorPool(
    VkDevice                                    _device,
    const VkDescriptorPoolCreateInfo*           pCreateInfo,
    const VkAllocationCallbacks*                pAllocator,
    VkDescriptorPool*                           pDescriptorPool)
{
   ANV_FROM_HANDLE(anv_device, device, _device);
   struct anv_descriptor_pool *pool;

   uint32_t descriptor_count = 0;
   uint32_t buffer_count = 0;
   for (uint32_t i = 0; i < pCreateInfo->poolSizeCount; i++) {
      switch (pCreateInfo->pPoolSizes[i].type) {
      case VK_DESCRIPTOR_TYPE_UNIFORM_BUFFER:
      case VK_DESCRIPTOR_TYPE_STORAGE_BUFFER:
      case VK_DESCRIPTOR_TYPE_UNIFORM_BUFFER_DYNAMIC:
      case VK_DESCRIPTOR_TYPE_STORAGE_BUFFER_DYNAMIC:
         buffer_count += pCreateInfo->pPoolSizes[i].descriptorCount;
      default:
         descriptor_count += pCreateInfo->pPoolSizes[i].descriptorCount;
         break;
      }
   }

   const size_t pool_size =
      pCreateInfo->maxSets * sizeof(struct anv_descriptor_set) +
      descriptor_count * sizeof(struct anv_descriptor) +
      buffer_count * sizeof(struct anv_buffer_view);
   const size_t total_size = sizeof(*pool) + pool_size;

   pool = vk_alloc2(&device->alloc, pAllocator, total_size, 8,
                     VK_SYSTEM_ALLOCATION_SCOPE_OBJECT);
   if (!pool)
      return vk_error(VK_ERROR_OUT_OF_HOST_MEMORY);

   pool->size = pool_size;
   pool->next = 0;
   pool->free_list = EMPTY;

   anv_state_stream_init(&pool->surface_state_stream,
                         &device->surface_state_pool, 4096);
   pool->surface_state_free_list = NULL;

   list_inithead(&pool->desc_sets);

   *pDescriptorPool = anv_descriptor_pool_to_handle(pool);

   return VK_SUCCESS;
}

void anv_DestroyDescriptorPool(
    VkDevice                                    _device,
    VkDescriptorPool                            _pool,
    const VkAllocationCallbacks*                pAllocator)
{
   ANV_FROM_HANDLE(anv_device, device, _device);
   ANV_FROM_HANDLE(anv_descriptor_pool, pool, _pool);

   if (!pool)
      return;

   anv_state_stream_finish(&pool->surface_state_stream);

   list_for_each_entry_safe(struct anv_descriptor_set, set,
                            &pool->desc_sets, pool_link) {
      anv_descriptor_set_destroy(device, pool, set);
   }

   vk_free2(&device->alloc, pAllocator, pool);
}

VkResult anv_ResetDescriptorPool(
    VkDevice                                    _device,
    VkDescriptorPool                            descriptorPool,
    VkDescriptorPoolResetFlags                  flags)
{
   ANV_FROM_HANDLE(anv_device, device, _device);
   ANV_FROM_HANDLE(anv_descriptor_pool, pool, descriptorPool);

   list_for_each_entry_safe(struct anv_descriptor_set, set,
                            &pool->desc_sets, pool_link) {
      anv_descriptor_set_destroy(device, pool, set);
   }

   pool->next = 0;
   pool->free_list = EMPTY;
   anv_state_stream_finish(&pool->surface_state_stream);
   anv_state_stream_init(&pool->surface_state_stream,
                         &device->surface_state_pool, 4096);
   pool->surface_state_free_list = NULL;

   return VK_SUCCESS;
}

struct pool_free_list_entry {
   uint32_t next;
   uint32_t size;
};

size_t
anv_descriptor_set_layout_size(const struct anv_descriptor_set_layout *layout)
{
   return
      sizeof(struct anv_descriptor_set) +
      layout->size * sizeof(struct anv_descriptor) +
      layout->buffer_count * sizeof(struct anv_buffer_view);
}

struct surface_state_free_list_entry {
   void *next;
   struct anv_state state;
};

VkResult
anv_descriptor_set_create(struct anv_device *device,
                          struct anv_descriptor_pool *pool,
                          struct anv_descriptor_set_layout *layout,
                          struct anv_descriptor_set **out_set)
{
   struct anv_descriptor_set *set;
   const size_t size = anv_descriptor_set_layout_size(layout);

   set = NULL;
   if (size <= pool->size - pool->next) {
      set = (struct anv_descriptor_set *) (pool->data + pool->next);
      pool->next += size;
   } else {
      struct pool_free_list_entry *entry;
      uint32_t *link = &pool->free_list;
      for (uint32_t f = pool->free_list; f != EMPTY; f = entry->next) {
         entry = (struct pool_free_list_entry *) (pool->data + f);
         if (size <= entry->size) {
            *link = entry->next;
            set = (struct anv_descriptor_set *) entry;
            break;
         }
         link = &entry->next;
      }
   }

   if (set == NULL) {
      if (pool->free_list != EMPTY) {
         return vk_error(VK_ERROR_FRAGMENTED_POOL);
      } else {
         return vk_error(VK_ERROR_OUT_OF_POOL_MEMORY);
      }
   }

   set->layout = layout;
   anv_descriptor_set_layout_ref(layout);

   set->size = size;
   set->buffer_views =
      (struct anv_buffer_view *) &set->descriptors[layout->size];
   set->buffer_count = layout->buffer_count;

   /* By defining the descriptors to be zero now, we can later verify that
    * a descriptor has not been populated with user data.
    */
   memset(set->descriptors, 0, sizeof(struct anv_descriptor) * layout->size);

   /* Go through and fill out immutable samplers if we have any */
   struct anv_descriptor *desc = set->descriptors;
   for (uint32_t b = 0; b < layout->binding_count; b++) {
      if (layout->binding[b].immutable_samplers) {
         for (uint32_t i = 0; i < layout->binding[b].array_size; i++) {
            /* The type will get changed to COMBINED_IMAGE_SAMPLER in
             * UpdateDescriptorSets if needed.  However, if the descriptor
             * set has an immutable sampler, UpdateDescriptorSets may never
             * touch it, so we need to make sure it's 100% valid now.
             */
            desc[i] = (struct anv_descriptor) {
               .type = VK_DESCRIPTOR_TYPE_SAMPLER,
               .sampler = layout->binding[b].immutable_samplers[i],
            };
         }
      }
      desc += layout->binding[b].array_size;
   }

   /* Allocate surface state for the buffer views. */
   for (uint32_t b = 0; b < layout->buffer_count; b++) {
      struct surface_state_free_list_entry *entry =
         pool->surface_state_free_list;
      struct anv_state state;

      if (entry) {
         state = entry->state;
         pool->surface_state_free_list = entry->next;
         assert(state.alloc_size == 64);
      } else {
         state = anv_state_stream_alloc(&pool->surface_state_stream, 64, 64);
      }

      set->buffer_views[b].surface_state = state;
   }

   *out_set = set;

   return VK_SUCCESS;
}

void
anv_descriptor_set_destroy(struct anv_device *device,
                           struct anv_descriptor_pool *pool,
                           struct anv_descriptor_set *set)
{
   anv_descriptor_set_layout_unref(device, set->layout);

   /* Put the buffer view surface state back on the free list. */
   for (uint32_t b = 0; b < set->buffer_count; b++) {
      struct surface_state_free_list_entry *entry =
         set->buffer_views[b].surface_state.map;
      entry->next = pool->surface_state_free_list;
      entry->state = set->buffer_views[b].surface_state;
      pool->surface_state_free_list = entry;
   }

   /* Put the descriptor set allocation back on the free list. */
   const uint32_t index = (char *) set - pool->data;
   if (index + set->size == pool->next) {
      pool->next = index;
   } else {
      struct pool_free_list_entry *entry = (struct pool_free_list_entry *) set;
      entry->next = pool->free_list;
      entry->size = set->size;
      pool->free_list = (char *) entry - pool->data;
   }

   list_del(&set->pool_link);
}

VkResult anv_AllocateDescriptorSets(
    VkDevice                                    _device,
    const VkDescriptorSetAllocateInfo*          pAllocateInfo,
    VkDescriptorSet*                            pDescriptorSets)
{
   ANV_FROM_HANDLE(anv_device, device, _device);
   ANV_FROM_HANDLE(anv_descriptor_pool, pool, pAllocateInfo->descriptorPool);

   VkResult result = VK_SUCCESS;
   struct anv_descriptor_set *set;
   uint32_t i;

   for (i = 0; i < pAllocateInfo->descriptorSetCount; i++) {
      ANV_FROM_HANDLE(anv_descriptor_set_layout, layout,
                      pAllocateInfo->pSetLayouts[i]);

      result = anv_descriptor_set_create(device, pool, layout, &set);
      if (result != VK_SUCCESS)
         break;

      list_addtail(&set->pool_link, &pool->desc_sets);

      pDescriptorSets[i] = anv_descriptor_set_to_handle(set);
   }

   if (result != VK_SUCCESS)
      anv_FreeDescriptorSets(_device, pAllocateInfo->descriptorPool,
                             i, pDescriptorSets);

   return result;
}

VkResult anv_FreeDescriptorSets(
    VkDevice                                    _device,
    VkDescriptorPool                            descriptorPool,
    uint32_t                                    count,
    const VkDescriptorSet*                      pDescriptorSets)
{
   ANV_FROM_HANDLE(anv_device, device, _device);
   ANV_FROM_HANDLE(anv_descriptor_pool, pool, descriptorPool);

   for (uint32_t i = 0; i < count; i++) {
      ANV_FROM_HANDLE(anv_descriptor_set, set, pDescriptorSets[i]);

      if (!set)
         continue;

      anv_descriptor_set_destroy(device, pool, set);
   }

   return VK_SUCCESS;
}

void
anv_descriptor_set_write_image_view(struct anv_descriptor_set *set,
                                    const struct gen_device_info * const devinfo,
                                    const VkDescriptorImageInfo * const info,
                                    VkDescriptorType type,
                                    uint32_t binding,
                                    uint32_t element)
{
   const struct anv_descriptor_set_binding_layout *bind_layout =
      &set->layout->binding[binding];
   struct anv_descriptor *desc =
      &set->descriptors[bind_layout->descriptor_index + element];
   struct anv_image_view *image_view = NULL;
   struct anv_sampler *sampler = NULL;

   assert(type == bind_layout->type);

   switch (type) {
   case VK_DESCRIPTOR_TYPE_SAMPLER:
      sampler = anv_sampler_from_handle(info->sampler);
      break;

   case VK_DESCRIPTOR_TYPE_COMBINED_IMAGE_SAMPLER:
      image_view = anv_image_view_from_handle(info->imageView);
      sampler = anv_sampler_from_handle(info->sampler);
      break;

   case VK_DESCRIPTOR_TYPE_SAMPLED_IMAGE:
   case VK_DESCRIPTOR_TYPE_STORAGE_IMAGE:
   case VK_DESCRIPTOR_TYPE_INPUT_ATTACHMENT:
      image_view = anv_image_view_from_handle(info->imageView);
      break;

   default:
      unreachable("invalid descriptor type");
   }

   /* If this descriptor has an immutable sampler, we don't want to stomp on
    * it.
    */
   sampler = bind_layout->immutable_samplers ?
             bind_layout->immutable_samplers[element] :
             sampler;

   *desc = (struct anv_descriptor) {
      .type = type,
      .layout = info->imageLayout,
      .image_view = image_view,
      .sampler = sampler,
   };
}

void
anv_descriptor_set_write_buffer_view(struct anv_descriptor_set *set,
                                     VkDescriptorType type,
                                     struct anv_buffer_view *buffer_view,
                                     uint32_t binding,
                                     uint32_t element)
{
   const struct anv_descriptor_set_binding_layout *bind_layout =
      &set->layout->binding[binding];
   struct anv_descriptor *desc =
      &set->descriptors[bind_layout->descriptor_index + element];

   assert(type == bind_layout->type);

   *desc = (struct anv_descriptor) {
      .type = type,
      .buffer_view = buffer_view,
   };
}

void
anv_descriptor_set_write_buffer(struct anv_descriptor_set *set,
                                struct anv_device *device,
                                struct anv_state_stream *alloc_stream,
                                VkDescriptorType type,
                                struct anv_buffer *buffer,
                                uint32_t binding,
                                uint32_t element,
                                VkDeviceSize offset,
                                VkDeviceSize range)
{
   const struct anv_descriptor_set_binding_layout *bind_layout =
      &set->layout->binding[binding];
   struct anv_descriptor *desc =
      &set->descriptors[bind_layout->descriptor_index + element];

   assert(type == bind_layout->type);

   if (type == VK_DESCRIPTOR_TYPE_UNIFORM_BUFFER_DYNAMIC ||
       type == VK_DESCRIPTOR_TYPE_STORAGE_BUFFER_DYNAMIC) {
      *desc = (struct anv_descriptor) {
         .type = type,
         .buffer = buffer,
         .offset = offset,
         .range = range,
      };
   } else {
      struct anv_buffer_view *bview =
         &set->buffer_views[bind_layout->buffer_index + element];

      bview->format = anv_isl_format_for_descriptor_type(type);
      bview->range = anv_buffer_get_range(buffer, offset, range);
      bview->address = anv_address_add(buffer->address, offset);

      /* If we're writing descriptors through a push command, we need to
       * allocate the surface state from the command buffer. Otherwise it will
       * be allocated by the descriptor pool when calling
       * vkAllocateDescriptorSets. */
      if (alloc_stream)
         bview->surface_state = anv_state_stream_alloc(alloc_stream, 64, 64);

      anv_fill_buffer_surface_state(device, bview->surface_state,
                                    bview->format,
                                    bview->address, bview->range, 1);

      *desc = (struct anv_descriptor) {
         .type = type,
         .buffer_view = bview,
      };
   }
}

void anv_UpdateDescriptorSets(
    VkDevice                                    _device,
    uint32_t                                    descriptorWriteCount,
    const VkWriteDescriptorSet*                 pDescriptorWrites,
    uint32_t                                    descriptorCopyCount,
    const VkCopyDescriptorSet*                  pDescriptorCopies)
{
   ANV_FROM_HANDLE(anv_device, device, _device);

   for (uint32_t i = 0; i < descriptorWriteCount; i++) {
      const VkWriteDescriptorSet *write = &pDescriptorWrites[i];
      ANV_FROM_HANDLE(anv_descriptor_set, set, write->dstSet);

      switch (write->descriptorType) {
      case VK_DESCRIPTOR_TYPE_SAMPLER:
      case VK_DESCRIPTOR_TYPE_COMBINED_IMAGE_SAMPLER:
      case VK_DESCRIPTOR_TYPE_SAMPLED_IMAGE:
      case VK_DESCRIPTOR_TYPE_STORAGE_IMAGE:
      case VK_DESCRIPTOR_TYPE_INPUT_ATTACHMENT:
         for (uint32_t j = 0; j < write->descriptorCount; j++) {
            anv_descriptor_set_write_image_view(set, &device->info,
                                                write->pImageInfo + j,
                                                write->descriptorType,
                                                write->dstBinding,
                                                write->dstArrayElement + j);
         }
         break;

      case VK_DESCRIPTOR_TYPE_UNIFORM_TEXEL_BUFFER:
      case VK_DESCRIPTOR_TYPE_STORAGE_TEXEL_BUFFER:
         for (uint32_t j = 0; j < write->descriptorCount; j++) {
            ANV_FROM_HANDLE(anv_buffer_view, bview,
                            write->pTexelBufferView[j]);

            anv_descriptor_set_write_buffer_view(set,
                                                 write->descriptorType,
                                                 bview,
                                                 write->dstBinding,
                                                 write->dstArrayElement + j);
         }
         break;

      case VK_DESCRIPTOR_TYPE_UNIFORM_BUFFER:
      case VK_DESCRIPTOR_TYPE_STORAGE_BUFFER:
      case VK_DESCRIPTOR_TYPE_UNIFORM_BUFFER_DYNAMIC:
      case VK_DESCRIPTOR_TYPE_STORAGE_BUFFER_DYNAMIC:
         for (uint32_t j = 0; j < write->descriptorCount; j++) {
            assert(write->pBufferInfo[j].buffer);
            ANV_FROM_HANDLE(anv_buffer, buffer, write->pBufferInfo[j].buffer);
            assert(buffer);

            anv_descriptor_set_write_buffer(set,
                                            device,
                                            NULL,
                                            write->descriptorType,
                                            buffer,
                                            write->dstBinding,
                                            write->dstArrayElement + j,
                                            write->pBufferInfo[j].offset,
                                            write->pBufferInfo[j].range);
         }
         break;

      default:
         break;
      }
   }

   for (uint32_t i = 0; i < descriptorCopyCount; i++) {
      const VkCopyDescriptorSet *copy = &pDescriptorCopies[i];
      ANV_FROM_HANDLE(anv_descriptor_set, src, copy->srcSet);
      ANV_FROM_HANDLE(anv_descriptor_set, dst, copy->dstSet);

      const struct anv_descriptor_set_binding_layout *src_layout =
         &src->layout->binding[copy->srcBinding];
      struct anv_descriptor *src_desc =
         &src->descriptors[src_layout->descriptor_index];
      src_desc += copy->srcArrayElement;

      const struct anv_descriptor_set_binding_layout *dst_layout =
         &dst->layout->binding[copy->dstBinding];
      struct anv_descriptor *dst_desc =
         &dst->descriptors[dst_layout->descriptor_index];
      dst_desc += copy->dstArrayElement;

      for (uint32_t j = 0; j < copy->descriptorCount; j++)
         dst_desc[j] = src_desc[j];
   }
}

/*
 * Descriptor update templates.
 */

void
anv_descriptor_set_write_template(struct anv_descriptor_set *set,
                                  struct anv_device *device,
                                  struct anv_state_stream *alloc_stream,
                                  const struct anv_descriptor_update_template *template,
                                  const void *data)
{
   for (uint32_t i = 0; i < template->entry_count; i++) {
      const struct anv_descriptor_template_entry *entry =
         &template->entries[i];

      switch (entry->type) {
      case VK_DESCRIPTOR_TYPE_SAMPLER:
      case VK_DESCRIPTOR_TYPE_COMBINED_IMAGE_SAMPLER:
      case VK_DESCRIPTOR_TYPE_SAMPLED_IMAGE:
      case VK_DESCRIPTOR_TYPE_STORAGE_IMAGE:
      case VK_DESCRIPTOR_TYPE_INPUT_ATTACHMENT:
         for (uint32_t j = 0; j < entry->array_count; j++) {
            const VkDescriptorImageInfo *info =
               data + entry->offset + j * entry->stride;
            anv_descriptor_set_write_image_view(set, &device->info,
                                                info, entry->type,
                                                entry->binding,
                                                entry->array_element + j);
         }
         break;

      case VK_DESCRIPTOR_TYPE_UNIFORM_TEXEL_BUFFER:
      case VK_DESCRIPTOR_TYPE_STORAGE_TEXEL_BUFFER:
         for (uint32_t j = 0; j < entry->array_count; j++) {
            const VkBufferView *_bview =
               data + entry->offset + j * entry->stride;
            ANV_FROM_HANDLE(anv_buffer_view, bview, *_bview);

            anv_descriptor_set_write_buffer_view(set,
                                                 entry->type,
                                                 bview,
                                                 entry->binding,
                                                 entry->array_element + j);
         }
         break;

      case VK_DESCRIPTOR_TYPE_UNIFORM_BUFFER:
      case VK_DESCRIPTOR_TYPE_STORAGE_BUFFER:
      case VK_DESCRIPTOR_TYPE_UNIFORM_BUFFER_DYNAMIC:
      case VK_DESCRIPTOR_TYPE_STORAGE_BUFFER_DYNAMIC:
         for (uint32_t j = 0; j < entry->array_count; j++) {
            const VkDescriptorBufferInfo *info =
               data + entry->offset + j * entry->stride;
            ANV_FROM_HANDLE(anv_buffer, buffer, info->buffer);

            anv_descriptor_set_write_buffer(set,
                                            device,
                                            alloc_stream,
                                            entry->type,
                                            buffer,
                                            entry->binding,
                                            entry->array_element + j,
                                            info->offset, info->range);
         }
         break;

      default:
         break;
      }
   }
}

VkResult anv_CreateDescriptorUpdateTemplate(
    VkDevice                                    _device,
    const VkDescriptorUpdateTemplateCreateInfo* pCreateInfo,
    const VkAllocationCallbacks*                pAllocator,
    VkDescriptorUpdateTemplate*                 pDescriptorUpdateTemplate)
{
   ANV_FROM_HANDLE(anv_device, device, _device);
   struct anv_descriptor_update_template *template;

   size_t size = sizeof(*template) +
      pCreateInfo->descriptorUpdateEntryCount * sizeof(template->entries[0]);
   template = vk_alloc2(&device->alloc, pAllocator, size, 8,
                        VK_SYSTEM_ALLOCATION_SCOPE_OBJECT);
   if (template == NULL)
      return vk_error(VK_ERROR_OUT_OF_HOST_MEMORY);

   template->bind_point = pCreateInfo->pipelineBindPoint;

<<<<<<< HEAD
   if (pCreateInfo->templateType == VK_DESCRIPTOR_UPDATE_TEMPLATE_TYPE_DESCRIPTOR_SET_KHR)
=======
   if (pCreateInfo->templateType == VK_DESCRIPTOR_UPDATE_TEMPLATE_TYPE_DESCRIPTOR_SET)
>>>>>>> f163900f
      template->set = pCreateInfo->set;

   template->entry_count = pCreateInfo->descriptorUpdateEntryCount;
   for (uint32_t i = 0; i < template->entry_count; i++) {
      const VkDescriptorUpdateTemplateEntry *pEntry =
         &pCreateInfo->pDescriptorUpdateEntries[i];

      template->entries[i] = (struct anv_descriptor_template_entry) {
         .type = pEntry->descriptorType,
         .binding = pEntry->dstBinding,
         .array_element = pEntry->dstArrayElement,
         .array_count = pEntry->descriptorCount,
         .offset = pEntry->offset,
         .stride = pEntry->stride,
      };
   }

   *pDescriptorUpdateTemplate =
      anv_descriptor_update_template_to_handle(template);

   return VK_SUCCESS;
}

void anv_DestroyDescriptorUpdateTemplate(
    VkDevice                                    _device,
    VkDescriptorUpdateTemplate                  descriptorUpdateTemplate,
    const VkAllocationCallbacks*                pAllocator)
{
   ANV_FROM_HANDLE(anv_device, device, _device);
   ANV_FROM_HANDLE(anv_descriptor_update_template, template,
                   descriptorUpdateTemplate);

   vk_free2(&device->alloc, pAllocator, template);
}

void anv_UpdateDescriptorSetWithTemplate(
    VkDevice                                    _device,
    VkDescriptorSet                             descriptorSet,
    VkDescriptorUpdateTemplate                  descriptorUpdateTemplate,
    const void*                                 pData)
{
   ANV_FROM_HANDLE(anv_device, device, _device);
   ANV_FROM_HANDLE(anv_descriptor_set, set, descriptorSet);
   ANV_FROM_HANDLE(anv_descriptor_update_template, template,
                   descriptorUpdateTemplate);

   anv_descriptor_set_write_template(set, device, NULL, template, pData);
}<|MERGE_RESOLUTION|>--- conflicted
+++ resolved
@@ -1007,11 +1007,7 @@
 
    template->bind_point = pCreateInfo->pipelineBindPoint;
 
-<<<<<<< HEAD
-   if (pCreateInfo->templateType == VK_DESCRIPTOR_UPDATE_TEMPLATE_TYPE_DESCRIPTOR_SET_KHR)
-=======
    if (pCreateInfo->templateType == VK_DESCRIPTOR_UPDATE_TEMPLATE_TYPE_DESCRIPTOR_SET)
->>>>>>> f163900f
       template->set = pCreateInfo->set;
 
    template->entry_count = pCreateInfo->descriptorUpdateEntryCount;
