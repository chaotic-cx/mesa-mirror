# Copyright 2017 Intel Corporation
#
# Permission is hereby granted, free of charge, to any person obtaining a
# copy of this software and associated documentation files (the
# "Software"), to deal in the Software without restriction, including
# without limitation the rights to use, copy, modify, merge, publish,
# distribute, sub license, and/or sell copies of the Software, and to
# permit persons to whom the Software is furnished to do so, subject to
# the following conditions:
#
# The above copyright notice and this permission notice (including the
# next paragraph) shall be included in all copies or substantial portions
# of the Software.
#
# THE SOFTWARE IS PROVIDED "AS IS", WITHOUT WARRANTY OF ANY KIND, EXPRESS
# OR IMPLIED, INCLUDING BUT NOT LIMITED TO THE WARRANTIES OF
# MERCHANTABILITY, FITNESS FOR A PARTICULAR PURPOSE AND NON-INFRINGEMENT.
# IN NO EVENT SHALL VMWARE AND/OR ITS SUPPLIERS BE LIABLE FOR
# ANY CLAIM, DAMAGES OR OTHER LIABILITY, WHETHER IN AN ACTION OF CONTRACT,
# TORT OR OTHERWISE, ARISING FROM, OUT OF OR IN CONNECTION WITH THE
# SOFTWARE OR THE USE OR OTHER DEALINGS IN THE SOFTWARE.

import json
import os.path
import argparse

from anv_extensions import MAX_API_VERSION

if __name__ == '__main__':
    parser = argparse.ArgumentParser()
    parser.add_argument('--out', help='Output jsono file.', required=True)
    parser.add_argument('--lib-path', help='Path to libvulkan_intel.so')
    args = parser.parse_args()

    path = 'libvulkan_intel.so'
    if args.lib_path:
        path = os.path.join(args.lib_path, path)

    json_data = {
        'file_format_version': '1.0.0',
        'ICD': {
            'library_path': path,
            'api_version': str(MAX_API_VERSION),
        },
    }

    with open(args.out, 'w') as f:
<<<<<<< HEAD
        json.dump(json_data, f, indent = 4, sort_keys=True)
=======
        json.dump(json_data, f, indent=4, sort_keys=True, separators=(',', ': '))
>>>>>>> f163900f
<|MERGE_RESOLUTION|>--- conflicted
+++ resolved
@@ -45,8 +45,4 @@
     }
 
     with open(args.out, 'w') as f:
-<<<<<<< HEAD
-        json.dump(json_data, f, indent = 4, sort_keys=True)
-=======
-        json.dump(json_data, f, indent=4, sort_keys=True, separators=(',', ': '))
->>>>>>> f163900f
+        json.dump(json_data, f, indent=4, sort_keys=True, separators=(',', ': '))