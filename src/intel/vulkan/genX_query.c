--- conflicted
+++ resolved
@@ -502,8 +502,6 @@
       }
       break;
 
-<<<<<<< HEAD
-=======
    case VK_QUERY_TYPE_PERFORMANCE_QUERY_INTEL:
       for (uint32_t i = 0; i < num_queries; i++) {
          struct anv_address slot_addr =
@@ -513,7 +511,6 @@
       }
       break;
 
->>>>>>> 4392cf2d
    default:
       unreachable("Unsupported query type");
    }
@@ -548,8 +545,6 @@
       break;
    }
 
-<<<<<<< HEAD
-=======
    case VK_QUERY_TYPE_PERFORMANCE_QUERY_INTEL: {
       struct gen_mi_builder b;
       gen_mi_builder_init(&b, &cmd_buffer->batch);
@@ -559,7 +554,6 @@
       break;
    }
 
->>>>>>> 4392cf2d
    default:
       unreachable("Unsupported query type");
    }
@@ -760,8 +754,6 @@
 
       emit_xfb_query(&b, index, anv_address_add(query_addr, 16));
       emit_query_mi_availability(&b, query_addr, true);
-<<<<<<< HEAD
-=======
       break;
 
    case VK_QUERY_TYPE_PERFORMANCE_QUERY_INTEL: {
@@ -798,7 +790,6 @@
          rpc.ReportID = 0xdeadbeef; /* This goes in the first dword */
       }
       emit_query_mi_availability(&b, query_addr, true);
->>>>>>> 4392cf2d
       break;
    }
 
