--- conflicted
+++ resolved
@@ -470,10 +470,7 @@
 {
    ANV_FROM_HANDLE(anv_cmd_buffer, cmd_buffer, commandBuffer);
    ANV_FROM_HANDLE(anv_query_pool, pool, queryPool);
-<<<<<<< HEAD
-=======
    struct anv_address query_addr = anv_query_address(pool, query);
->>>>>>> f163900f
 
    switch (pool->type) {
    case VK_QUERY_TYPE_OCCLUSION:
