--- conflicted
+++ resolved
@@ -116,13 +116,9 @@
     Extension('VK_KHR_wayland_surface',                   6, 'VK_USE_PLATFORM_WAYLAND_KHR'),
     Extension('VK_KHR_xcb_surface',                       6, 'VK_USE_PLATFORM_XCB_KHR'),
     Extension('VK_KHR_xlib_surface',                      6, 'VK_USE_PLATFORM_XLIB_KHR'),
-<<<<<<< HEAD
-    Extension('VK_KHX_multiview',                         1, False),
-=======
     Extension('VK_EXT_acquire_xlib_display',              1, 'VK_USE_PLATFORM_XLIB_XRANDR_EXT'),
     Extension('VK_EXT_calibrated_timestamps',             1, True),
     Extension('VK_EXT_conditional_rendering',             1, 'device->info.gen >= 8 || device->info.is_haswell'),
->>>>>>> f163900f
     Extension('VK_EXT_debug_report',                      8, True),
     Extension('VK_EXT_direct_mode_display',               1, 'VK_USE_PLATFORM_DISPLAY_KHR'),
     Extension('VK_EXT_display_control',                   1, 'VK_USE_PLATFORM_DISPLAY_KHR'),
