/*
 * Copyright © 2015 Intel Corporation
 *
 * Permission is hereby granted, free of charge, to any person obtaining a
 * copy of this software and associated documentation files (the "Software"),
 * to deal in the Software without restriction, including without limitation
 * the rights to use, copy, modify, merge, publish, distribute, sublicense,
 * and/or sell copies of the Software, and to permit persons to whom the
 * Software is furnished to do so, subject to the following conditions:
 *
 * The above copyright notice and this permission notice (including the next
 * paragraph) shall be included in all copies or substantial portions of the
 * Software.
 *
 * THE SOFTWARE IS PROVIDED "AS IS", WITHOUT WARRANTY OF ANY KIND, EXPRESS OR
 * IMPLIED, INCLUDING BUT NOT LIMITED TO THE WARRANTIES OF MERCHANTABILITY,
 * FITNESS FOR A PARTICULAR PURPOSE AND NONINFRINGEMENT.  IN NO EVENT SHALL
 * THE AUTHORS OR COPYRIGHT HOLDERS BE LIABLE FOR ANY CLAIM, DAMAGES OR OTHER
 * LIABILITY, WHETHER IN AN ACTION OF CONTRACT, TORT OR OTHERWISE, ARISING
 * FROM, OUT OF OR IN CONNECTION WITH THE SOFTWARE OR THE USE OR OTHER DEALINGS
 * IN THE SOFTWARE.
 */

#ifndef ANV_PRIVATE_H
#define ANV_PRIVATE_H

#include <stdlib.h>
#include <stdio.h>
#include <stdbool.h>
#include <pthread.h>
#include <assert.h>
#include <stdint.h>
#include <i915_drm.h>

#ifdef HAVE_VALGRIND
#include <valgrind.h>
#include <memcheck.h>
#define VG(x) x
#define __gen_validate_value(x) VALGRIND_CHECK_MEM_IS_DEFINED(&(x), sizeof(x))
#else
#define VG(x)
#endif

#include "common/gen_clflush.h"
#include "common/gen_device_info.h"
#include "blorp/blorp.h"
#include "compiler/brw_compiler.h"
#include "util/macros.h"
#include "util/list.h"
#include "util/u_atomic.h"
#include "util/u_vector.h"
#include "vk_alloc.h"
#include "vk_debug_report.h"

/* Pre-declarations needed for WSI entrypoints */
struct wl_surface;
struct wl_display;
typedef struct xcb_connection_t xcb_connection_t;
typedef uint32_t xcb_visualid_t;
typedef uint32_t xcb_window_t;

struct anv_buffer;
struct anv_buffer_view;
struct anv_image_view;
struct anv_instance;

struct gen_l3_config;

#include <vulkan/vulkan.h>
#include <vulkan/vulkan_intel.h>
#include <vulkan/vk_icd.h>
#include <vulkan/vk_android_native_buffer.h>

#include "anv_entrypoints.h"
#include "anv_extensions.h"
#include "isl/isl.h"

#include "common/gen_debug.h"
#include "common/intel_log.h"
#include "wsi_common.h"

/* Allowing different clear colors requires us to perform a depth resolve at
 * the end of certain render passes. This is because while slow clears store
 * the clear color in the HiZ buffer, fast clears (without a resolve) don't.
 * See the PRMs for examples describing when additional resolves would be
 * necessary. To enable fast clears without requiring extra resolves, we set
 * the clear value to a globally-defined one. We could allow different values
 * if the user doesn't expect coherent data during or after a render passes
 * (VK_ATTACHMENT_STORE_OP_DONT_CARE), but such users (aside from the CTS)
 * don't seem to exist yet. In almost all Vulkan applications tested thus far,
 * 1.0f seems to be the only value used. The only application that doesn't set
 * this value does so through the usage of an seemingly uninitialized clear
 * value.
 */
#define ANV_HZ_FC_VAL 1.0f

#define MAX_VBS         28
#define MAX_SETS         8
#define MAX_RTS          8
#define MAX_VIEWPORTS   16
#define MAX_SCISSORS    16
#define MAX_PUSH_CONSTANTS_SIZE 128
#define MAX_DYNAMIC_BUFFERS 16
#define MAX_IMAGES 8
#define MAX_PUSH_DESCRIPTORS 32 /* Minimum requirement */

#define ANV_SVGS_VB_INDEX    MAX_VBS
#define ANV_DRAWID_VB_INDEX (MAX_VBS + 1)

#define anv_printflike(a, b) __attribute__((__format__(__printf__, a, b)))

static inline uint32_t
align_down_npot_u32(uint32_t v, uint32_t a)
{
   return v - (v % a);
}

static inline uint32_t
align_u32(uint32_t v, uint32_t a)
{
   assert(a != 0 && a == (a & -a));
   return (v + a - 1) & ~(a - 1);
}

static inline uint64_t
align_u64(uint64_t v, uint64_t a)
{
   assert(a != 0 && a == (a & -a));
   return (v + a - 1) & ~(a - 1);
}

static inline int32_t
align_i32(int32_t v, int32_t a)
{
   assert(a != 0 && a == (a & -a));
   return (v + a - 1) & ~(a - 1);
}

/** Alignment must be a power of 2. */
static inline bool
anv_is_aligned(uintmax_t n, uintmax_t a)
{
   assert(a == (a & -a));
   return (n & (a - 1)) == 0;
}

static inline uint32_t
anv_minify(uint32_t n, uint32_t levels)
{
   if (unlikely(n == 0))
      return 0;
   else
      return MAX2(n >> levels, 1);
}

static inline float
anv_clamp_f(float f, float min, float max)
{
   assert(min < max);

   if (f > max)
      return max;
   else if (f < min)
      return min;
   else
      return f;
}

static inline bool
anv_clear_mask(uint32_t *inout_mask, uint32_t clear_mask)
{
   if (*inout_mask & clear_mask) {
      *inout_mask &= ~clear_mask;
      return true;
   } else {
      return false;
   }
}

static inline union isl_color_value
vk_to_isl_color(VkClearColorValue color)
{
   return (union isl_color_value) {
      .u32 = {
         color.uint32[0],
         color.uint32[1],
         color.uint32[2],
         color.uint32[3],
      },
   };
}

#define for_each_bit(b, dword)                          \
   for (uint32_t __dword = (dword);                     \
        (b) = __builtin_ffs(__dword) - 1, __dword;      \
        __dword &= ~(1 << (b)))

#define typed_memcpy(dest, src, count) ({ \
   STATIC_ASSERT(sizeof(*src) == sizeof(*dest)); \
   memcpy((dest), (src), (count) * sizeof(*(src))); \
})

/* Mapping from anv object to VkDebugReportObjectTypeEXT. New types need
 * to be added here in order to utilize mapping in debug/error/perf macros.
 */
#define REPORT_OBJECT_TYPE(o)                                                      \
   __builtin_choose_expr (                                                         \
   __builtin_types_compatible_p (__typeof (o), struct anv_instance*),              \
   VK_DEBUG_REPORT_OBJECT_TYPE_INSTANCE_EXT,                                       \
   __builtin_choose_expr (                                                         \
   __builtin_types_compatible_p (__typeof (o), struct anv_physical_device*),       \
   VK_DEBUG_REPORT_OBJECT_TYPE_PHYSICAL_DEVICE_EXT,                                \
   __builtin_choose_expr (                                                         \
   __builtin_types_compatible_p (__typeof (o), struct anv_device*),                \
   VK_DEBUG_REPORT_OBJECT_TYPE_DEVICE_EXT,                                         \
   __builtin_choose_expr (                                                         \
   __builtin_types_compatible_p (__typeof (o), const struct anv_device*),          \
   VK_DEBUG_REPORT_OBJECT_TYPE_DEVICE_EXT,                                         \
   __builtin_choose_expr (                                                         \
   __builtin_types_compatible_p (__typeof (o), struct anv_queue*),                 \
   VK_DEBUG_REPORT_OBJECT_TYPE_QUEUE_EXT,                                          \
   __builtin_choose_expr (                                                         \
   __builtin_types_compatible_p (__typeof (o), struct anv_semaphore*),             \
   VK_DEBUG_REPORT_OBJECT_TYPE_SEMAPHORE_EXT,                                      \
   __builtin_choose_expr (                                                         \
   __builtin_types_compatible_p (__typeof (o), struct anv_cmd_buffer*),            \
   VK_DEBUG_REPORT_OBJECT_TYPE_COMMAND_BUFFER_EXT,                                 \
   __builtin_choose_expr (                                                         \
   __builtin_types_compatible_p (__typeof (o), struct anv_fence*),                 \
   VK_DEBUG_REPORT_OBJECT_TYPE_FENCE_EXT,                                          \
   __builtin_choose_expr (                                                         \
   __builtin_types_compatible_p (__typeof (o), struct anv_device_memory*),         \
   VK_DEBUG_REPORT_OBJECT_TYPE_DEVICE_MEMORY_EXT,                                  \
   __builtin_choose_expr (                                                         \
   __builtin_types_compatible_p (__typeof (o), struct anv_buffer*),                \
   VK_DEBUG_REPORT_OBJECT_TYPE_BUFFER_EXT,                                         \
   __builtin_choose_expr (                                                         \
   __builtin_types_compatible_p (__typeof (o), struct anv_image*),                 \
   VK_DEBUG_REPORT_OBJECT_TYPE_IMAGE_EXT,                                          \
   __builtin_choose_expr (                                                         \
   __builtin_types_compatible_p (__typeof (o), const struct anv_image*),           \
   VK_DEBUG_REPORT_OBJECT_TYPE_IMAGE_EXT,                                          \
   __builtin_choose_expr (                                                         \
   __builtin_types_compatible_p (__typeof (o), struct anv_event*),                 \
   VK_DEBUG_REPORT_OBJECT_TYPE_EVENT_EXT,                                          \
   __builtin_choose_expr (                                                         \
   __builtin_types_compatible_p (__typeof (o), struct anv_query_pool*),            \
   VK_DEBUG_REPORT_OBJECT_TYPE_QUERY_POOL_EXT,                                     \
   __builtin_choose_expr (                                                         \
   __builtin_types_compatible_p (__typeof (o), struct anv_buffer_view*),           \
   VK_DEBUG_REPORT_OBJECT_TYPE_BUFFER_VIEW_EXT,                                    \
   __builtin_choose_expr (                                                         \
   __builtin_types_compatible_p (__typeof (o), struct anv_image_view*),            \
   VK_DEBUG_REPORT_OBJECT_TYPE_IMAGE_VIEW_EXT,                                     \
   __builtin_choose_expr (                                                         \
   __builtin_types_compatible_p (__typeof (o), struct anv_shader_module*),         \
   VK_DEBUG_REPORT_OBJECT_TYPE_SHADER_MODULE_EXT,                                  \
   __builtin_choose_expr (                                                         \
   __builtin_types_compatible_p (__typeof (o), struct anv_pipeline_cache*),        \
   VK_DEBUG_REPORT_OBJECT_TYPE_PIPELINE_CACHE_EXT,                                 \
   __builtin_choose_expr (                                                         \
   __builtin_types_compatible_p (__typeof (o), struct anv_pipeline_layout*),       \
   VK_DEBUG_REPORT_OBJECT_TYPE_PIPELINE_LAYOUT_EXT,                                \
   __builtin_choose_expr (                                                         \
   __builtin_types_compatible_p (__typeof (o), struct anv_render_pass*),           \
   VK_DEBUG_REPORT_OBJECT_TYPE_RENDER_PASS_EXT,                                    \
   __builtin_choose_expr (                                                         \
   __builtin_types_compatible_p (__typeof (o), struct anv_pipeline*),              \
   VK_DEBUG_REPORT_OBJECT_TYPE_PIPELINE_EXT,                                       \
   __builtin_choose_expr (                                                         \
   __builtin_types_compatible_p (__typeof (o), struct anv_descriptor_set_layout*), \
   VK_DEBUG_REPORT_OBJECT_TYPE_DESCRIPTOR_SET_LAYOUT_EXT,                          \
   __builtin_choose_expr (                                                         \
   __builtin_types_compatible_p (__typeof (o), struct anv_sampler*),               \
   VK_DEBUG_REPORT_OBJECT_TYPE_SAMPLER_EXT,                                        \
   __builtin_choose_expr (                                                         \
   __builtin_types_compatible_p (__typeof (o), struct anv_descriptor_pool*),       \
   VK_DEBUG_REPORT_OBJECT_TYPE_DESCRIPTOR_POOL_EXT,                                \
   __builtin_choose_expr (                                                         \
   __builtin_types_compatible_p (__typeof (o), struct anv_descriptor_set*),        \
   VK_DEBUG_REPORT_OBJECT_TYPE_DESCRIPTOR_SET_EXT,                                 \
   __builtin_choose_expr (                                                         \
   __builtin_types_compatible_p (__typeof (o), struct anv_framebuffer*),           \
   VK_DEBUG_REPORT_OBJECT_TYPE_FRAMEBUFFER_EXT,                                    \
   __builtin_choose_expr (                                                         \
   __builtin_types_compatible_p (__typeof (o), struct anv_cmd_pool*),              \
   VK_DEBUG_REPORT_OBJECT_TYPE_COMMAND_POOL_EXT,                                   \
   __builtin_choose_expr (                                                         \
   __builtin_types_compatible_p (__typeof (o), struct anv_surface*),               \
   VK_DEBUG_REPORT_OBJECT_TYPE_SURFACE_KHR_EXT,                                    \
   __builtin_choose_expr (                                                         \
   __builtin_types_compatible_p (__typeof (o), struct wsi_swapchain*),             \
   VK_DEBUG_REPORT_OBJECT_TYPE_SWAPCHAIN_KHR_EXT,                                  \
   __builtin_choose_expr (                                                         \
   __builtin_types_compatible_p (__typeof (o), struct vk_debug_callback*),         \
   VK_DEBUG_REPORT_OBJECT_TYPE_DEBUG_REPORT_CALLBACK_EXT_EXT,                      \
   __builtin_choose_expr (                                                         \
   __builtin_types_compatible_p (__typeof (o), void*),                             \
   VK_DEBUG_REPORT_OBJECT_TYPE_UNKNOWN_EXT,                                        \
   /* The void expression results in a compile-time error                          \
      when assigning the result to something.  */                                  \
   (void)0)))))))))))))))))))))))))))))))

/* Whenever we generate an error, pass it through this function. Useful for
 * debugging, where we can break on it. Only call at error site, not when
 * propagating errors. Might be useful to plug in a stack trace here.
 */

VkResult __vk_errorf(struct anv_instance *instance, const void *object,
                     VkDebugReportObjectTypeEXT type, VkResult error,
                     const char *file, int line, const char *format, ...);

#ifdef DEBUG
#define vk_error(error) __vk_errorf(NULL, NULL,\
                                    VK_DEBUG_REPORT_OBJECT_TYPE_UNKNOWN_EXT,\
                                    error, __FILE__, __LINE__, NULL)
#define vk_errorf(instance, obj, error, format, ...)\
    __vk_errorf(instance, obj, REPORT_OBJECT_TYPE(obj), error,\
                __FILE__, __LINE__, format, ## __VA_ARGS__)
#else
#define vk_error(error) error
#define vk_errorf(instance, obj, error, format, ...) error
#endif

/**
 * Warn on ignored extension structs.
 *
 * The Vulkan spec requires us to ignore unsupported or unknown structs in
 * a pNext chain.  In debug mode, emitting warnings for ignored structs may
 * help us discover structs that we should not have ignored.
 *
 *
 * From the Vulkan 1.0.38 spec:
 *
 *    Any component of the implementation (the loader, any enabled layers,
 *    and drivers) must skip over, without processing (other than reading the
 *    sType and pNext members) any chained structures with sType values not
 *    defined by extensions supported by that component.
 */
#define anv_debug_ignored_stype(sType) \
   intel_logd("%s: ignored VkStructureType %u\n", __func__, (sType))

void __anv_perf_warn(struct anv_instance *instance, const void *object,
                     VkDebugReportObjectTypeEXT type, const char *file,
                     int line, const char *format, ...)
   anv_printflike(6, 7);
void anv_loge(const char *format, ...) anv_printflike(1, 2);
void anv_loge_v(const char *format, va_list va);

/**
 * Print a FINISHME message, including its source location.
 */
#define anv_finishme(format, ...) \
   do { \
      static bool reported = false; \
      if (!reported) { \
         intel_logw("%s:%d: FINISHME: " format, __FILE__, __LINE__, \
                    ##__VA_ARGS__); \
         reported = true; \
      } \
   } while (0)

/**
 * Print a perf warning message.  Set INTEL_DEBUG=perf to see these.
 */
#define anv_perf_warn(instance, obj, format, ...) \
   do { \
      static bool reported = false; \
      if (!reported && unlikely(INTEL_DEBUG & DEBUG_PERF)) { \
         __anv_perf_warn(instance, obj, REPORT_OBJECT_TYPE(obj), __FILE__, __LINE__,\
                         format, ##__VA_ARGS__); \
         reported = true; \
      } \
   } while (0)

/* A non-fatal assert.  Useful for debugging. */
#ifdef DEBUG
#define anv_assert(x) ({ \
   if (unlikely(!(x))) \
      intel_loge("%s:%d ASSERT: %s", __FILE__, __LINE__, #x); \
})
#else
#define anv_assert(x)
#endif

/* A multi-pointer allocator
 *
 * When copying data structures from the user (such as a render pass), it's
 * common to need to allocate data for a bunch of different things.  Instead
 * of doing several allocations and having to handle all of the error checking
 * that entails, it can be easier to do a single allocation.  This struct
 * helps facilitate that.  The intended usage looks like this:
 *
 *    ANV_MULTIALLOC(ma)
 *    anv_multialloc_add(&ma, &main_ptr, 1);
 *    anv_multialloc_add(&ma, &substruct1, substruct1Count);
 *    anv_multialloc_add(&ma, &substruct2, substruct2Count);
 *
 *    if (!anv_multialloc_alloc(&ma, pAllocator, VK_ALLOCATION_SCOPE_FOO))
 *       return vk_error(VK_ERROR_OUT_OF_HOST_MEORY);
 */
struct anv_multialloc {
    size_t size;
    size_t align;

    uint32_t ptr_count;
    void **ptrs[8];
};

#define ANV_MULTIALLOC_INIT \
   ((struct anv_multialloc) { 0, })

#define ANV_MULTIALLOC(_name) \
   struct anv_multialloc _name = ANV_MULTIALLOC_INIT

__attribute__((always_inline))
static inline void
_anv_multialloc_add(struct anv_multialloc *ma,
                    void **ptr, size_t size, size_t align)
{
   size_t offset = align_u64(ma->size, align);
   ma->size = offset + size;
   ma->align = MAX2(ma->align, align);

   /* Store the offset in the pointer. */
   *ptr = (void *)(uintptr_t)offset;

   assert(ma->ptr_count < ARRAY_SIZE(ma->ptrs));
   ma->ptrs[ma->ptr_count++] = ptr;
}

#define anv_multialloc_add_size(_ma, _ptr, _size) \
   _anv_multialloc_add((_ma), (void **)(_ptr), (_size), __alignof__(**(_ptr)))

#define anv_multialloc_add(_ma, _ptr, _count) \
   anv_multialloc_add_size(_ma, _ptr, (_count) * sizeof(**(_ptr)));

__attribute__((always_inline))
static inline void *
anv_multialloc_alloc(struct anv_multialloc *ma,
                     const VkAllocationCallbacks *alloc,
                     VkSystemAllocationScope scope)
{
   void *ptr = vk_alloc(alloc, ma->size, ma->align, scope);
   if (!ptr)
      return NULL;

   /* Fill out each of the pointers with their final value.
    *
    *   for (uint32_t i = 0; i < ma->ptr_count; i++)
    *      *ma->ptrs[i] = ptr + (uintptr_t)*ma->ptrs[i];
    *
    * Unfortunately, even though ma->ptr_count is basically guaranteed to be a
    * constant, GCC is incapable of figuring this out and unrolling the loop
    * so we have to give it a little help.
    */
   STATIC_ASSERT(ARRAY_SIZE(ma->ptrs) == 8);
#define _ANV_MULTIALLOC_UPDATE_POINTER(_i) \
   if ((_i) < ma->ptr_count) \
      *ma->ptrs[_i] = ptr + (uintptr_t)*ma->ptrs[_i]
   _ANV_MULTIALLOC_UPDATE_POINTER(0);
   _ANV_MULTIALLOC_UPDATE_POINTER(1);
   _ANV_MULTIALLOC_UPDATE_POINTER(2);
   _ANV_MULTIALLOC_UPDATE_POINTER(3);
   _ANV_MULTIALLOC_UPDATE_POINTER(4);
   _ANV_MULTIALLOC_UPDATE_POINTER(5);
   _ANV_MULTIALLOC_UPDATE_POINTER(6);
   _ANV_MULTIALLOC_UPDATE_POINTER(7);
#undef _ANV_MULTIALLOC_UPDATE_POINTER

   return ptr;
}

__attribute__((always_inline))
static inline void *
anv_multialloc_alloc2(struct anv_multialloc *ma,
                      const VkAllocationCallbacks *parent_alloc,
                      const VkAllocationCallbacks *alloc,
                      VkSystemAllocationScope scope)
{
   return anv_multialloc_alloc(ma, alloc ? alloc : parent_alloc, scope);
}

struct anv_bo {
   uint32_t gem_handle;

   /* Index into the current validation list.  This is used by the
    * validation list building alrogithm to track which buffers are already
    * in the validation list so that we can ensure uniqueness.
    */
   uint32_t index;

   /* Last known offset.  This value is provided by the kernel when we
    * execbuf and is used as the presumed offset for the next bunch of
    * relocations.
    */
   uint64_t offset;

   uint64_t size;
   void *map;

   /** Flags to pass to the kernel through drm_i915_exec_object2::flags */
   uint32_t flags;
};

static inline void
anv_bo_init(struct anv_bo *bo, uint32_t gem_handle, uint64_t size)
{
   bo->gem_handle = gem_handle;
   bo->index = 0;
   bo->offset = -1;
   bo->size = size;
   bo->map = NULL;
   bo->flags = 0;
}

/* Represents a lock-free linked list of "free" things.  This is used by
 * both the block pool and the state pools.  Unfortunately, in order to
 * solve the ABA problem, we can't use a single uint32_t head.
 */
union anv_free_list {
   struct {
      int32_t offset;

      /* A simple count that is incremented every time the head changes. */
      uint32_t count;
   };
   uint64_t u64;
};

#define ANV_FREE_LIST_EMPTY ((union anv_free_list) { { 1, 0 } })

struct anv_block_state {
   union {
      struct {
         uint32_t next;
         uint32_t end;
      };
      uint64_t u64;
   };
};

struct anv_block_pool {
   struct anv_device *device;

   uint64_t bo_flags;

   struct anv_bo bo;

   /* The offset from the start of the bo to the "center" of the block
    * pool.  Pointers to allocated blocks are given by
    * bo.map + center_bo_offset + offsets.
    */
   uint32_t center_bo_offset;

   /* Current memory map of the block pool.  This pointer may or may not
    * point to the actual beginning of the block pool memory.  If
    * anv_block_pool_alloc_back has ever been called, then this pointer
    * will point to the "center" position of the buffer and all offsets
    * (negative or positive) given out by the block pool alloc functions
    * will be valid relative to this pointer.
    *
    * In particular, map == bo.map + center_offset
    */
   void *map;
   int fd;

   /**
    * Array of mmaps and gem handles owned by the block pool, reclaimed when
    * the block pool is destroyed.
    */
   struct u_vector mmap_cleanups;

   struct anv_block_state state;

   struct anv_block_state back_state;
};

/* Block pools are backed by a fixed-size 1GB memfd */
#define BLOCK_POOL_MEMFD_SIZE (1ul << 30)

/* The center of the block pool is also the middle of the memfd.  This may
 * change in the future if we decide differently for some reason.
 */
#define BLOCK_POOL_MEMFD_CENTER (BLOCK_POOL_MEMFD_SIZE / 2)

static inline uint32_t
anv_block_pool_size(struct anv_block_pool *pool)
{
   return pool->state.end + pool->back_state.end;
}

struct anv_state {
   int32_t offset;
   uint32_t alloc_size;
   void *map;
};

#define ANV_STATE_NULL ((struct anv_state) { .alloc_size = 0 })

struct anv_fixed_size_state_pool {
   union anv_free_list free_list;
   struct anv_block_state block;
};

#define ANV_MIN_STATE_SIZE_LOG2 6
#define ANV_MAX_STATE_SIZE_LOG2 20

#define ANV_STATE_BUCKETS (ANV_MAX_STATE_SIZE_LOG2 - ANV_MIN_STATE_SIZE_LOG2 + 1)

struct anv_state_pool {
   struct anv_block_pool block_pool;

   /* The size of blocks which will be allocated from the block pool */
   uint32_t block_size;

   /** Free list for "back" allocations */
   union anv_free_list back_alloc_free_list;

   struct anv_fixed_size_state_pool buckets[ANV_STATE_BUCKETS];
};

struct anv_state_stream_block;

struct anv_state_stream {
   struct anv_state_pool *state_pool;

   /* The size of blocks to allocate from the state pool */
   uint32_t block_size;

   /* Current block we're allocating from */
   struct anv_state block;

   /* Offset into the current block at which to allocate the next state */
   uint32_t next;

<<<<<<< HEAD
static inline void
anv_invalidate_range(void *start, size_t size)
{
   void *p = (void *) (((uintptr_t) start) & ~CACHELINE_MASK);
   void *end = start + size;

   while (p < end) {
      __builtin_ia32_clflush(p);
      p += CACHELINE_SIZE;
   }
   __builtin_ia32_mfence();
}

static void inline
anv_state_clflush(struct anv_state state)
{
   anv_clflush_range(state.map, state.alloc_size);
}
=======
   /* List of all blocks allocated from this pool */
   struct anv_state_stream_block *block_list;
};
>>>>>>> 5d3caa1c

/* The block_pool functions exported for testing only.  The block pool should
 * only be used via a state pool (see below).
 */
VkResult anv_block_pool_init(struct anv_block_pool *pool,
                             struct anv_device *device,
                             uint32_t initial_size,
                             uint64_t bo_flags);
void anv_block_pool_finish(struct anv_block_pool *pool);
int32_t anv_block_pool_alloc(struct anv_block_pool *pool,
                             uint32_t block_size);
int32_t anv_block_pool_alloc_back(struct anv_block_pool *pool,
                                  uint32_t block_size);

VkResult anv_state_pool_init(struct anv_state_pool *pool,
                             struct anv_device *device,
                             uint32_t block_size,
                             uint64_t bo_flags);
void anv_state_pool_finish(struct anv_state_pool *pool);
struct anv_state anv_state_pool_alloc(struct anv_state_pool *pool,
                                      uint32_t state_size, uint32_t alignment);
struct anv_state anv_state_pool_alloc_back(struct anv_state_pool *pool);
void anv_state_pool_free(struct anv_state_pool *pool, struct anv_state state);
void anv_state_stream_init(struct anv_state_stream *stream,
                           struct anv_state_pool *state_pool,
                           uint32_t block_size);
void anv_state_stream_finish(struct anv_state_stream *stream);
struct anv_state anv_state_stream_alloc(struct anv_state_stream *stream,
                                        uint32_t size, uint32_t alignment);

/**
 * Implements a pool of re-usable BOs.  The interface is identical to that
 * of block_pool except that each block is its own BO.
 */
struct anv_bo_pool {
   struct anv_device *device;

   uint64_t bo_flags;

   void *free_list[16];
};

void anv_bo_pool_init(struct anv_bo_pool *pool, struct anv_device *device,
                      uint64_t bo_flags);
void anv_bo_pool_finish(struct anv_bo_pool *pool);
VkResult anv_bo_pool_alloc(struct anv_bo_pool *pool, struct anv_bo *bo,
                           uint32_t size);
void anv_bo_pool_free(struct anv_bo_pool *pool, const struct anv_bo *bo);

struct anv_scratch_bo {
   bool exists;
   struct anv_bo bo;
};

struct anv_scratch_pool {
   /* Indexed by Per-Thread Scratch Space number (the hardware value) and stage */
   struct anv_scratch_bo bos[16][MESA_SHADER_STAGES];
};

void anv_scratch_pool_init(struct anv_device *device,
                           struct anv_scratch_pool *pool);
void anv_scratch_pool_finish(struct anv_device *device,
                             struct anv_scratch_pool *pool);
struct anv_bo *anv_scratch_pool_alloc(struct anv_device *device,
                                      struct anv_scratch_pool *pool,
                                      gl_shader_stage stage,
                                      unsigned per_thread_scratch);

/** Implements a BO cache that ensures a 1-1 mapping of GEM BOs to anv_bos */
struct anv_bo_cache {
   struct hash_table *bo_map;
   pthread_mutex_t mutex;
};

VkResult anv_bo_cache_init(struct anv_bo_cache *cache);
void anv_bo_cache_finish(struct anv_bo_cache *cache);
VkResult anv_bo_cache_alloc(struct anv_device *device,
                            struct anv_bo_cache *cache,
                            uint64_t size, struct anv_bo **bo);
VkResult anv_bo_cache_import(struct anv_device *device,
                             struct anv_bo_cache *cache,
                             int fd, struct anv_bo **bo);
VkResult anv_bo_cache_export(struct anv_device *device,
                             struct anv_bo_cache *cache,
                             struct anv_bo *bo_in, int *fd_out);
void anv_bo_cache_release(struct anv_device *device,
                          struct anv_bo_cache *cache,
                          struct anv_bo *bo);

struct anv_memory_type {
   /* Standard bits passed on to the client */
   VkMemoryPropertyFlags   propertyFlags;
   uint32_t                heapIndex;

   /* Driver-internal book-keeping */
   VkBufferUsageFlags      valid_buffer_usage;
};

struct anv_memory_heap {
   /* Standard bits passed on to the client */
   VkDeviceSize      size;
   VkMemoryHeapFlags flags;

   /* Driver-internal book-keeping */
   bool              supports_48bit_addresses;
};

struct anv_physical_device {
    VK_LOADER_DATA                              _loader_data;

    struct anv_instance *                       instance;
    uint32_t                                    chipset_id;
    char                                        path[20];
    const char *                                name;
    struct gen_device_info                      info;
    /** Amount of "GPU memory" we want to advertise
     *
     * Clearly, this value is bogus since Intel is a UMA architecture.  On
     * gen7 platforms, we are limited by GTT size unless we want to implement
     * fine-grained tracking and GTT splitting.  On Broadwell and above we are
     * practically unlimited.  However, we will never report more than 3/4 of
     * the total system ram to try and avoid running out of RAM.
     */
    bool                                        supports_48bit_addresses;
    struct brw_compiler *                       compiler;
    struct isl_device                           isl_dev;
    int                                         cmd_parser_version;
    bool                                        has_exec_async;
    bool                                        has_exec_capture;
    bool                                        has_exec_fence;
    bool                                        has_syncobj;
    bool                                        has_syncobj_wait;

    struct anv_device_extension_table           supported_extensions;

    uint32_t                                    eu_total;
    uint32_t                                    subslice_total;

    struct {
      uint32_t                                  type_count;
      struct anv_memory_type                    types[VK_MAX_MEMORY_TYPES];
      uint32_t                                  heap_count;
      struct anv_memory_heap                    heaps[VK_MAX_MEMORY_HEAPS];
    } memory;

    uint8_t                                     pipeline_cache_uuid[VK_UUID_SIZE];
    uint8_t                                     driver_uuid[VK_UUID_SIZE];
    uint8_t                                     device_uuid[VK_UUID_SIZE];

    struct wsi_device                       wsi_device;
    int                                         local_fd;
};

struct anv_instance {
    VK_LOADER_DATA                              _loader_data;

    VkAllocationCallbacks                       alloc;

    uint32_t                                    apiVersion;
    struct anv_instance_extension_table         enabled_extensions;
    struct anv_dispatch_table                   dispatch;

    int                                         physicalDeviceCount;
    struct anv_physical_device                  physicalDevice;

    struct vk_debug_report_instance             debug_report_callbacks;
};

VkResult anv_init_wsi(struct anv_physical_device *physical_device);
void anv_finish_wsi(struct anv_physical_device *physical_device);

uint32_t anv_physical_device_api_version(struct anv_physical_device *dev);
bool anv_physical_device_extension_supported(struct anv_physical_device *dev,
                                             const char *name);

struct anv_queue {
    VK_LOADER_DATA                              _loader_data;

    struct anv_device *                         device;

    struct anv_state_pool *                     pool;
};

struct anv_pipeline_cache {
   struct anv_device *                          device;
   pthread_mutex_t                              mutex;

   struct hash_table *                          cache;
};

struct anv_pipeline_bind_map;

void anv_pipeline_cache_init(struct anv_pipeline_cache *cache,
                             struct anv_device *device,
                             bool cache_enabled);
void anv_pipeline_cache_finish(struct anv_pipeline_cache *cache);

struct anv_shader_bin *
anv_pipeline_cache_search(struct anv_pipeline_cache *cache,
                          const void *key, uint32_t key_size);
struct anv_shader_bin *
anv_pipeline_cache_upload_kernel(struct anv_pipeline_cache *cache,
                                 const void *key_data, uint32_t key_size,
                                 const void *kernel_data, uint32_t kernel_size,
                                 const struct brw_stage_prog_data *prog_data,
                                 uint32_t prog_data_size,
                                 const struct anv_pipeline_bind_map *bind_map);

struct anv_device {
    VK_LOADER_DATA                              _loader_data;

    VkAllocationCallbacks                       alloc;

    struct anv_instance *                       instance;
    uint32_t                                    chipset_id;
    struct gen_device_info                      info;
    struct isl_device                           isl_dev;
    int                                         context_id;
    int                                         fd;
    bool                                        can_chain_batches;
    bool                                        robust_buffer_access;
    struct anv_device_extension_table           enabled_extensions;
    struct anv_dispatch_table                   dispatch;

    struct anv_bo_pool                          batch_bo_pool;

    struct anv_bo_cache                         bo_cache;

    struct anv_state_pool                       dynamic_state_pool;
    struct anv_state_pool                       instruction_state_pool;
    struct anv_state_pool                       surface_state_pool;

    struct anv_bo                               workaround_bo;
    struct anv_bo                               trivial_batch_bo;

    struct anv_pipeline_cache                   blorp_shader_cache;
    struct blorp_context                        blorp;

    struct anv_state                            border_colors;

    struct anv_queue                            queue;

    struct anv_scratch_pool                     scratch_pool;

    uint32_t                                    default_mocs;

    pthread_mutex_t                             mutex;
    pthread_cond_t                              queue_submit;
    bool                                        lost;
};

static void inline
anv_state_flush(struct anv_device *device, struct anv_state state)
{
   if (device->info.has_llc)
      return;

   gen_flush_range(state.map, state.alloc_size);
}

void anv_device_init_blorp(struct anv_device *device);
void anv_device_finish_blorp(struct anv_device *device);

VkResult anv_device_execbuf(struct anv_device *device,
                            struct drm_i915_gem_execbuffer2 *execbuf,
                            struct anv_bo **execbuf_bos);
VkResult anv_device_query_status(struct anv_device *device);
VkResult anv_device_bo_busy(struct anv_device *device, struct anv_bo *bo);
VkResult anv_device_wait(struct anv_device *device, struct anv_bo *bo,
                         int64_t timeout);

void* anv_gem_mmap(struct anv_device *device,
                   uint32_t gem_handle, uint64_t offset, uint64_t size, uint32_t flags);
void anv_gem_munmap(void *p, uint64_t size);
uint32_t anv_gem_create(struct anv_device *device, uint64_t size);
void anv_gem_close(struct anv_device *device, uint32_t gem_handle);
uint32_t anv_gem_userptr(struct anv_device *device, void *mem, size_t size);
int anv_gem_busy(struct anv_device *device, uint32_t gem_handle);
int anv_gem_wait(struct anv_device *device, uint32_t gem_handle, int64_t *timeout_ns);
int anv_gem_execbuffer(struct anv_device *device,
                       struct drm_i915_gem_execbuffer2 *execbuf);
int anv_gem_set_tiling(struct anv_device *device, uint32_t gem_handle,
                       uint32_t stride, uint32_t tiling);
int anv_gem_create_context(struct anv_device *device);
int anv_gem_destroy_context(struct anv_device *device, int context);
int anv_gem_get_context_param(int fd, int context, uint32_t param,
                              uint64_t *value);
int anv_gem_get_param(int fd, uint32_t param);
int anv_gem_get_tiling(struct anv_device *device, uint32_t gem_handle);
bool anv_gem_get_bit6_swizzle(int fd, uint32_t tiling);
int anv_gem_get_aperture(int fd, uint64_t *size);
bool anv_gem_supports_48b_addresses(int fd);
int anv_gem_gpu_get_reset_stats(struct anv_device *device,
                                uint32_t *active, uint32_t *pending);
int anv_gem_handle_to_fd(struct anv_device *device, uint32_t gem_handle);
uint32_t anv_gem_fd_to_handle(struct anv_device *device, int fd);
int anv_gem_set_caching(struct anv_device *device, uint32_t gem_handle, uint32_t caching);
int anv_gem_set_domain(struct anv_device *device, uint32_t gem_handle,
                       uint32_t read_domains, uint32_t write_domain);
int anv_gem_sync_file_merge(struct anv_device *device, int fd1, int fd2);
uint32_t anv_gem_syncobj_create(struct anv_device *device, uint32_t flags);
void anv_gem_syncobj_destroy(struct anv_device *device, uint32_t handle);
int anv_gem_syncobj_handle_to_fd(struct anv_device *device, uint32_t handle);
uint32_t anv_gem_syncobj_fd_to_handle(struct anv_device *device, int fd);
int anv_gem_syncobj_export_sync_file(struct anv_device *device,
                                     uint32_t handle);
int anv_gem_syncobj_import_sync_file(struct anv_device *device,
                                     uint32_t handle, int fd);
void anv_gem_syncobj_reset(struct anv_device *device, uint32_t handle);
bool anv_gem_supports_syncobj_wait(int fd);
int anv_gem_syncobj_wait(struct anv_device *device,
                         uint32_t *handles, uint32_t num_handles,
                         int64_t abs_timeout_ns, bool wait_all);

VkResult anv_bo_init_new(struct anv_bo *bo, struct anv_device *device, uint64_t size);

struct anv_reloc_list {
   uint32_t                                     num_relocs;
   uint32_t                                     array_length;
   struct drm_i915_gem_relocation_entry *       relocs;
   struct anv_bo **                             reloc_bos;
};

VkResult anv_reloc_list_init(struct anv_reloc_list *list,
                             const VkAllocationCallbacks *alloc);
void anv_reloc_list_finish(struct anv_reloc_list *list,
                           const VkAllocationCallbacks *alloc);

VkResult anv_reloc_list_add(struct anv_reloc_list *list,
                            const VkAllocationCallbacks *alloc,
                            uint32_t offset, struct anv_bo *target_bo,
                            uint32_t delta);

struct anv_batch_bo {
   /* Link in the anv_cmd_buffer.owned_batch_bos list */
   struct list_head                             link;

   struct anv_bo                                bo;

   /* Bytes actually consumed in this batch BO */
   uint32_t                                     length;

   struct anv_reloc_list                        relocs;
};

struct anv_batch {
   const VkAllocationCallbacks *                alloc;

   void *                                       start;
   void *                                       end;
   void *                                       next;

   struct anv_reloc_list *                      relocs;

   /* This callback is called (with the associated user data) in the event
    * that the batch runs out of space.
    */
   VkResult (*extend_cb)(struct anv_batch *, void *);
   void *                                       user_data;

   /**
    * Current error status of the command buffer. Used to track inconsistent
    * or incomplete command buffer states that are the consequence of run-time
    * errors such as out of memory scenarios. We want to track this in the
    * batch because the command buffer object is not visible to some parts
    * of the driver.
    */
   VkResult                                     status;
};

void *anv_batch_emit_dwords(struct anv_batch *batch, int num_dwords);
void anv_batch_emit_batch(struct anv_batch *batch, struct anv_batch *other);
uint64_t anv_batch_emit_reloc(struct anv_batch *batch,
                              void *location, struct anv_bo *bo, uint32_t offset);
VkResult anv_device_submit_simple_batch(struct anv_device *device,
                                        struct anv_batch *batch);

static inline VkResult
anv_batch_set_error(struct anv_batch *batch, VkResult error)
{
   assert(error != VK_SUCCESS);
   if (batch->status == VK_SUCCESS)
      batch->status = error;
   return batch->status;
}

static inline bool
anv_batch_has_error(struct anv_batch *batch)
{
   return batch->status != VK_SUCCESS;
}

struct anv_address {
   struct anv_bo *bo;
   uint32_t offset;
};

static inline uint64_t
_anv_combine_address(struct anv_batch *batch, void *location,
                     const struct anv_address address, uint32_t delta)
{
   if (address.bo == NULL) {
      return address.offset + delta;
   } else {
      assert(batch->start <= location && location < batch->end);

      return anv_batch_emit_reloc(batch, location, address.bo, address.offset + delta);
   }
}

#define __gen_address_type struct anv_address
#define __gen_user_data struct anv_batch
#define __gen_combine_address _anv_combine_address

/* Wrapper macros needed to work around preprocessor argument issues.  In
 * particular, arguments don't get pre-evaluated if they are concatenated.
 * This means that, if you pass GENX(3DSTATE_PS) into the emit macro, the
 * GENX macro won't get evaluated if the emit macro contains "cmd ## foo".
 * We can work around this easily enough with these helpers.
 */
#define __anv_cmd_length(cmd) cmd ## _length
#define __anv_cmd_length_bias(cmd) cmd ## _length_bias
#define __anv_cmd_header(cmd) cmd ## _header
#define __anv_cmd_pack(cmd) cmd ## _pack
#define __anv_reg_num(reg) reg ## _num

#define anv_pack_struct(dst, struc, ...) do {                              \
      struct struc __template = {                                          \
         __VA_ARGS__                                                       \
      };                                                                   \
      __anv_cmd_pack(struc)(NULL, dst, &__template);                       \
      VG(VALGRIND_CHECK_MEM_IS_DEFINED(dst, __anv_cmd_length(struc) * 4)); \
   } while (0)

#define anv_batch_emitn(batch, n, cmd, ...) ({             \
      void *__dst = anv_batch_emit_dwords(batch, n);       \
      if (__dst) {                                         \
         struct cmd __template = {                         \
            __anv_cmd_header(cmd),                         \
           .DWordLength = n - __anv_cmd_length_bias(cmd),  \
            __VA_ARGS__                                    \
         };                                                \
         __anv_cmd_pack(cmd)(batch, __dst, &__template);   \
      }                                                    \
      __dst;                                               \
   })

#define anv_batch_emit_merge(batch, dwords0, dwords1)                   \
   do {                                                                 \
      uint32_t *dw;                                                     \
                                                                        \
      STATIC_ASSERT(ARRAY_SIZE(dwords0) == ARRAY_SIZE(dwords1));        \
      dw = anv_batch_emit_dwords((batch), ARRAY_SIZE(dwords0));         \
      if (!dw)                                                          \
         break;                                                         \
      for (uint32_t i = 0; i < ARRAY_SIZE(dwords0); i++)                \
         dw[i] = (dwords0)[i] | (dwords1)[i];                           \
      VG(VALGRIND_CHECK_MEM_IS_DEFINED(dw, ARRAY_SIZE(dwords0) * 4));\
   } while (0)

#define anv_batch_emit(batch, cmd, name)                            \
   for (struct cmd name = { __anv_cmd_header(cmd) },                    \
        *_dst = anv_batch_emit_dwords(batch, __anv_cmd_length(cmd));    \
        __builtin_expect(_dst != NULL, 1);                              \
        ({ __anv_cmd_pack(cmd)(batch, _dst, &name);                     \
           VG(VALGRIND_CHECK_MEM_IS_DEFINED(_dst, __anv_cmd_length(cmd) * 4)); \
           _dst = NULL;                                                 \
         }))

#define GEN7_MOCS (struct GEN7_MEMORY_OBJECT_CONTROL_STATE) {  \
   .GraphicsDataTypeGFDT                        = 0,           \
   .LLCCacheabilityControlLLCCC                 = 0,           \
   .L3CacheabilityControlL3CC                   = 1,           \
}

#define GEN75_MOCS (struct GEN75_MEMORY_OBJECT_CONTROL_STATE) {  \
   .LLCeLLCCacheabilityControlLLCCC             = 0,           \
   .L3CacheabilityControlL3CC                   = 1,           \
}

#define GEN8_MOCS (struct GEN8_MEMORY_OBJECT_CONTROL_STATE) {  \
      .MemoryTypeLLCeLLCCacheabilityControl = WB,              \
      .TargetCache = L3DefertoPATforLLCeLLCselection,          \
      .AgeforQUADLRU = 0                                       \
   }

/* Skylake: MOCS is now an index into an array of 62 different caching
 * configurations programmed by the kernel.
 */

#define GEN9_MOCS (struct GEN9_MEMORY_OBJECT_CONTROL_STATE) {  \
      /* TC=LLC/eLLC, LeCC=WB, LRUM=3, L3CC=WB */              \
      .IndextoMOCSTables                           = 2         \
   }

#define GEN9_MOCS_PTE {                                 \
      /* TC=LLC/eLLC, LeCC=WB, LRUM=3, L3CC=WB */       \
      .IndextoMOCSTables                           = 1  \
   }

/* Cannonlake MOCS defines are duplicates of Skylake MOCS defines. */
#define GEN10_MOCS (struct GEN10_MEMORY_OBJECT_CONTROL_STATE) {  \
      /* TC=LLC/eLLC, LeCC=WB, LRUM=3, L3CC=WB */              \
      .IndextoMOCSTables                           = 2         \
   }

#define GEN10_MOCS_PTE {                                 \
      /* TC=LLC/eLLC, LeCC=WB, LRUM=3, L3CC=WB */       \
      .IndextoMOCSTables                           = 1  \
   }

struct anv_device_memory {
   struct anv_bo *                              bo;
   struct anv_memory_type *                     type;
   VkDeviceSize                                 map_size;
   void *                                       map;
};

/**
 * Header for Vertex URB Entry (VUE)
 */
struct anv_vue_header {
   uint32_t Reserved;
   uint32_t RTAIndex; /* RenderTargetArrayIndex */
   uint32_t ViewportIndex;
   float PointWidth;
};

struct anv_descriptor_set_binding_layout {
#ifndef NDEBUG
   /* The type of the descriptors in this binding */
   VkDescriptorType type;
#endif

   /* Number of array elements in this binding */
   uint16_t array_size;

   /* Index into the flattend descriptor set */
   uint16_t descriptor_index;

   /* Index into the dynamic state array for a dynamic buffer */
   int16_t dynamic_offset_index;

   /* Index into the descriptor set buffer views */
   int16_t buffer_index;

   struct {
      /* Index into the binding table for the associated surface */
      int16_t surface_index;

      /* Index into the sampler table for the associated sampler */
      int16_t sampler_index;

      /* Index into the image table for the associated image */
      int16_t image_index;
   } stage[MESA_SHADER_STAGES];

   /* Immutable samplers (or NULL if no immutable samplers) */
   struct anv_sampler **immutable_samplers;
};

struct anv_descriptor_set_layout {
   /* Number of bindings in this descriptor set */
   uint16_t binding_count;

   /* Total size of the descriptor set with room for all array entries */
   uint16_t size;

   /* Shader stages affected by this descriptor set */
   uint16_t shader_stages;

   /* Number of buffers in this descriptor set */
   uint16_t buffer_count;

   /* Number of dynamic offsets used by this descriptor set */
   uint16_t dynamic_offset_count;

   /* Bindings in this descriptor set */
   struct anv_descriptor_set_binding_layout binding[0];
};

struct anv_descriptor {
   VkDescriptorType type;

   union {
      struct {
         VkImageLayout layout;
         struct anv_image_view *image_view;
         struct anv_sampler *sampler;
      };

      struct {
         struct anv_buffer *buffer;
         uint64_t offset;
         uint64_t range;
      };

      struct anv_buffer_view *buffer_view;
   };
};

struct anv_descriptor_set {
   const struct anv_descriptor_set_layout *layout;
   uint32_t size;
   uint32_t buffer_count;
   struct anv_buffer_view *buffer_views;
   struct anv_descriptor descriptors[0];
};

struct anv_buffer_view {
   enum isl_format format; /**< VkBufferViewCreateInfo::format */
   struct anv_bo *bo;
   uint32_t offset; /**< Offset into bo. */
   uint64_t range; /**< VkBufferViewCreateInfo::range */

   struct anv_state surface_state;
   struct anv_state storage_surface_state;
   struct anv_state writeonly_storage_surface_state;

   struct brw_image_param storage_image_param;
};

struct anv_push_descriptor_set {
   struct anv_descriptor_set set;

   /* Put this field right behind anv_descriptor_set so it fills up the
    * descriptors[0] field. */
   struct anv_descriptor descriptors[MAX_PUSH_DESCRIPTORS];
   struct anv_buffer_view buffer_views[MAX_PUSH_DESCRIPTORS];
};

struct anv_descriptor_pool {
   uint32_t size;
   uint32_t next;
   uint32_t free_list;

   struct anv_state_stream surface_state_stream;
   void *surface_state_free_list;

   char data[0];
};

enum anv_descriptor_template_entry_type {
   ANV_DESCRIPTOR_TEMPLATE_ENTRY_TYPE_IMAGE,
   ANV_DESCRIPTOR_TEMPLATE_ENTRY_TYPE_BUFFER,
   ANV_DESCRIPTOR_TEMPLATE_ENTRY_TYPE_BUFFER_VIEW
};

struct anv_descriptor_template_entry {
   /* The type of descriptor in this entry */
   VkDescriptorType type;

   /* Binding in the descriptor set */
   uint32_t binding;

   /* Offset at which to write into the descriptor set binding */
   uint32_t array_element;

   /* Number of elements to write into the descriptor set binding */
   uint32_t array_count;

   /* Offset into the user provided data */
   size_t offset;

   /* Stride between elements into the user provided data */
   size_t stride;
};

struct anv_descriptor_update_template {
    VkPipelineBindPoint bind_point;

   /* The descriptor set this template corresponds to. This value is only
    * valid if the template was created with the templateType
    * VK_DESCRIPTOR_UPDATE_TEMPLATE_TYPE_DESCRIPTOR_SET_KHR.
    */
   uint8_t set;

   /* Number of entries in this template */
   uint32_t entry_count;

   /* Entries of the template */
   struct anv_descriptor_template_entry entries[0];
};

size_t
anv_descriptor_set_binding_layout_get_hw_size(const struct anv_descriptor_set_binding_layout *binding);

size_t
anv_descriptor_set_layout_size(const struct anv_descriptor_set_layout *layout);

void
anv_descriptor_set_write_image_view(struct anv_descriptor_set *set,
                                    const struct gen_device_info * const devinfo,
                                    const VkDescriptorImageInfo * const info,
                                    VkDescriptorType type,
                                    uint32_t binding,
                                    uint32_t element);

void
anv_descriptor_set_write_buffer_view(struct anv_descriptor_set *set,
                                     VkDescriptorType type,
                                     struct anv_buffer_view *buffer_view,
                                     uint32_t binding,
                                     uint32_t element);

void
anv_descriptor_set_write_buffer(struct anv_descriptor_set *set,
                                struct anv_device *device,
                                struct anv_state_stream *alloc_stream,
                                VkDescriptorType type,
                                struct anv_buffer *buffer,
                                uint32_t binding,
                                uint32_t element,
                                VkDeviceSize offset,
                                VkDeviceSize range);

void
anv_descriptor_set_write_template(struct anv_descriptor_set *set,
                                  struct anv_device *device,
                                  struct anv_state_stream *alloc_stream,
                                  const struct anv_descriptor_update_template *template,
                                  const void *data);

VkResult
anv_descriptor_set_create(struct anv_device *device,
                          struct anv_descriptor_pool *pool,
                          const struct anv_descriptor_set_layout *layout,
                          struct anv_descriptor_set **out_set);

void
anv_descriptor_set_destroy(struct anv_device *device,
                           struct anv_descriptor_pool *pool,
                           struct anv_descriptor_set *set);

#define ANV_DESCRIPTOR_SET_COLOR_ATTACHMENTS UINT8_MAX

struct anv_pipeline_binding {
   /* The descriptor set this surface corresponds to.  The special value of
    * ANV_DESCRIPTOR_SET_COLOR_ATTACHMENTS indicates that the offset refers
    * to a color attachment and not a regular descriptor.
    */
   uint8_t set;

   /* Binding in the descriptor set */
   uint32_t binding;

   /* Index in the binding */
   uint32_t index;

   /* Plane in the binding index */
   uint8_t plane;

   /* Input attachment index (relative to the subpass) */
   uint8_t input_attachment_index;

   /* For a storage image, whether it is write-only */
   bool write_only;
};

struct anv_pipeline_layout {
   struct {
      struct anv_descriptor_set_layout *layout;
      uint32_t dynamic_offset_start;
   } set[MAX_SETS];

   uint32_t num_sets;

   struct {
      bool has_dynamic_offsets;
   } stage[MESA_SHADER_STAGES];

   unsigned char sha1[20];
};

struct anv_buffer {
   struct anv_device *                          device;
   VkDeviceSize                                 size;

   VkBufferUsageFlags                           usage;

   /* Set when bound */
   struct anv_bo *                              bo;
   VkDeviceSize                                 offset;
};

static inline uint64_t
anv_buffer_get_range(struct anv_buffer *buffer, uint64_t offset, uint64_t range)
{
   assert(offset <= buffer->size);
   if (range == VK_WHOLE_SIZE) {
      return buffer->size - offset;
   } else {
      assert(range <= buffer->size);
      return range;
   }
}

enum anv_cmd_dirty_bits {
   ANV_CMD_DIRTY_DYNAMIC_VIEWPORT                  = 1 << 0, /* VK_DYNAMIC_STATE_VIEWPORT */
   ANV_CMD_DIRTY_DYNAMIC_SCISSOR                   = 1 << 1, /* VK_DYNAMIC_STATE_SCISSOR */
   ANV_CMD_DIRTY_DYNAMIC_LINE_WIDTH                = 1 << 2, /* VK_DYNAMIC_STATE_LINE_WIDTH */
   ANV_CMD_DIRTY_DYNAMIC_DEPTH_BIAS                = 1 << 3, /* VK_DYNAMIC_STATE_DEPTH_BIAS */
   ANV_CMD_DIRTY_DYNAMIC_BLEND_CONSTANTS           = 1 << 4, /* VK_DYNAMIC_STATE_BLEND_CONSTANTS */
   ANV_CMD_DIRTY_DYNAMIC_DEPTH_BOUNDS              = 1 << 5, /* VK_DYNAMIC_STATE_DEPTH_BOUNDS */
   ANV_CMD_DIRTY_DYNAMIC_STENCIL_COMPARE_MASK      = 1 << 6, /* VK_DYNAMIC_STATE_STENCIL_COMPARE_MASK */
   ANV_CMD_DIRTY_DYNAMIC_STENCIL_WRITE_MASK        = 1 << 7, /* VK_DYNAMIC_STATE_STENCIL_WRITE_MASK */
   ANV_CMD_DIRTY_DYNAMIC_STENCIL_REFERENCE         = 1 << 8, /* VK_DYNAMIC_STATE_STENCIL_REFERENCE */
   ANV_CMD_DIRTY_DYNAMIC_ALL                       = (1 << 9) - 1,
   ANV_CMD_DIRTY_PIPELINE                          = 1 << 9,
   ANV_CMD_DIRTY_INDEX_BUFFER                      = 1 << 10,
   ANV_CMD_DIRTY_RENDER_TARGETS                    = 1 << 11,
};
typedef uint32_t anv_cmd_dirty_mask_t;

enum anv_pipe_bits {
   ANV_PIPE_DEPTH_CACHE_FLUSH_BIT            = (1 << 0),
   ANV_PIPE_STALL_AT_SCOREBOARD_BIT          = (1 << 1),
   ANV_PIPE_STATE_CACHE_INVALIDATE_BIT       = (1 << 2),
   ANV_PIPE_CONSTANT_CACHE_INVALIDATE_BIT    = (1 << 3),
   ANV_PIPE_VF_CACHE_INVALIDATE_BIT          = (1 << 4),
   ANV_PIPE_DATA_CACHE_FLUSH_BIT             = (1 << 5),
   ANV_PIPE_TEXTURE_CACHE_INVALIDATE_BIT     = (1 << 10),
   ANV_PIPE_INSTRUCTION_CACHE_INVALIDATE_BIT = (1 << 11),
   ANV_PIPE_RENDER_TARGET_CACHE_FLUSH_BIT    = (1 << 12),
   ANV_PIPE_DEPTH_STALL_BIT                  = (1 << 13),
   ANV_PIPE_CS_STALL_BIT                     = (1 << 20),

   /* This bit does not exist directly in PIPE_CONTROL.  Instead it means that
    * a flush has happened but not a CS stall.  The next time we do any sort
    * of invalidation we need to insert a CS stall at that time.  Otherwise,
    * we would have to CS stall on every flush which could be bad.
    */
   ANV_PIPE_NEEDS_CS_STALL_BIT               = (1 << 21),
};

#define ANV_PIPE_FLUSH_BITS ( \
   ANV_PIPE_DEPTH_CACHE_FLUSH_BIT | \
   ANV_PIPE_DATA_CACHE_FLUSH_BIT | \
   ANV_PIPE_RENDER_TARGET_CACHE_FLUSH_BIT)

#define ANV_PIPE_STALL_BITS ( \
   ANV_PIPE_STALL_AT_SCOREBOARD_BIT | \
   ANV_PIPE_DEPTH_STALL_BIT | \
   ANV_PIPE_CS_STALL_BIT)

#define ANV_PIPE_INVALIDATE_BITS ( \
   ANV_PIPE_STATE_CACHE_INVALIDATE_BIT | \
   ANV_PIPE_CONSTANT_CACHE_INVALIDATE_BIT | \
   ANV_PIPE_VF_CACHE_INVALIDATE_BIT | \
   ANV_PIPE_DATA_CACHE_FLUSH_BIT | \
   ANV_PIPE_TEXTURE_CACHE_INVALIDATE_BIT | \
   ANV_PIPE_INSTRUCTION_CACHE_INVALIDATE_BIT)

static inline enum anv_pipe_bits
anv_pipe_flush_bits_for_access_flags(VkAccessFlags flags)
{
   enum anv_pipe_bits pipe_bits = 0;

   unsigned b;
   for_each_bit(b, flags) {
      switch ((VkAccessFlagBits)(1 << b)) {
      case VK_ACCESS_SHADER_WRITE_BIT:
         pipe_bits |= ANV_PIPE_DATA_CACHE_FLUSH_BIT;
         break;
      case VK_ACCESS_COLOR_ATTACHMENT_WRITE_BIT:
         pipe_bits |= ANV_PIPE_RENDER_TARGET_CACHE_FLUSH_BIT;
         break;
      case VK_ACCESS_DEPTH_STENCIL_ATTACHMENT_WRITE_BIT:
         pipe_bits |= ANV_PIPE_DEPTH_CACHE_FLUSH_BIT;
         break;
      case VK_ACCESS_TRANSFER_WRITE_BIT:
         pipe_bits |= ANV_PIPE_RENDER_TARGET_CACHE_FLUSH_BIT;
         pipe_bits |= ANV_PIPE_DEPTH_CACHE_FLUSH_BIT;
         break;
      default:
         break; /* Nothing to do */
      }
   }

   return pipe_bits;
}

static inline enum anv_pipe_bits
anv_pipe_invalidate_bits_for_access_flags(VkAccessFlags flags)
{
   enum anv_pipe_bits pipe_bits = 0;

   unsigned b;
   for_each_bit(b, flags) {
      switch ((VkAccessFlagBits)(1 << b)) {
      case VK_ACCESS_INDIRECT_COMMAND_READ_BIT:
      case VK_ACCESS_INDEX_READ_BIT:
      case VK_ACCESS_VERTEX_ATTRIBUTE_READ_BIT:
         pipe_bits |= ANV_PIPE_VF_CACHE_INVALIDATE_BIT;
         break;
      case VK_ACCESS_UNIFORM_READ_BIT:
         pipe_bits |= ANV_PIPE_CONSTANT_CACHE_INVALIDATE_BIT;
         pipe_bits |= ANV_PIPE_TEXTURE_CACHE_INVALIDATE_BIT;
         break;
      case VK_ACCESS_SHADER_READ_BIT:
      case VK_ACCESS_INPUT_ATTACHMENT_READ_BIT:
      case VK_ACCESS_TRANSFER_READ_BIT:
         pipe_bits |= ANV_PIPE_TEXTURE_CACHE_INVALIDATE_BIT;
         break;
      default:
         break; /* Nothing to do */
      }
   }

   return pipe_bits;
}

#define VK_IMAGE_ASPECT_ANY_COLOR_BIT_ANV (         \
   VK_IMAGE_ASPECT_COLOR_BIT | \
   VK_IMAGE_ASPECT_PLANE_0_BIT_KHR | \
   VK_IMAGE_ASPECT_PLANE_1_BIT_KHR | \
   VK_IMAGE_ASPECT_PLANE_2_BIT_KHR)
#define VK_IMAGE_ASPECT_PLANES_BITS_ANV ( \
   VK_IMAGE_ASPECT_PLANE_0_BIT_KHR | \
   VK_IMAGE_ASPECT_PLANE_1_BIT_KHR | \
   VK_IMAGE_ASPECT_PLANE_2_BIT_KHR)

struct anv_vertex_binding {
   struct anv_buffer *                          buffer;
   VkDeviceSize                                 offset;
};

#define ANV_PARAM_PUSH(offset)         ((1 << 16) | (uint32_t)(offset))
#define ANV_PARAM_PUSH_OFFSET(param)   ((param) & 0xffff)

struct anv_push_constants {
   /* Current allocated size of this push constants data structure.
    * Because a decent chunk of it may not be used (images on SKL, for
    * instance), we won't actually allocate the entire structure up-front.
    */
   uint32_t size;

   /* Push constant data provided by the client through vkPushConstants */
   uint8_t client_data[MAX_PUSH_CONSTANTS_SIZE];

   /* Image data for image_load_store on pre-SKL */
   struct brw_image_param images[MAX_IMAGES];
};

struct anv_dynamic_state {
   struct {
      uint32_t                                  count;
      VkViewport                                viewports[MAX_VIEWPORTS];
   } viewport;

   struct {
      uint32_t                                  count;
      VkRect2D                                  scissors[MAX_SCISSORS];
   } scissor;

   float                                        line_width;

   struct {
      float                                     bias;
      float                                     clamp;
      float                                     slope;
   } depth_bias;

   float                                        blend_constants[4];

   struct {
      float                                     min;
      float                                     max;
   } depth_bounds;

   struct {
      uint32_t                                  front;
      uint32_t                                  back;
   } stencil_compare_mask;

   struct {
      uint32_t                                  front;
      uint32_t                                  back;
   } stencil_write_mask;

   struct {
      uint32_t                                  front;
      uint32_t                                  back;
   } stencil_reference;
};

extern const struct anv_dynamic_state default_dynamic_state;

void anv_dynamic_state_copy(struct anv_dynamic_state *dest,
                            const struct anv_dynamic_state *src,
                            uint32_t copy_mask);

struct anv_surface_state {
   struct anv_state state;
   /** Address of the surface referred to by this state
    *
    * This address is relative to the start of the BO.
    */
   uint64_t address;
   /* Address of the aux surface, if any
    *
    * This field is 0 if and only if no aux surface exists.
    *
    * This address is relative to the start of the BO.  On gen7, the bottom 12
    * bits of this address include extra aux information.
    */
   uint64_t aux_address;
};

/**
 * Attachment state when recording a renderpass instance.
 *
 * The clear value is valid only if there exists a pending clear.
 */
struct anv_attachment_state {
   enum isl_aux_usage                           aux_usage;
   enum isl_aux_usage                           input_aux_usage;
   struct anv_surface_state                     color;
   struct anv_surface_state                     input;

   VkImageLayout                                current_layout;
   VkImageAspectFlags                           pending_clear_aspects;
   bool                                         fast_clear;
   VkClearValue                                 clear_value;
   bool                                         clear_color_is_zero_one;
   bool                                         clear_color_is_zero;
};

/** State tracking for particular pipeline bind point
 *
 * This struct is the base struct for anv_cmd_graphics_state and
 * anv_cmd_compute_state.  These are used to track state which is bound to a
 * particular type of pipeline.  Generic state that applies per-stage such as
 * binding table offsets and push constants is tracked generically with a
 * per-stage array in anv_cmd_state.
 */
struct anv_cmd_pipeline_state {
   struct anv_pipeline *pipeline;

   struct anv_descriptor_set *descriptors[MAX_SETS];
   uint32_t dynamic_offsets[MAX_DYNAMIC_BUFFERS];

   struct anv_push_descriptor_set *push_descriptors[MAX_SETS];
};

/** State tracking for graphics pipeline
 *
 * This has anv_cmd_pipeline_state as a base struct to track things which get
 * bound to a graphics pipeline.  Along with general pipeline bind point state
 * which is in the anv_cmd_pipeline_state base struct, it also contains other
 * state which is graphics-specific.
 */
struct anv_cmd_graphics_state {
   struct anv_cmd_pipeline_state base;

   anv_cmd_dirty_mask_t dirty;
   uint32_t vb_dirty;

   struct anv_dynamic_state dynamic;

   struct {
      struct anv_buffer *index_buffer;
      uint32_t index_type; /**< 3DSTATE_INDEX_BUFFER.IndexFormat */
      uint32_t index_offset;
   } gen7;
};

/** State tracking for compute pipeline
 *
 * This has anv_cmd_pipeline_state as a base struct to track things which get
 * bound to a compute pipeline.  Along with general pipeline bind point state
 * which is in the anv_cmd_pipeline_state base struct, it also contains other
 * state which is compute-specific.
 */
struct anv_cmd_compute_state {
   struct anv_cmd_pipeline_state base;

   bool pipeline_dirty;

   struct anv_address num_workgroups;
};

/** State required while building cmd buffer */
struct anv_cmd_state {
   /* PIPELINE_SELECT.PipelineSelection */
   uint32_t                                     current_pipeline;
   const struct gen_l3_config *                 current_l3_config;

   struct anv_cmd_graphics_state                gfx;
   struct anv_cmd_compute_state                 compute;

   enum anv_pipe_bits                           pending_pipe_bits;
   VkShaderStageFlags                           descriptors_dirty;
   VkShaderStageFlags                           push_constants_dirty;

   struct anv_framebuffer *                     framebuffer;
   struct anv_render_pass *                     pass;
   struct anv_subpass *                         subpass;
   VkRect2D                                     render_area;
   uint32_t                                     restart_index;
   struct anv_vertex_binding                    vertex_bindings[MAX_VBS];
   VkShaderStageFlags                           push_constant_stages;
   struct anv_push_constants *                  push_constants[MESA_SHADER_STAGES];
   struct anv_state                             binding_tables[MESA_SHADER_STAGES];
   struct anv_state                             samplers[MESA_SHADER_STAGES];

   /**
    * Whether or not the gen8 PMA fix is enabled.  We ensure that, at the top
    * of any command buffer it is disabled by disabling it in EndCommandBuffer
    * and before invoking the secondary in ExecuteCommands.
    */
   bool                                         pma_fix_enabled;

   /**
    * Whether or not we know for certain that HiZ is enabled for the current
    * subpass.  If, for whatever reason, we are unsure as to whether HiZ is
    * enabled or not, this will be false.
    */
   bool                                         hiz_enabled;

   /**
    * Array length is anv_cmd_state::pass::attachment_count. Array content is
    * valid only when recording a render pass instance.
    */
   struct anv_attachment_state *                attachments;

   /**
    * Surface states for color render targets.  These are stored in a single
    * flat array.  For depth-stencil attachments, the surface state is simply
    * left blank.
    */
   struct anv_state                             render_pass_states;

   /**
    * A null surface state of the right size to match the framebuffer.  This
    * is one of the states in render_pass_states.
    */
   struct anv_state                             null_surface_state;
};

struct anv_cmd_pool {
   VkAllocationCallbacks                        alloc;
   struct list_head                             cmd_buffers;
};

#define ANV_CMD_BUFFER_BATCH_SIZE 8192

enum anv_cmd_buffer_exec_mode {
   ANV_CMD_BUFFER_EXEC_MODE_PRIMARY,
   ANV_CMD_BUFFER_EXEC_MODE_EMIT,
   ANV_CMD_BUFFER_EXEC_MODE_GROW_AND_EMIT,
   ANV_CMD_BUFFER_EXEC_MODE_CHAIN,
   ANV_CMD_BUFFER_EXEC_MODE_COPY_AND_CHAIN,
};

struct anv_cmd_buffer {
   VK_LOADER_DATA                               _loader_data;

   struct anv_device *                          device;

   struct anv_cmd_pool *                        pool;
   struct list_head                             pool_link;

   struct anv_batch                             batch;

   /* Fields required for the actual chain of anv_batch_bo's.
    *
    * These fields are initialized by anv_cmd_buffer_init_batch_bo_chain().
    */
   struct list_head                             batch_bos;
   enum anv_cmd_buffer_exec_mode                exec_mode;

   /* A vector of anv_batch_bo pointers for every batch or surface buffer
    * referenced by this command buffer
    *
    * initialized by anv_cmd_buffer_init_batch_bo_chain()
    */
   struct u_vector                            seen_bbos;

   /* A vector of int32_t's for every block of binding tables.
    *
    * initialized by anv_cmd_buffer_init_batch_bo_chain()
    */
   struct u_vector                              bt_block_states;
   uint32_t                                     bt_next;

   struct anv_reloc_list                        surface_relocs;
   /** Last seen surface state block pool center bo offset */
   uint32_t                                     last_ss_pool_center;

   /* Serial for tracking buffer completion */
   uint32_t                                     serial;

   /* Stream objects for storing temporary data */
   struct anv_state_stream                      surface_state_stream;
   struct anv_state_stream                      dynamic_state_stream;

   VkCommandBufferUsageFlags                    usage_flags;
   VkCommandBufferLevel                         level;

   struct anv_cmd_state                         state;
};

VkResult anv_cmd_buffer_init_batch_bo_chain(struct anv_cmd_buffer *cmd_buffer);
void anv_cmd_buffer_fini_batch_bo_chain(struct anv_cmd_buffer *cmd_buffer);
void anv_cmd_buffer_reset_batch_bo_chain(struct anv_cmd_buffer *cmd_buffer);
void anv_cmd_buffer_end_batch_buffer(struct anv_cmd_buffer *cmd_buffer);
void anv_cmd_buffer_add_secondary(struct anv_cmd_buffer *primary,
                                  struct anv_cmd_buffer *secondary);
void anv_cmd_buffer_prepare_execbuf(struct anv_cmd_buffer *cmd_buffer);
VkResult anv_cmd_buffer_execbuf(struct anv_device *device,
                                struct anv_cmd_buffer *cmd_buffer,
                                const VkSemaphore *in_semaphores,
                                uint32_t num_in_semaphores,
                                const VkSemaphore *out_semaphores,
                                uint32_t num_out_semaphores,
                                VkFence fence);

VkResult anv_cmd_buffer_reset(struct anv_cmd_buffer *cmd_buffer);

VkResult
anv_cmd_buffer_ensure_push_constants_size(struct anv_cmd_buffer *cmd_buffer,
                                          gl_shader_stage stage, uint32_t size);
#define anv_cmd_buffer_ensure_push_constant_field(cmd_buffer, stage, field) \
   anv_cmd_buffer_ensure_push_constants_size(cmd_buffer, stage, \
      (offsetof(struct anv_push_constants, field) + \
       sizeof(cmd_buffer->state.push_constants[0]->field)))

struct anv_state anv_cmd_buffer_emit_dynamic(struct anv_cmd_buffer *cmd_buffer,
                                             const void *data, uint32_t size, uint32_t alignment);
struct anv_state anv_cmd_buffer_merge_dynamic(struct anv_cmd_buffer *cmd_buffer,
                                              uint32_t *a, uint32_t *b,
                                              uint32_t dwords, uint32_t alignment);

struct anv_address
anv_cmd_buffer_surface_base_address(struct anv_cmd_buffer *cmd_buffer);
struct anv_state
anv_cmd_buffer_alloc_binding_table(struct anv_cmd_buffer *cmd_buffer,
                                   uint32_t entries, uint32_t *state_offset);
struct anv_state
anv_cmd_buffer_alloc_surface_state(struct anv_cmd_buffer *cmd_buffer);
struct anv_state
anv_cmd_buffer_alloc_dynamic_state(struct anv_cmd_buffer *cmd_buffer,
                                   uint32_t size, uint32_t alignment);

VkResult
anv_cmd_buffer_new_binding_table_block(struct anv_cmd_buffer *cmd_buffer);

void gen8_cmd_buffer_emit_viewport(struct anv_cmd_buffer *cmd_buffer);
void gen8_cmd_buffer_emit_depth_viewport(struct anv_cmd_buffer *cmd_buffer,
                                         bool depth_clamp_enable);
void gen7_cmd_buffer_emit_scissor(struct anv_cmd_buffer *cmd_buffer);

void anv_cmd_buffer_setup_attachments(struct anv_cmd_buffer *cmd_buffer,
                                      struct anv_render_pass *pass,
                                      struct anv_framebuffer *framebuffer,
                                      const VkClearValue *clear_values);

void anv_cmd_buffer_emit_state_base_address(struct anv_cmd_buffer *cmd_buffer);

struct anv_state
anv_cmd_buffer_push_constants(struct anv_cmd_buffer *cmd_buffer,
                              gl_shader_stage stage);
struct anv_state
anv_cmd_buffer_cs_push_constants(struct anv_cmd_buffer *cmd_buffer);

void anv_cmd_buffer_clear_subpass(struct anv_cmd_buffer *cmd_buffer);
void anv_cmd_buffer_resolve_subpass(struct anv_cmd_buffer *cmd_buffer);

const struct anv_image_view *
anv_cmd_buffer_get_depth_stencil_view(const struct anv_cmd_buffer *cmd_buffer);

VkResult
anv_cmd_buffer_alloc_blorp_binding_table(struct anv_cmd_buffer *cmd_buffer,
                                         uint32_t num_entries,
                                         uint32_t *state_offset,
                                         struct anv_state *bt_state);

void anv_cmd_buffer_dump(struct anv_cmd_buffer *cmd_buffer);

enum anv_fence_type {
   ANV_FENCE_TYPE_NONE = 0,
   ANV_FENCE_TYPE_BO,
   ANV_FENCE_TYPE_SYNCOBJ,
};

enum anv_bo_fence_state {
   /** Indicates that this is a new (or newly reset fence) */
   ANV_BO_FENCE_STATE_RESET,

   /** Indicates that this fence has been submitted to the GPU but is still
    * (as far as we know) in use by the GPU.
    */
   ANV_BO_FENCE_STATE_SUBMITTED,

   ANV_BO_FENCE_STATE_SIGNALED,
};

struct anv_fence_impl {
   enum anv_fence_type type;

   union {
      /** Fence implementation for BO fences
       *
       * These fences use a BO and a set of CPU-tracked state flags.  The BO
       * is added to the object list of the last execbuf call in a QueueSubmit
       * and is marked EXEC_WRITE.  The state flags track when the BO has been
       * submitted to the kernel.  We need to do this because Vulkan lets you
       * wait on a fence that has not yet been submitted and I915_GEM_BUSY
       * will say it's idle in this case.
       */
      struct {
         struct anv_bo bo;
         enum anv_bo_fence_state state;
      } bo;

      /** DRM syncobj handle for syncobj-based fences */
      uint32_t syncobj;
   };
};

struct anv_fence {
   /* Permanent fence state.  Every fence has some form of permanent state
    * (type != ANV_SEMAPHORE_TYPE_NONE).  This may be a BO to fence on (for
    * cross-process fences) or it could just be a dummy for use internally.
    */
   struct anv_fence_impl permanent;

   /* Temporary fence state.  A fence *may* have temporary state.  That state
    * is added to the fence by an import operation and is reset back to
    * ANV_SEMAPHORE_TYPE_NONE when the fence is reset.  A fence with temporary
    * state cannot be signaled because the fence must already be signaled
    * before the temporary state can be exported from the fence in the other
    * process and imported here.
    */
   struct anv_fence_impl temporary;
};

struct anv_event {
   uint64_t                                     semaphore;
   struct anv_state                             state;
};

enum anv_semaphore_type {
   ANV_SEMAPHORE_TYPE_NONE = 0,
   ANV_SEMAPHORE_TYPE_DUMMY,
   ANV_SEMAPHORE_TYPE_BO,
   ANV_SEMAPHORE_TYPE_SYNC_FILE,
   ANV_SEMAPHORE_TYPE_DRM_SYNCOBJ,
};

struct anv_semaphore_impl {
   enum anv_semaphore_type type;

   union {
      /* A BO representing this semaphore when type == ANV_SEMAPHORE_TYPE_BO.
       * This BO will be added to the object list on any execbuf2 calls for
       * which this semaphore is used as a wait or signal fence.  When used as
       * a signal fence, the EXEC_OBJECT_WRITE flag will be set.
       */
      struct anv_bo *bo;

      /* The sync file descriptor when type == ANV_SEMAPHORE_TYPE_SYNC_FILE.
       * If the semaphore is in the unsignaled state due to either just being
       * created or because it has been used for a wait, fd will be -1.
       */
      int fd;

      /* Sync object handle when type == ANV_SEMAPHORE_TYPE_DRM_SYNCOBJ.
       * Unlike GEM BOs, DRM sync objects aren't deduplicated by the kernel on
       * import so we don't need to bother with a userspace cache.
       */
      uint32_t syncobj;
   };
};

struct anv_semaphore {
   /* Permanent semaphore state.  Every semaphore has some form of permanent
    * state (type != ANV_SEMAPHORE_TYPE_NONE).  This may be a BO to fence on
    * (for cross-process semaphores0 or it could just be a dummy for use
    * internally.
    */
   struct anv_semaphore_impl permanent;

   /* Temporary semaphore state.  A semaphore *may* have temporary state.
    * That state is added to the semaphore by an import operation and is reset
    * back to ANV_SEMAPHORE_TYPE_NONE when the semaphore is waited on.  A
    * semaphore with temporary state cannot be signaled because the semaphore
    * must already be signaled before the temporary state can be exported from
    * the semaphore in the other process and imported here.
    */
   struct anv_semaphore_impl temporary;
};

void anv_semaphore_reset_temporary(struct anv_device *device,
                                   struct anv_semaphore *semaphore);

struct anv_shader_module {
   unsigned char                                sha1[20];
   uint32_t                                     size;
   char                                         data[0];
};

static inline gl_shader_stage
vk_to_mesa_shader_stage(VkShaderStageFlagBits vk_stage)
{
   assert(__builtin_popcount(vk_stage) == 1);
   return ffs(vk_stage) - 1;
}

static inline VkShaderStageFlagBits
mesa_to_vk_shader_stage(gl_shader_stage mesa_stage)
{
   return (1 << mesa_stage);
}

#define ANV_STAGE_MASK ((1 << MESA_SHADER_STAGES) - 1)

#define anv_foreach_stage(stage, stage_bits)                         \
   for (gl_shader_stage stage,                                       \
        __tmp = (gl_shader_stage)((stage_bits) & ANV_STAGE_MASK);    \
        stage = __builtin_ffs(__tmp) - 1, __tmp;                     \
        __tmp &= ~(1 << (stage)))

struct anv_pipeline_bind_map {
   uint32_t surface_count;
   uint32_t sampler_count;
   uint32_t image_count;

   struct anv_pipeline_binding *                surface_to_descriptor;
   struct anv_pipeline_binding *                sampler_to_descriptor;
};

struct anv_shader_bin_key {
   uint32_t size;
   uint8_t data[0];
};

struct anv_shader_bin {
   uint32_t ref_cnt;

   const struct anv_shader_bin_key *key;

   struct anv_state kernel;
   uint32_t kernel_size;

   const struct brw_stage_prog_data *prog_data;
   uint32_t prog_data_size;

   struct anv_pipeline_bind_map bind_map;
};

struct anv_shader_bin *
anv_shader_bin_create(struct anv_device *device,
                      const void *key, uint32_t key_size,
                      const void *kernel, uint32_t kernel_size,
                      const struct brw_stage_prog_data *prog_data,
                      uint32_t prog_data_size, const void *prog_data_param,
                      const struct anv_pipeline_bind_map *bind_map);

void
anv_shader_bin_destroy(struct anv_device *device, struct anv_shader_bin *shader);

static inline void
anv_shader_bin_ref(struct anv_shader_bin *shader)
{
   assert(shader && shader->ref_cnt >= 1);
   p_atomic_inc(&shader->ref_cnt);
}

static inline void
anv_shader_bin_unref(struct anv_device *device, struct anv_shader_bin *shader)
{
   assert(shader && shader->ref_cnt >= 1);
   if (p_atomic_dec_zero(&shader->ref_cnt))
      anv_shader_bin_destroy(device, shader);
}

struct anv_pipeline {
   struct anv_device *                          device;
   struct anv_batch                             batch;
   uint32_t                                     batch_data[512];
   struct anv_reloc_list                        batch_relocs;
   uint32_t                                     dynamic_state_mask;
   struct anv_dynamic_state                     dynamic_state;

   struct anv_subpass *                         subpass;
   struct anv_pipeline_layout *                 layout;

   bool                                         needs_data_cache;

   struct anv_shader_bin *                      shaders[MESA_SHADER_STAGES];

   struct {
      const struct gen_l3_config *              l3_config;
      uint32_t                                  total_size;
   } urb;

   VkShaderStageFlags                           active_stages;
   struct anv_state                             blend_state;

   uint32_t                                     vb_used;
   uint32_t                                     binding_stride[MAX_VBS];
   bool                                         instancing_enable[MAX_VBS];
   bool                                         primitive_restart;
   uint32_t                                     topology;

   uint32_t                                     cs_right_mask;

   bool                                         writes_depth;
   bool                                         depth_test_enable;
   bool                                         writes_stencil;
   bool                                         stencil_test_enable;
   bool                                         depth_clamp_enable;
   bool                                         sample_shading_enable;
   bool                                         kill_pixel;

   struct {
      uint32_t                                  sf[7];
      uint32_t                                  depth_stencil_state[3];
   } gen7;

   struct {
      uint32_t                                  sf[4];
      uint32_t                                  raster[5];
      uint32_t                                  wm_depth_stencil[3];
   } gen8;

   struct {
      uint32_t                                  wm_depth_stencil[4];
   } gen9;

   uint32_t                                     interface_descriptor_data[8];
};

static inline bool
anv_pipeline_has_stage(const struct anv_pipeline *pipeline,
                       gl_shader_stage stage)
{
   return (pipeline->active_stages & mesa_to_vk_shader_stage(stage)) != 0;
}

#define ANV_DECL_GET_PROG_DATA_FUNC(prefix, stage)                   \
static inline const struct brw_##prefix##_prog_data *                \
get_##prefix##_prog_data(const struct anv_pipeline *pipeline)        \
{                                                                    \
   if (anv_pipeline_has_stage(pipeline, stage)) {                    \
      return (const struct brw_##prefix##_prog_data *)               \
             pipeline->shaders[stage]->prog_data;                    \
   } else {                                                          \
      return NULL;                                                   \
   }                                                                 \
}

ANV_DECL_GET_PROG_DATA_FUNC(vs, MESA_SHADER_VERTEX)
ANV_DECL_GET_PROG_DATA_FUNC(tcs, MESA_SHADER_TESS_CTRL)
ANV_DECL_GET_PROG_DATA_FUNC(tes, MESA_SHADER_TESS_EVAL)
ANV_DECL_GET_PROG_DATA_FUNC(gs, MESA_SHADER_GEOMETRY)
ANV_DECL_GET_PROG_DATA_FUNC(wm, MESA_SHADER_FRAGMENT)
ANV_DECL_GET_PROG_DATA_FUNC(cs, MESA_SHADER_COMPUTE)

static inline const struct brw_vue_prog_data *
anv_pipeline_get_last_vue_prog_data(const struct anv_pipeline *pipeline)
{
   if (anv_pipeline_has_stage(pipeline, MESA_SHADER_GEOMETRY))
      return &get_gs_prog_data(pipeline)->base;
   else if (anv_pipeline_has_stage(pipeline, MESA_SHADER_TESS_EVAL))
      return &get_tes_prog_data(pipeline)->base;
   else
      return &get_vs_prog_data(pipeline)->base;
}

VkResult
anv_pipeline_init(struct anv_pipeline *pipeline, struct anv_device *device,
                  struct anv_pipeline_cache *cache,
                  const VkGraphicsPipelineCreateInfo *pCreateInfo,
                  const VkAllocationCallbacks *alloc);

VkResult
anv_pipeline_compile_cs(struct anv_pipeline *pipeline,
                        struct anv_pipeline_cache *cache,
                        const VkComputePipelineCreateInfo *info,
                        struct anv_shader_module *module,
                        const char *entrypoint,
                        const VkSpecializationInfo *spec_info);

struct anv_format_plane {
   enum isl_format isl_format:16;
   struct isl_swizzle swizzle;

   /* Whether this plane contains chroma channels */
   bool has_chroma;

   /* For downscaling of YUV planes */
   uint8_t denominator_scales[2];

   /* How to map sampled ycbcr planes to a single 4 component element. */
   struct isl_swizzle ycbcr_swizzle;
};


struct anv_format {
   struct anv_format_plane planes[3];
   uint8_t n_planes;
   bool can_ycbcr;
};

static inline uint32_t
anv_image_aspect_to_plane(VkImageAspectFlags image_aspects,
                          VkImageAspectFlags aspect_mask)
{
   switch (aspect_mask) {
   case VK_IMAGE_ASPECT_COLOR_BIT:
   case VK_IMAGE_ASPECT_DEPTH_BIT:
   case VK_IMAGE_ASPECT_PLANE_0_BIT_KHR:
      return 0;
   case VK_IMAGE_ASPECT_STENCIL_BIT:
      if ((image_aspects & VK_IMAGE_ASPECT_DEPTH_BIT) == 0)
         return 0;
      /* Fall-through */
   case VK_IMAGE_ASPECT_PLANE_1_BIT_KHR:
      return 1;
   case VK_IMAGE_ASPECT_PLANE_2_BIT_KHR:
      return 2;
   default:
      /* Purposefully assert with depth/stencil aspects. */
      unreachable("invalid image aspect");
   }
}

static inline uint32_t
anv_image_aspect_get_planes(VkImageAspectFlags aspect_mask)
{
   uint32_t planes = 0;

   if (aspect_mask & (VK_IMAGE_ASPECT_COLOR_BIT |
                      VK_IMAGE_ASPECT_DEPTH_BIT |
                      VK_IMAGE_ASPECT_STENCIL_BIT |
                      VK_IMAGE_ASPECT_PLANE_0_BIT_KHR))
      planes++;
   if (aspect_mask & VK_IMAGE_ASPECT_PLANE_1_BIT_KHR)
      planes++;
   if (aspect_mask & VK_IMAGE_ASPECT_PLANE_2_BIT_KHR)
      planes++;

   if ((aspect_mask & VK_IMAGE_ASPECT_DEPTH_BIT) != 0 &&
       (aspect_mask & VK_IMAGE_ASPECT_STENCIL_BIT) != 0)
      planes++;

   return planes;
}

static inline VkImageAspectFlags
anv_plane_to_aspect(VkImageAspectFlags image_aspects,
                    uint32_t plane)
{
   if (image_aspects & VK_IMAGE_ASPECT_ANY_COLOR_BIT_ANV) {
      if (_mesa_bitcount(image_aspects) > 1)
         return VK_IMAGE_ASPECT_PLANE_0_BIT_KHR << plane;
      return VK_IMAGE_ASPECT_COLOR_BIT;
   }
   if (image_aspects & VK_IMAGE_ASPECT_DEPTH_BIT)
      return VK_IMAGE_ASPECT_DEPTH_BIT << plane;
   assert(image_aspects == VK_IMAGE_ASPECT_STENCIL_BIT);
   return VK_IMAGE_ASPECT_STENCIL_BIT;
}

#define anv_foreach_image_aspect_bit(b, image, aspects) \
   for_each_bit(b, anv_image_expand_aspects(image, aspects))

const struct anv_format *
anv_get_format(VkFormat format);

static inline uint32_t
anv_get_format_planes(VkFormat vk_format)
{
   const struct anv_format *format = anv_get_format(vk_format);

   return format != NULL ? format->n_planes : 0;
}

struct anv_format_plane
anv_get_format_plane(const struct gen_device_info *devinfo, VkFormat vk_format,
                     VkImageAspectFlagBits aspect, VkImageTiling tiling);

static inline enum isl_format
anv_get_isl_format(const struct gen_device_info *devinfo, VkFormat vk_format,
                   VkImageAspectFlags aspect, VkImageTiling tiling)
{
   return anv_get_format_plane(devinfo, vk_format, aspect, tiling).isl_format;
}

static inline struct isl_swizzle
anv_swizzle_for_render(struct isl_swizzle swizzle)
{
   /* Sometimes the swizzle will have alpha map to one.  We do this to fake
    * RGB as RGBA for texturing
    */
   assert(swizzle.a == ISL_CHANNEL_SELECT_ONE ||
          swizzle.a == ISL_CHANNEL_SELECT_ALPHA);

   /* But it doesn't matter what we render to that channel */
   swizzle.a = ISL_CHANNEL_SELECT_ALPHA;

   return swizzle;
}

void
anv_pipeline_setup_l3_config(struct anv_pipeline *pipeline, bool needs_slm);

/**
 * Subsurface of an anv_image.
 */
struct anv_surface {
   /** Valid only if isl_surf::size > 0. */
   struct isl_surf isl;

   /**
    * Offset from VkImage's base address, as bound by vkBindImageMemory().
    */
   uint32_t offset;
};

struct anv_image {
   VkImageType type;
   /* The original VkFormat provided by the client.  This may not match any
    * of the actual surface formats.
    */
   VkFormat vk_format;
   const struct anv_format *format;

   VkImageAspectFlags aspects;
   VkExtent3D extent;
   uint32_t levels;
   uint32_t array_size;
   uint32_t samples; /**< VkImageCreateInfo::samples */
   uint32_t n_planes;
   VkImageUsageFlags usage; /**< Superset of VkImageCreateInfo::usage. */
   VkImageTiling tiling; /** VkImageCreateInfo::tiling */

   /**
    * DRM format modifier for this image or DRM_FORMAT_MOD_INVALID.
    */
   uint64_t drm_format_mod;

   VkDeviceSize size;
   uint32_t alignment;

   /* Whether the image is made of several underlying buffer objects rather a
    * single one with different offsets.
    */
   bool disjoint;

   /**
    * Image subsurfaces
    *
    * For each foo, anv_image::planes[x].surface is valid if and only if
    * anv_image::aspects has a x aspect. Refer to anv_image_aspect_to_plane()
    * to figure the number associated with a given aspect.
    *
    * The hardware requires that the depth buffer and stencil buffer be
    * separate surfaces.  From Vulkan's perspective, though, depth and stencil
    * reside in the same VkImage.  To satisfy both the hardware and Vulkan, we
    * allocate the depth and stencil buffers as separate surfaces in the same
    * bo.
    *
    * Memory layout :
    *
    * -----------------------
    * |     surface0        |   /|\
    * -----------------------    |
    * |   shadow surface0   |    |
    * -----------------------    | Plane 0
    * |    aux surface0     |    |
    * -----------------------    |
    * | fast clear colors0  |   \|/
    * -----------------------
    * |     surface1        |   /|\
    * -----------------------    |
    * |   shadow surface1   |    |
    * -----------------------    | Plane 1
    * |    aux surface1     |    |
    * -----------------------    |
    * | fast clear colors1  |   \|/
    * -----------------------
    * |        ...          |
    * |                     |
    * -----------------------
    */
   struct {
      /**
       * Offset of the entire plane (whenever the image is disjoint this is
       * set to 0).
       */
      uint32_t offset;

      VkDeviceSize size;
      uint32_t alignment;

      struct anv_surface surface;

      /**
       * A surface which shadows the main surface and may have different
       * tiling. This is used for sampling using a tiling that isn't supported
       * for other operations.
       */
      struct anv_surface shadow_surface;

      /**
       * For color images, this is the aux usage for this image when not used
       * as a color attachment.
       *
       * For depth/stencil images, this is set to ISL_AUX_USAGE_HIZ if the
       * image has a HiZ buffer.
       */
      enum isl_aux_usage aux_usage;

      struct anv_surface aux_surface;

      /**
       * Offset of the fast clear state (used to compute the
       * fast_clear_state_offset of the following planes).
       */
      uint32_t fast_clear_state_offset;

      /**
       * BO associated with this plane, set when bound.
       */
      struct anv_bo *bo;
      VkDeviceSize bo_offset;

      /**
       * When destroying the image, also free the bo.
       * */
      bool bo_is_owned;
   } planes[3];
};

/* Returns the number of auxiliary buffer levels attached to an image. */
static inline uint8_t
anv_image_aux_levels(const struct anv_image * const image,
                     VkImageAspectFlagBits aspect)
{
   uint32_t plane = anv_image_aspect_to_plane(image->aspects, aspect);
   return image->planes[plane].aux_surface.isl.size > 0 ?
          image->planes[plane].aux_surface.isl.levels : 0;
}

/* Returns the number of auxiliary buffer layers attached to an image. */
static inline uint32_t
anv_image_aux_layers(const struct anv_image * const image,
                     VkImageAspectFlagBits aspect,
                     const uint8_t miplevel)
{
   assert(image);

   /* The miplevel must exist in the main buffer. */
   assert(miplevel < image->levels);

   if (miplevel >= anv_image_aux_levels(image, aspect)) {
      /* There are no layers with auxiliary data because the miplevel has no
       * auxiliary data.
       */
      return 0;
   } else {
      uint32_t plane = anv_image_aspect_to_plane(image->aspects, aspect);
      return MAX2(image->planes[plane].aux_surface.isl.logical_level0_px.array_len,
                  image->planes[plane].aux_surface.isl.logical_level0_px.depth >> miplevel);
   }
}

static inline unsigned
anv_fast_clear_state_entry_size(const struct anv_device *device)
{
   assert(device);
   /* Entry contents:
    *   +--------------------------------------------+
    *   | clear value dword(s) | needs resolve dword |
    *   +--------------------------------------------+
    */

   /* Ensure that the needs resolve dword is in fact dword-aligned to enable
    * GPU memcpy operations.
    */
   assert(device->isl_dev.ss.clear_value_size % 4 == 0);
   return device->isl_dev.ss.clear_value_size + 4;
}

static inline struct anv_address
anv_image_get_clear_color_addr(const struct anv_device *device,
                               const struct anv_image *image,
                               VkImageAspectFlagBits aspect,
                               unsigned level)
{
   uint32_t plane = anv_image_aspect_to_plane(image->aspects, aspect);
   return (struct anv_address) {
      .bo = image->planes[plane].bo,
      .offset = image->planes[plane].bo_offset +
                image->planes[plane].fast_clear_state_offset +
                anv_fast_clear_state_entry_size(device) * level,
   };
}

static inline struct anv_address
anv_image_get_needs_resolve_addr(const struct anv_device *device,
                                 const struct anv_image *image,
                                 VkImageAspectFlagBits aspect,
                                 unsigned level)
{
   struct anv_address addr =
      anv_image_get_clear_color_addr(device, image, aspect, level);
   addr.offset += device->isl_dev.ss.clear_value_size;
   return addr;
}

/* Returns true if a HiZ-enabled depth buffer can be sampled from. */
static inline bool
anv_can_sample_with_hiz(const struct gen_device_info * const devinfo,
                        const struct anv_image *image)
{
   if (!(image->aspects & VK_IMAGE_ASPECT_DEPTH_BIT))
      return false;

   if (devinfo->gen < 8)
      return false;

   return image->samples == 1;
}

void
anv_gen8_hiz_op_resolve(struct anv_cmd_buffer *cmd_buffer,
                        const struct anv_image *image,
                        enum blorp_hiz_op op);
void
anv_ccs_resolve(struct anv_cmd_buffer * const cmd_buffer,
                const struct anv_image * const image,
                VkImageAspectFlagBits aspect,
                const uint8_t level,
                const uint32_t start_layer, const uint32_t layer_count,
                const enum blorp_fast_clear_op op);

<<<<<<< HEAD
=======
void
anv_image_fast_clear(struct anv_cmd_buffer *cmd_buffer,
                     const struct anv_image *image,
                     VkImageAspectFlagBits aspect,
                     const uint32_t base_level, const uint32_t level_count,
                     const uint32_t base_layer, uint32_t layer_count);

void
anv_image_copy_to_shadow(struct anv_cmd_buffer *cmd_buffer,
                         const struct anv_image *image,
                         uint32_t base_level, uint32_t level_count,
                         uint32_t base_layer, uint32_t layer_count);

enum isl_aux_usage
anv_layout_to_aux_usage(const struct gen_device_info * const devinfo,
                        const struct anv_image *image,
                        const VkImageAspectFlagBits aspect,
                        const VkImageLayout layout);

>>>>>>> 5d3caa1c
/* This is defined as a macro so that it works for both
 * VkImageSubresourceRange and VkImageSubresourceLayers
 */
#define anv_get_layerCount(_image, _range) \
   ((_range)->layerCount == VK_REMAINING_ARRAY_LAYERS ? \
    (_image)->array_size - (_range)->baseArrayLayer : (_range)->layerCount)

static inline uint32_t
anv_get_levelCount(const struct anv_image *image,
                   const VkImageSubresourceRange *range)
{
   return range->levelCount == VK_REMAINING_MIP_LEVELS ?
          image->levels - range->baseMipLevel : range->levelCount;
}

static inline VkImageAspectFlags
anv_image_expand_aspects(const struct anv_image *image,
                         VkImageAspectFlags aspects)
{
   /* If the underlying image has color plane aspects and
    * VK_IMAGE_ASPECT_COLOR_BIT has been requested, then return the aspects of
    * the underlying image. */
   if ((image->aspects & VK_IMAGE_ASPECT_PLANES_BITS_ANV) != 0 &&
       aspects == VK_IMAGE_ASPECT_COLOR_BIT)
      return image->aspects;

   return aspects;
}

static inline bool
anv_image_aspects_compatible(VkImageAspectFlags aspects1,
                             VkImageAspectFlags aspects2)
{
   if (aspects1 == aspects2)
      return true;

   /* Only 1 color aspects are compatibles. */
   if ((aspects1 & VK_IMAGE_ASPECT_ANY_COLOR_BIT_ANV) != 0 &&
       (aspects2 & VK_IMAGE_ASPECT_ANY_COLOR_BIT_ANV) != 0 &&
       _mesa_bitcount(aspects1) == _mesa_bitcount(aspects2))
      return true;

   return false;
}

struct anv_image_view {
   const struct anv_image *image; /**< VkImageViewCreateInfo::image */

   VkImageAspectFlags aspect_mask;
   VkFormat vk_format;
   VkExtent3D extent; /**< Extent of VkImageViewCreateInfo::baseMipLevel. */

   unsigned n_planes;
   struct {
      uint32_t image_plane;

      struct isl_view isl;

      /**
       * RENDER_SURFACE_STATE when using image as a sampler surface with an
       * image layout of SHADER_READ_ONLY_OPTIMAL or
       * DEPTH_STENCIL_READ_ONLY_OPTIMAL.
       */
      struct anv_surface_state optimal_sampler_surface_state;

      /**
       * RENDER_SURFACE_STATE when using image as a sampler surface with an
       * image layout of GENERAL.
       */
      struct anv_surface_state general_sampler_surface_state;

      /**
       * RENDER_SURFACE_STATE when using image as a storage image. Separate
       * states for write-only and readable, using the real format for
       * write-only and the lowered format for readable.
       */
      struct anv_surface_state storage_surface_state;
      struct anv_surface_state writeonly_storage_surface_state;

      struct brw_image_param storage_image_param;
   } planes[3];
};

enum anv_image_view_state_flags {
   ANV_IMAGE_VIEW_STATE_STORAGE_WRITE_ONLY   = (1 << 0),
   ANV_IMAGE_VIEW_STATE_TEXTURE_OPTIMAL      = (1 << 1),
};

void anv_image_fill_surface_state(struct anv_device *device,
                                  const struct anv_image *image,
                                  VkImageAspectFlagBits aspect,
                                  const struct isl_view *view,
                                  isl_surf_usage_flags_t view_usage,
                                  enum isl_aux_usage aux_usage,
                                  const union isl_color_value *clear_color,
                                  enum anv_image_view_state_flags flags,
                                  struct anv_surface_state *state_inout,
                                  struct brw_image_param *image_param_out);

struct anv_image_create_info {
   const VkImageCreateInfo *vk_info;

   /** An opt-in bitmask which filters an ISL-mapping of the Vulkan tiling. */
   isl_tiling_flags_t isl_tiling_flags;

   /** These flags will be added to any derived from VkImageCreateInfo. */
   isl_surf_usage_flags_t isl_extra_usage_flags;

   uint32_t stride;
};

VkResult anv_image_create(VkDevice _device,
                          const struct anv_image_create_info *info,
                          const VkAllocationCallbacks* alloc,
                          VkImage *pImage);

#ifdef ANDROID
VkResult anv_image_from_gralloc(VkDevice device_h,
                                const VkImageCreateInfo *base_info,
                                const VkNativeBufferANDROID *gralloc_info,
                                const VkAllocationCallbacks *alloc,
                                VkImage *pImage);
#endif

const struct anv_surface *
anv_image_get_surface_for_aspect_mask(const struct anv_image *image,
                                      VkImageAspectFlags aspect_mask);

enum isl_format
anv_isl_format_for_descriptor_type(VkDescriptorType type);

static inline struct VkExtent3D
anv_sanitize_image_extent(const VkImageType imageType,
                          const struct VkExtent3D imageExtent)
{
   switch (imageType) {
   case VK_IMAGE_TYPE_1D:
      return (VkExtent3D) { imageExtent.width, 1, 1 };
   case VK_IMAGE_TYPE_2D:
      return (VkExtent3D) { imageExtent.width, imageExtent.height, 1 };
   case VK_IMAGE_TYPE_3D:
      return imageExtent;
   default:
      unreachable("invalid image type");
   }
}

static inline struct VkOffset3D
anv_sanitize_image_offset(const VkImageType imageType,
                          const struct VkOffset3D imageOffset)
{
   switch (imageType) {
   case VK_IMAGE_TYPE_1D:
      return (VkOffset3D) { imageOffset.x, 0, 0 };
   case VK_IMAGE_TYPE_2D:
      return (VkOffset3D) { imageOffset.x, imageOffset.y, 0 };
   case VK_IMAGE_TYPE_3D:
      return imageOffset;
   default:
      unreachable("invalid image type");
   }
}


void anv_fill_buffer_surface_state(struct anv_device *device,
                                   struct anv_state state,
                                   enum isl_format format,
                                   uint32_t offset, uint32_t range,
                                   uint32_t stride);


struct anv_ycbcr_conversion {
   const struct anv_format *        format;
   VkSamplerYcbcrModelConversionKHR ycbcr_model;
   VkSamplerYcbcrRangeKHR           ycbcr_range;
   VkComponentSwizzle               mapping[4];
   VkChromaLocationKHR              chroma_offsets[2];
   VkFilter                         chroma_filter;
   bool                             chroma_reconstruction;
};

struct anv_sampler {
   uint32_t                     state[3][4];
   uint32_t                     n_planes;
   struct anv_ycbcr_conversion *conversion;
};

struct anv_framebuffer {
   uint32_t                                     width;
   uint32_t                                     height;
   uint32_t                                     layers;

   uint32_t                                     attachment_count;
   struct anv_image_view *                      attachments[0];
};

struct anv_subpass {
   uint32_t                                     attachment_count;

   /**
    * A pointer to all attachment references used in this subpass.
    * Only valid if ::attachment_count > 0.
    */
   VkAttachmentReference *                      attachments;
   uint32_t                                     input_count;
   VkAttachmentReference *                      input_attachments;
   uint32_t                                     color_count;
   VkAttachmentReference *                      color_attachments;
   VkAttachmentReference *                      resolve_attachments;

   VkAttachmentReference                        depth_stencil_attachment;

   uint32_t                                     view_mask;

   /** Subpass has a depth/stencil self-dependency */
   bool                                         has_ds_self_dep;

   /** Subpass has at least one resolve attachment */
   bool                                         has_resolve;
};

static inline unsigned
anv_subpass_view_count(const struct anv_subpass *subpass)
{
   return MAX2(1, _mesa_bitcount(subpass->view_mask));
}

struct anv_render_pass_attachment {
   /* TODO: Consider using VkAttachmentDescription instead of storing each of
    * its members individually.
    */
   VkFormat                                     format;
   uint32_t                                     samples;
   VkImageUsageFlags                            usage;
   VkAttachmentLoadOp                           load_op;
   VkAttachmentStoreOp                          store_op;
   VkAttachmentLoadOp                           stencil_load_op;
   VkImageLayout                                initial_layout;
   VkImageLayout                                final_layout;
   VkImageLayout                                first_subpass_layout;

   /* The subpass id in which the attachment will be used last. */
   uint32_t                                     last_subpass_idx;
};

struct anv_render_pass {
   uint32_t                                     attachment_count;
   uint32_t                                     subpass_count;
   /* An array of subpass_count+1 flushes, one per subpass boundary */
   enum anv_pipe_bits *                         subpass_flushes;
   struct anv_render_pass_attachment *          attachments;
   struct anv_subpass                           subpasses[0];
};

#define ANV_PIPELINE_STATISTICS_MASK 0x000007ff

struct anv_query_pool {
   VkQueryType                                  type;
   VkQueryPipelineStatisticFlags                pipeline_statistics;
   /** Stride between slots, in bytes */
   uint32_t                                     stride;
   /** Number of slots in this query pool */
   uint32_t                                     slots;
   struct anv_bo                                bo;
};

int anv_get_entrypoint_index(const char *name);

bool
anv_entrypoint_is_enabled(int index, uint32_t core_version,
                          const struct anv_instance_extension_table *instance,
                          const struct anv_device_extension_table *device);

void *anv_lookup_entrypoint(const struct gen_device_info *devinfo,
                            const char *name);

void anv_dump_image_to_ppm(struct anv_device *device,
                           struct anv_image *image, unsigned miplevel,
                           unsigned array_layer, VkImageAspectFlagBits aspect,
                           const char *filename);

enum anv_dump_action {
   ANV_DUMP_FRAMEBUFFERS_BIT = 0x1,
};

void anv_dump_start(struct anv_device *device, enum anv_dump_action actions);
void anv_dump_finish(void);

void anv_dump_add_framebuffer(struct anv_cmd_buffer *cmd_buffer,
                              struct anv_framebuffer *fb);

static inline uint32_t
anv_get_subpass_id(const struct anv_cmd_state * const cmd_state)
{
   /* This function must be called from within a subpass. */
   assert(cmd_state->pass && cmd_state->subpass);

   const uint32_t subpass_id = cmd_state->subpass - cmd_state->pass->subpasses;

   /* The id of this subpass shouldn't exceed the number of subpasses in this
    * render pass minus 1.
    */
   assert(subpass_id < cmd_state->pass->subpass_count);
   return subpass_id;
}

#define ANV_DEFINE_HANDLE_CASTS(__anv_type, __VkType)                      \
                                                                           \
   static inline struct __anv_type *                                       \
   __anv_type ## _from_handle(__VkType _handle)                            \
   {                                                                       \
      return (struct __anv_type *) _handle;                                \
   }                                                                       \
                                                                           \
   static inline __VkType                                                  \
   __anv_type ## _to_handle(struct __anv_type *_obj)                       \
   {                                                                       \
      return (__VkType) _obj;                                              \
   }

#define ANV_DEFINE_NONDISP_HANDLE_CASTS(__anv_type, __VkType)              \
                                                                           \
   static inline struct __anv_type *                                       \
   __anv_type ## _from_handle(__VkType _handle)                            \
   {                                                                       \
      return (struct __anv_type *)(uintptr_t) _handle;                     \
   }                                                                       \
                                                                           \
   static inline __VkType                                                  \
   __anv_type ## _to_handle(struct __anv_type *_obj)                       \
   {                                                                       \
      return (__VkType)(uintptr_t) _obj;                                   \
   }

#define ANV_FROM_HANDLE(__anv_type, __name, __handle) \
   struct __anv_type *__name = __anv_type ## _from_handle(__handle)

ANV_DEFINE_HANDLE_CASTS(anv_cmd_buffer, VkCommandBuffer)
ANV_DEFINE_HANDLE_CASTS(anv_device, VkDevice)
ANV_DEFINE_HANDLE_CASTS(anv_instance, VkInstance)
ANV_DEFINE_HANDLE_CASTS(anv_physical_device, VkPhysicalDevice)
ANV_DEFINE_HANDLE_CASTS(anv_queue, VkQueue)

ANV_DEFINE_NONDISP_HANDLE_CASTS(anv_cmd_pool, VkCommandPool)
ANV_DEFINE_NONDISP_HANDLE_CASTS(anv_buffer, VkBuffer)
ANV_DEFINE_NONDISP_HANDLE_CASTS(anv_buffer_view, VkBufferView)
ANV_DEFINE_NONDISP_HANDLE_CASTS(anv_descriptor_pool, VkDescriptorPool)
ANV_DEFINE_NONDISP_HANDLE_CASTS(anv_descriptor_set, VkDescriptorSet)
ANV_DEFINE_NONDISP_HANDLE_CASTS(anv_descriptor_set_layout, VkDescriptorSetLayout)
ANV_DEFINE_NONDISP_HANDLE_CASTS(anv_descriptor_update_template, VkDescriptorUpdateTemplateKHR)
ANV_DEFINE_NONDISP_HANDLE_CASTS(anv_device_memory, VkDeviceMemory)
ANV_DEFINE_NONDISP_HANDLE_CASTS(anv_fence, VkFence)
ANV_DEFINE_NONDISP_HANDLE_CASTS(anv_event, VkEvent)
ANV_DEFINE_NONDISP_HANDLE_CASTS(anv_framebuffer, VkFramebuffer)
ANV_DEFINE_NONDISP_HANDLE_CASTS(anv_image, VkImage)
ANV_DEFINE_NONDISP_HANDLE_CASTS(anv_image_view, VkImageView);
ANV_DEFINE_NONDISP_HANDLE_CASTS(anv_pipeline_cache, VkPipelineCache)
ANV_DEFINE_NONDISP_HANDLE_CASTS(anv_pipeline, VkPipeline)
ANV_DEFINE_NONDISP_HANDLE_CASTS(anv_pipeline_layout, VkPipelineLayout)
ANV_DEFINE_NONDISP_HANDLE_CASTS(anv_query_pool, VkQueryPool)
ANV_DEFINE_NONDISP_HANDLE_CASTS(anv_render_pass, VkRenderPass)
ANV_DEFINE_NONDISP_HANDLE_CASTS(anv_sampler, VkSampler)
ANV_DEFINE_NONDISP_HANDLE_CASTS(anv_semaphore, VkSemaphore)
ANV_DEFINE_NONDISP_HANDLE_CASTS(anv_shader_module, VkShaderModule)
ANV_DEFINE_NONDISP_HANDLE_CASTS(vk_debug_report_callback, VkDebugReportCallbackEXT)
ANV_DEFINE_NONDISP_HANDLE_CASTS(anv_ycbcr_conversion, VkSamplerYcbcrConversionKHR)

/* Gen-specific function declarations */
#ifdef genX
#  include "anv_genX.h"
#else
#  define genX(x) gen7_##x
#  include "anv_genX.h"
#  undef genX
#  define genX(x) gen75_##x
#  include "anv_genX.h"
#  undef genX
#  define genX(x) gen8_##x
#  include "anv_genX.h"
#  undef genX
#  define genX(x) gen9_##x
#  include "anv_genX.h"
#  undef genX
#  define genX(x) gen10_##x
#  include "anv_genX.h"
#  undef genX
#endif

#endif /* ANV_PRIVATE_H */<|MERGE_RESOLUTION|>--- conflicted
+++ resolved
@@ -634,30 +634,9 @@
    /* Offset into the current block at which to allocate the next state */
    uint32_t next;
 
-<<<<<<< HEAD
-static inline void
-anv_invalidate_range(void *start, size_t size)
-{
-   void *p = (void *) (((uintptr_t) start) & ~CACHELINE_MASK);
-   void *end = start + size;
-
-   while (p < end) {
-      __builtin_ia32_clflush(p);
-      p += CACHELINE_SIZE;
-   }
-   __builtin_ia32_mfence();
-}
-
-static void inline
-anv_state_clflush(struct anv_state state)
-{
-   anv_clflush_range(state.map, state.alloc_size);
-}
-=======
    /* List of all blocks allocated from this pool */
    struct anv_state_stream_block *block_list;
 };
->>>>>>> 5d3caa1c
 
 /* The block_pool functions exported for testing only.  The block pool should
  * only be used via a state pool (see below).
@@ -2599,8 +2578,6 @@
                 const uint32_t start_layer, const uint32_t layer_count,
                 const enum blorp_fast_clear_op op);
 
-<<<<<<< HEAD
-=======
 void
 anv_image_fast_clear(struct anv_cmd_buffer *cmd_buffer,
                      const struct anv_image *image,
@@ -2620,7 +2597,6 @@
                         const VkImageAspectFlagBits aspect,
                         const VkImageLayout layout);
 
->>>>>>> 5d3caa1c
 /* This is defined as a macro so that it works for both
  * VkImageSubresourceRange and VkImageSubresourceLayers
  */
