--- conflicted
+++ resolved
@@ -180,11 +180,7 @@
 }
 
 UNUSED static struct blorp_address
-<<<<<<< HEAD
-blorp_get_workaround_page(struct blorp_batch *batch)
-=======
 blorp_get_workaround_address(struct blorp_batch *batch)
->>>>>>> 6d8c6860
 {
    struct anv_cmd_buffer *cmd_buffer = batch->driver_batch;
 
