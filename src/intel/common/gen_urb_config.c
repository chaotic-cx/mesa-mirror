/*
 * Copyright (c) 2011 Intel Corporation
 *
 * Permission is hereby granted, free of charge, to any person obtaining a
 * copy of this software and associated documentation files (the "Software"),
 * to deal in the Software without restriction, including without limitation
 * the rights to use, copy, modify, merge, publish, distribute, sublicense,
 * and/or sell copies of the Software, and to permit persons to whom the
 * Software is furnished to do so, subject to the following conditions:
 *
 * The above copyright notice and this permission notice (including the next
 * paragraph) shall be included in all copies or substantial portions of the
 * Software.
 *
 * THE SOFTWARE IS PROVIDED "AS IS", WITHOUT WARRANTY OF ANY KIND, EXPRESS OR
 * IMPLIED, INCLUDING BUT NOT LIMITED TO THE WARRANTIES OF MERCHANTABILITY,
 * FITNESS FOR A PARTICULAR PURPOSE AND NONINFRINGEMENT.  IN NO EVENT SHALL
 * THE AUTHORS OR COPYRIGHT HOLDERS BE LIABLE FOR ANY CLAIM, DAMAGES OR OTHER
 * LIABILITY, WHETHER IN AN ACTION OF CONTRACT, TORT OR OTHERWISE, ARISING
 * FROM, OUT OF OR IN CONNECTION WITH THE SOFTWARE OR THE USE OR OTHER DEALINGS
 * IN THE SOFTWARE.
 */

#include <stdlib.h>
#include <math.h>

#include "util/macros.h"
#include "main/macros.h"
#include "compiler/shader_enums.h"

#include "gen_l3_config.h"

/**
 * The following diagram shows how we partition the URB:
 *
 *        16kb or 32kb               Rest of the URB space
 *   __________-__________   _________________-_________________
 *  /                     \ /                                   \
 * +-------------------------------------------------------------+
 * |  VS/HS/DS/GS/FS Push  |           VS/HS/DS/GS URB           |
 * |       Constants       |               Entries               |
 * +-------------------------------------------------------------+
 *
 * Push constants must be stored at the beginning of the URB space,
 * while URB entries can be stored anywhere.  We choose to lay them
 * out in pipeline order (VS -> HS -> DS -> GS).
 */

/**
 * Decide how to partition the URB among the various stages.
 *
 * \param[in] push_constant_bytes - space allocate for push constants.
 * \param[in] urb_size_bytes - total size of the URB (from L3 config).
 * \param[in] tess_present - are tessellation shaders active?
 * \param[in] gs_present - are geometry shaders active?
 * \param[in] entry_size - the URB entry size (from the shader compiler)
 * \param[out] entries - the number of URB entries for each stage
 * \param[out] start - the starting offset for each stage
 */
void
gen_get_urb_config(const struct gen_device_info *devinfo,
                   const struct gen_l3_config *l3_cfg,
                   bool tess_present, bool gs_present,
                   const unsigned entry_size[4],
                   unsigned entries[4], unsigned start[4],
                   enum gen_urb_deref_block_size *deref_block_size)
{
<<<<<<< HEAD
   const unsigned urb_size_kB = gen_get_l3_config_urb_size(devinfo, l3_cfg);
=======
   unsigned urb_size_kB = gen_get_l3_config_urb_size(devinfo, l3_cfg);

   /* RCU_MODE register for Gen12+ in BSpec says:
    *
    *    "HW reserves 4KB of URB space per bank for Compute Engine out of the
    *    total storage available in L3. SW must consider that 4KB of storage
    *    per bank will be reduced from what is programmed for the URB space
    *    in L3 for Render Engine executed workloads.
    *
    *    Example: When URB space programmed is 64KB (per bank) for Render
    *    Engine, the actual URB space available for operation is only 60KB
    *    (per bank). Similarly when URB space programmed is 128KB (per bank)
    *    for render engine, the actual URB space available for operation is
    *    only 124KB (per bank). More detailed descripton available in "L3
    *    Cache" section of the B-Spec."
    */
   if (devinfo->gen >= 12)
      urb_size_kB -= 4 * devinfo->l3_banks;

>>>>>>> 6d8c6860
   const unsigned push_constant_kB =
      (devinfo->gen >= 8 || (devinfo->is_haswell && devinfo->gt == 3)) ? 32 : 16;

   const bool active[4] = { true, tess_present, tess_present, gs_present };

   /* URB allocations must be done in 8k chunks. */
   const unsigned chunk_size_kB = 8;
   const unsigned chunk_size_bytes = chunk_size_kB * 1024;

   const unsigned push_constant_chunks = push_constant_kB / chunk_size_kB;
   const unsigned urb_chunks = urb_size_kB / chunk_size_kB;

   /* From p35 of the Ivy Bridge PRM (section 1.7.1: 3DSTATE_URB_GS):
    *
    *     VS Number of URB Entries must be divisible by 8 if the VS URB Entry
    *     Allocation Size is less than 9 512-bit URB entries.
    *
    * Similar text exists for HS, DS and GS.
    */
   unsigned granularity[4];
   for (int i = MESA_SHADER_VERTEX; i <= MESA_SHADER_GEOMETRY; i++) {
      granularity[i] = (entry_size[i] < 9) ? 8 : 1;
   }

   unsigned min_entries[4] = {
      /* VS has a lower limit on the number of URB entries.
       *
       * From the Broadwell PRM, 3DSTATE_URB_VS instruction:
       * "When tessellation is enabled, the VS Number of URB Entries must be
       *  greater than or equal to 192."
       */
      [MESA_SHADER_VERTEX] = tess_present && devinfo->gen == 8 ?
         192 : devinfo->urb.min_entries[MESA_SHADER_VERTEX],

      /* There are two constraints on the minimum amount of URB space we can
       * allocate:
       *
       * (1) We need room for at least 2 URB entries, since we always operate
       * the GS in DUAL_OBJECT mode.
       *
       * (2) We can't allocate less than nr_gs_entries_granularity.
       */
      [MESA_SHADER_GEOMETRY] = gs_present ? 2 : 0,

      [MESA_SHADER_TESS_CTRL] = tess_present ? 1 : 0,

      [MESA_SHADER_TESS_EVAL] = tess_present ?
         devinfo->urb.min_entries[MESA_SHADER_TESS_EVAL] : 0,
   };

   /* Min VS Entries isn't a multiple of 8 on Cherryview/Broxton; round up.
    * Round them all up.
    */
   for (int i = MESA_SHADER_VERTEX; i <= MESA_SHADER_GEOMETRY; i++) {
      min_entries[i] = ALIGN(min_entries[i], granularity[i]);
   }

   unsigned entry_size_bytes[4];
   for (int i = MESA_SHADER_VERTEX; i <= MESA_SHADER_GEOMETRY; i++) {
      entry_size_bytes[i] = 64 * entry_size[i];
   }

   /* Initially, assign each stage the minimum amount of URB space it needs,
    * and make a note of how much additional space it "wants" (the amount of
    * additional space it could actually make use of).
    */
   unsigned chunks[4];
   unsigned wants[4];
   unsigned total_needs = push_constant_chunks;
   unsigned total_wants = 0;

   for (int i = MESA_SHADER_VERTEX; i <= MESA_SHADER_GEOMETRY; i++) {
      if (active[i]) {
         chunks[i] = DIV_ROUND_UP(min_entries[i] * entry_size_bytes[i],
                                  chunk_size_bytes);

         wants[i] =
            DIV_ROUND_UP(devinfo->urb.max_entries[i] * entry_size_bytes[i],
                         chunk_size_bytes) - chunks[i];
      } else {
         chunks[i] = 0;
         wants[i] = 0;
      }

      total_needs += chunks[i];
      total_wants += wants[i];
   }

   assert(total_needs <= urb_chunks);

   /* Mete out remaining space (if any) in proportion to "wants". */
   unsigned remaining_space = MIN2(urb_chunks - total_needs, total_wants);

   if (remaining_space > 0) {
      for (int i = MESA_SHADER_VERTEX;
           total_wants > 0 && i <= MESA_SHADER_TESS_EVAL; i++) {
         unsigned additional = (unsigned)
            roundf(wants[i] * (((float) remaining_space) / total_wants));
         chunks[i] += additional;
         remaining_space -= additional;
         total_wants -= wants[i];
      }

      chunks[MESA_SHADER_GEOMETRY] += remaining_space;
   }

   /* Sanity check that we haven't over-allocated. */
   unsigned total_chunks = push_constant_chunks;
   for (int i = MESA_SHADER_VERTEX; i <= MESA_SHADER_GEOMETRY; i++) {
      total_chunks += chunks[i];
   }
   assert(total_chunks <= urb_chunks);

   /* Finally, compute the number of entries that can fit in the space
    * allocated to each stage.
    */
   for (int i = MESA_SHADER_VERTEX; i <= MESA_SHADER_GEOMETRY; i++) {
      entries[i] = chunks[i] * chunk_size_bytes / entry_size_bytes[i];

      /* Since we rounded up when computing wants[], this may be slightly
       * more than the maximum allowed amount, so correct for that.
       */
      entries[i] = MIN2(entries[i], devinfo->urb.max_entries[i]);

      /* Ensure that we program a multiple of the granularity. */
      entries[i] = ROUND_DOWN_TO(entries[i], granularity[i]);

      /* Finally, sanity check to make sure we have at least the minimum
       * number of entries needed for each stage.
       */
      assert(entries[i] >= min_entries[i]);
   }

   /* Lay out the URB in pipeline order: push constants, VS, HS, DS, GS. */
   int next = push_constant_chunks;
   for (int i = MESA_SHADER_VERTEX; i <= MESA_SHADER_GEOMETRY; i++) {
      if (entries[i]) {
         start[i] = next;
         next += chunks[i];
      } else {
         /* Just put disabled stages at the beginning. */
         start[i] = 0;
      }
   }

   if (deref_block_size) {
      if (devinfo->gen >= 12) {
         /* From the Gen12 BSpec:
          *
          *    "Deref Block size depends on the last enabled shader and number
          *    of handles programmed for that shader
          *
          *       1) For GS last shader enabled cases, the deref block is
          *          always set to a per poly(within hardware)
          *
          *    If the last enabled shader is VS or DS.
          *
          *       1) If DS is last enabled shader then if the number of DS
          *          handles is less than 324, need to set per poly deref.
          *
          *       2) If VS is last enabled shader then if the number of VS
          *          handles is less than 192, need to set per poly deref"
          *
          * The default is 32 so we assume that's the right choice if we're
          * not in one of the explicit cases listed above.
          */
         if (gs_present) {
            *deref_block_size = GEN_URB_DEREF_BLOCK_SIZE_PER_POLY;
         } else if (tess_present) {
            if (entries[MESA_SHADER_TESS_EVAL] < 324)
               *deref_block_size = GEN_URB_DEREF_BLOCK_SIZE_PER_POLY;
            else
               *deref_block_size = GEN_URB_DEREF_BLOCK_SIZE_32;
         } else {
            if (entries[MESA_SHADER_VERTEX] < 192)
               *deref_block_size = GEN_URB_DEREF_BLOCK_SIZE_PER_POLY;
            else
               *deref_block_size = GEN_URB_DEREF_BLOCK_SIZE_32;
         }
      } else {
         *deref_block_size = 0;
      }
   }
}<|MERGE_RESOLUTION|>--- conflicted
+++ resolved
@@ -65,9 +65,6 @@
                    unsigned entries[4], unsigned start[4],
                    enum gen_urb_deref_block_size *deref_block_size)
 {
-<<<<<<< HEAD
-   const unsigned urb_size_kB = gen_get_l3_config_urb_size(devinfo, l3_cfg);
-=======
    unsigned urb_size_kB = gen_get_l3_config_urb_size(devinfo, l3_cfg);
 
    /* RCU_MODE register for Gen12+ in BSpec says:
@@ -87,7 +84,6 @@
    if (devinfo->gen >= 12)
       urb_size_kB -= 4 * devinfo->l3_banks;
 
->>>>>>> 6d8c6860
    const unsigned push_constant_kB =
       (devinfo->gen >= 8 || (devinfo->is_haswell && devinfo->gt == 3)) ? 32 : 16;
 
