/*
 * Copyright © 2010 Intel Corporation
 *
 * Permission is hereby granted, free of charge, to any person obtaining a
 * copy of this software and associated documentation files (the "Software"),
 * to deal in the Software without restriction, including without limitation
 * the rights to use, copy, modify, merge, publish, distribute, sublicense,
 * and/or sell copies of the Software, and to permit persons to whom the
 * Software is furnished to do so, subject to the following conditions:
 *
 * The above copyright notice and this permission notice (including the next
 * paragraph) shall be included in all copies or substantial portions of the
 * Software.
 *
 * THE SOFTWARE IS PROVIDED "AS IS", WITHOUT WARRANTY OF ANY KIND, EXPRESS OR
 * IMPLIED, INCLUDING BUT NOT LIMITED TO THE WARRANTIES OF MERCHANTABILITY,
 * FITNESS FOR A PARTICULAR PURPOSE AND NONINFRINGEMENT.  IN NO EVENT SHALL
 * THE AUTHORS OR COPYRIGHT HOLDERS BE LIABLE FOR ANY CLAIM, DAMAGES OR OTHER
 * LIABILITY, WHETHER IN AN ACTION OF CONTRACT, TORT OR OTHERWISE, ARISING
 * FROM, OUT OF OR IN CONNECTION WITH THE SOFTWARE OR THE USE OR OTHER DEALINGS
 * IN THE SOFTWARE.
 */

/** @file brw_fs_generator.cpp
 *
 * This file supports generating code from the FS LIR to the actual
 * native instructions.
 */

#include "brw_eu.h"
#include "brw_fs.h"
#include "brw_cfg.h"
#include "util/mesa-sha1.h"

static enum brw_reg_file
brw_file_from_reg(fs_reg *reg)
{
   switch (reg->file) {
   case ARF:
      return BRW_ARCHITECTURE_REGISTER_FILE;
   case FIXED_GRF:
   case VGRF:
      return BRW_GENERAL_REGISTER_FILE;
   case MRF:
      return BRW_MESSAGE_REGISTER_FILE;
   case IMM:
      return BRW_IMMEDIATE_VALUE;
   case BAD_FILE:
   case ATTR:
   case UNIFORM:
      unreachable("not reached");
   }
   return BRW_ARCHITECTURE_REGISTER_FILE;
}

static struct brw_reg
brw_reg_from_fs_reg(const struct gen_device_info *devinfo, fs_inst *inst,
                    fs_reg *reg, bool compressed)
{
   struct brw_reg brw_reg;

   switch (reg->file) {
   case MRF:
      assert((reg->nr & ~BRW_MRF_COMPR4) < BRW_MAX_MRF(devinfo->gen));
      /* Fallthrough */
   case VGRF:
      if (reg->stride == 0) {
         brw_reg = brw_vec1_reg(brw_file_from_reg(reg), reg->nr, 0);
      } else {
         /* From the Haswell PRM:
          *
          *  "VertStride must be used to cross GRF register boundaries. This
          *   rule implies that elements within a 'Width' cannot cross GRF
          *   boundaries."
          *
          * The maximum width value that could satisfy this restriction is:
          */
         const unsigned reg_width = REG_SIZE / (reg->stride * type_sz(reg->type));

         /* Because the hardware can only split source regions at a whole
          * multiple of width during decompression (i.e. vertically), clamp
          * the value obtained above to the physical execution size of a
          * single decompressed chunk of the instruction:
          */
         const unsigned phys_width = compressed ? inst->exec_size / 2 :
                                     inst->exec_size;

         const unsigned max_hw_width = 16;

         /* XXX - The equation above is strictly speaking not correct on
          *       hardware that supports unbalanced GRF writes -- On Gen9+
          *       each decompressed chunk of the instruction may have a
          *       different execution size when the number of components
          *       written to each destination GRF is not the same.
          */
         if (reg->stride > 4) {
            assert(reg != &inst->dst);
            assert(reg->stride * type_sz(reg->type) <= REG_SIZE);
            brw_reg = brw_vecn_reg(1, brw_file_from_reg(reg), reg->nr, 0);
            brw_reg = stride(brw_reg, reg->stride, 1, 0);
         } else {
            const unsigned width = MIN3(reg_width, phys_width, max_hw_width);
            brw_reg = brw_vecn_reg(width, brw_file_from_reg(reg), reg->nr, 0);
            brw_reg = stride(brw_reg, width * reg->stride, width, reg->stride);
         }

         if (devinfo->gen == 7 && !devinfo->is_haswell) {
            /* From the IvyBridge PRM (EU Changes by Processor Generation, page 13):
             *  "Each DF (Double Float) operand uses an element size of 4 rather
             *   than 8 and all regioning parameters are twice what the values
             *   would be based on the true element size: ExecSize, Width,
             *   HorzStride, and VertStride. Each DF operand uses a pair of
             *   channels and all masking and swizzing should be adjusted
             *   appropriately."
             *
             * From the IvyBridge PRM (Special Requirements for Handling Double
             * Precision Data Types, page 71):
             *  "In Align1 mode, all regioning parameters like stride, execution
             *   size, and width must use the syntax of a pair of packed
             *   floats. The offsets for these data types must be 64-bit
             *   aligned. The execution size and regioning parameters are in terms
             *   of floats."
             *
             * Summarized: when handling DF-typed arguments, ExecSize,
             * VertStride, and Width must be doubled.
             *
             * It applies to BayTrail too.
             */
            if (type_sz(reg->type) == 8) {
               brw_reg.width++;
               if (brw_reg.vstride > 0)
                  brw_reg.vstride++;
               assert(brw_reg.hstride == BRW_HORIZONTAL_STRIDE_1);
            }

            /* When converting from DF->F, we set the destination stride to 2
             * because each d2f conversion implicitly writes 2 floats, being
             * the first one the converted value. IVB/BYT actually writes two
             * F components per SIMD channel, and every other component is
             * filled with garbage.
             */
            if (reg == &inst->dst && get_exec_type_size(inst) == 8 &&
                type_sz(inst->dst.type) < 8) {
               assert(brw_reg.hstride > BRW_HORIZONTAL_STRIDE_1);
               brw_reg.hstride--;
            }
         }
      }

      brw_reg = retype(brw_reg, reg->type);
      brw_reg = byte_offset(brw_reg, reg->offset);
      brw_reg.abs = reg->abs;
      brw_reg.negate = reg->negate;
      break;
   case ARF:
   case FIXED_GRF:
   case IMM:
      assert(reg->offset == 0);
      brw_reg = reg->as_brw_reg();
      break;
   case BAD_FILE:
      /* Probably unused. */
      brw_reg = brw_null_reg();
      break;
   case ATTR:
   case UNIFORM:
      unreachable("not reached");
   }

   /* On HSW+, scalar DF sources can be accessed using the normal <0,1,0>
    * region, but on IVB and BYT DF regions must be programmed in terms of
    * floats. A <0,2,1> region accomplishes this.
    */
   if (devinfo->gen == 7 && !devinfo->is_haswell &&
       type_sz(reg->type) == 8 &&
       brw_reg.vstride == BRW_VERTICAL_STRIDE_0 &&
       brw_reg.width == BRW_WIDTH_1 &&
       brw_reg.hstride == BRW_HORIZONTAL_STRIDE_0) {
      brw_reg.width = BRW_WIDTH_2;
      brw_reg.hstride = BRW_HORIZONTAL_STRIDE_1;
   }

   return brw_reg;
}

fs_generator::fs_generator(const struct brw_compiler *compiler, void *log_data,
                           void *mem_ctx,
                           struct brw_stage_prog_data *prog_data,
                           bool runtime_check_aads_emit,
                           gl_shader_stage stage)

   : compiler(compiler), log_data(log_data),
     devinfo(compiler->devinfo),
     prog_data(prog_data), dispatch_width(0),
     runtime_check_aads_emit(runtime_check_aads_emit), debug_flag(false),
     shader_name(NULL), stage(stage), mem_ctx(mem_ctx)
{
   p = rzalloc(mem_ctx, struct brw_codegen);
   brw_init_codegen(devinfo, p, mem_ctx);

   /* In the FS code generator, we are very careful to ensure that we always
    * set the right execution size so we don't need the EU code to "help" us
    * by trying to infer it.  Sometimes, it infers the wrong thing.
    */
   p->automatic_exec_sizes = false;
}

fs_generator::~fs_generator()
{
}

class ip_record : public exec_node {
public:
   DECLARE_RALLOC_CXX_OPERATORS(ip_record)

   ip_record(int ip)
   {
      this->ip = ip;
   }

   int ip;
};

bool
fs_generator::patch_discard_jumps_to_fb_writes()
{
   if (this->discard_halt_patches.is_empty())
      return false;

   int scale = brw_jump_scale(p->devinfo);

   if (devinfo->gen >= 6) {
      /* There is a somewhat strange undocumented requirement of using
       * HALT, according to the simulator.  If some channel has HALTed to
       * a particular UIP, then by the end of the program, every channel
       * must have HALTed to that UIP.  Furthermore, the tracking is a
       * stack, so you can't do the final halt of a UIP after starting
       * halting to a new UIP.
       *
       * Symptoms of not emitting this instruction on actual hardware
       * included GPU hangs and sparkly rendering on the piglit discard
       * tests.
       */
      brw_inst *last_halt = brw_HALT(p);
      brw_inst_set_uip(p->devinfo, last_halt, 1 * scale);
      brw_inst_set_jip(p->devinfo, last_halt, 1 * scale);
   }

   int ip = p->nr_insn;

   foreach_in_list(ip_record, patch_ip, &discard_halt_patches) {
      brw_inst *patch = &p->store[patch_ip->ip];

      assert(brw_inst_opcode(p->devinfo, patch) == BRW_OPCODE_HALT);
      if (devinfo->gen >= 6) {
         /* HALT takes a half-instruction distance from the pre-incremented IP. */
         brw_inst_set_uip(p->devinfo, patch, (ip - patch_ip->ip) * scale);
      } else {
         brw_set_src1(p, patch, brw_imm_d((ip - patch_ip->ip) * scale));
      }
   }

   this->discard_halt_patches.make_empty();

   if (devinfo->gen < 6) {
      /* From the g965 PRM:
       *
       *    "As DMask is not automatically reloaded into AMask upon completion
       *    of this instruction, software has to manually restore AMask upon
       *    completion."
       *
       * DMask lives in the bottom 16 bits of sr0.1.
       */
      brw_inst *reset = brw_MOV(p, brw_mask_reg(BRW_AMASK),
                                   retype(brw_sr0_reg(1), BRW_REGISTER_TYPE_UW));
      brw_inst_set_exec_size(devinfo, reset, BRW_EXECUTE_1);
      brw_inst_set_mask_control(devinfo, reset, BRW_MASK_DISABLE);
      brw_inst_set_qtr_control(devinfo, reset, BRW_COMPRESSION_NONE);
      brw_inst_set_thread_control(devinfo, reset, BRW_THREAD_SWITCH);
   }

   if (devinfo->gen == 4 && !devinfo->is_g4x) {
      /* From the g965 PRM:
       *
       *    "[DevBW, DevCL] Erratum: The subfields in mask stack register are
       *    reset to zero during graphics reset, however, they are not
       *    initialized at thread dispatch. These subfields will retain the
       *    values from the previous thread. Software should make sure the
       *    mask stack is empty (reset to zero) before terminating the thread.
       *    In case that this is not practical, software may have to reset the
       *    mask stack at the beginning of each kernel, which will impact the
       *    performance."
       *
       * Luckily we can rely on:
       *
       *    "[DevBW, DevCL] This register access restriction is not
       *    applicable, hardware does ensure execution pipeline coherency,
       *    when a mask stack register is used as an explicit source and/or
       *    destination."
       */
      brw_push_insn_state(p);
      brw_set_default_mask_control(p, BRW_MASK_DISABLE);
      brw_set_default_compression_control(p, BRW_COMPRESSION_NONE);

      brw_set_default_exec_size(p, BRW_EXECUTE_2);
      brw_MOV(p, vec2(brw_mask_stack_depth_reg(0)), brw_imm_uw(0));

      brw_set_default_exec_size(p, BRW_EXECUTE_16);
      /* Reset the if stack. */
      brw_MOV(p, retype(brw_mask_stack_reg(0), BRW_REGISTER_TYPE_UW),
              brw_imm_uw(0));

      brw_pop_insn_state(p);
   }

   return true;
}

void
fs_generator::generate_send(fs_inst *inst,
                            struct brw_reg dst,
                            struct brw_reg desc,
                            struct brw_reg ex_desc,
                            struct brw_reg payload,
                            struct brw_reg payload2)
{
   const bool dst_is_null = dst.file == BRW_ARCHITECTURE_REGISTER_FILE &&
                            dst.nr == BRW_ARF_NULL;
   const unsigned rlen = dst_is_null ? 0 : inst->size_written / REG_SIZE;

   uint32_t desc_imm = inst->desc |
      brw_message_desc(devinfo, inst->mlen, rlen, inst->header_size);

   uint32_t ex_desc_imm = brw_message_ex_desc(devinfo, inst->ex_mlen);

   if (ex_desc.file != BRW_IMMEDIATE_VALUE || ex_desc.ud || ex_desc_imm) {
      /* If we have any sort of extended descriptor, then we need SENDS.  This
       * also covers the dual-payload case because ex_mlen goes in ex_desc.
       */
      brw_send_indirect_split_message(p, inst->sfid, dst, payload, payload2,
                                      desc, desc_imm, ex_desc, ex_desc_imm,
                                      inst->eot);
      if (inst->check_tdr)
         brw_inst_set_opcode(p->devinfo, brw_last_inst,
                             devinfo->gen >= 12 ? BRW_OPCODE_SENDC : BRW_OPCODE_SENDSC);
   } else {
      brw_send_indirect_message(p, inst->sfid, dst, payload, desc, desc_imm,
                                   inst->eot);
      if (inst->check_tdr)
         brw_inst_set_opcode(p->devinfo, brw_last_inst, BRW_OPCODE_SENDC);
   }
}

void
fs_generator::fire_fb_write(fs_inst *inst,
                            struct brw_reg payload,
                            struct brw_reg implied_header,
                            GLuint nr)
{
   struct brw_wm_prog_data *prog_data = brw_wm_prog_data(this->prog_data);

   if (devinfo->gen < 6) {
      brw_push_insn_state(p);
      brw_set_default_exec_size(p, BRW_EXECUTE_8);
      brw_set_default_mask_control(p, BRW_MASK_DISABLE);
      brw_set_default_predicate_control(p, BRW_PREDICATE_NONE);
      brw_set_default_compression_control(p, BRW_COMPRESSION_NONE);
      brw_MOV(p, offset(retype(payload, BRW_REGISTER_TYPE_UD), 1),
              offset(retype(implied_header, BRW_REGISTER_TYPE_UD), 1));
      brw_pop_insn_state(p);
   }

   uint32_t msg_control = brw_fb_write_msg_control(inst, prog_data);

   /* We assume render targets start at 0, because headerless FB write
    * messages set "Render Target Index" to 0.  Using a different binding
    * table index would make it impossible to use headerless messages.
    */
   const uint32_t surf_index = inst->target;

   brw_inst *insn = brw_fb_WRITE(p,
                                 payload,
                                 retype(implied_header, BRW_REGISTER_TYPE_UW),
                                 msg_control,
                                 surf_index,
                                 nr,
                                 0,
                                 inst->eot,
                                 inst->last_rt,
                                 inst->header_size != 0);

   if (devinfo->gen >= 6)
      brw_inst_set_rt_slot_group(devinfo, insn, inst->group / 16);
}

void
fs_generator::generate_fb_write(fs_inst *inst, struct brw_reg payload)
{
   if (devinfo->gen < 8 && !devinfo->is_haswell) {
      brw_set_default_predicate_control(p, BRW_PREDICATE_NONE);
      brw_set_default_flag_reg(p, 0, 0);
   }

   const struct brw_reg implied_header =
      devinfo->gen < 6 ? payload : brw_null_reg();

   if (inst->base_mrf >= 0)
      payload = brw_message_reg(inst->base_mrf);

   if (!runtime_check_aads_emit) {
      fire_fb_write(inst, payload, implied_header, inst->mlen);
   } else {
      /* This can only happen in gen < 6 */
      assert(devinfo->gen < 6);

      struct brw_reg v1_null_ud = vec1(retype(brw_null_reg(), BRW_REGISTER_TYPE_UD));

      /* Check runtime bit to detect if we have to send AA data or not */
      brw_push_insn_state(p);
      brw_set_default_compression_control(p, BRW_COMPRESSION_NONE);
      brw_set_default_exec_size(p, BRW_EXECUTE_1);
      brw_AND(p,
              v1_null_ud,
              retype(brw_vec1_grf(1, 6), BRW_REGISTER_TYPE_UD),
              brw_imm_ud(1<<26));
      brw_inst_set_cond_modifier(p->devinfo, brw_last_inst, BRW_CONDITIONAL_NZ);

      int jmp = brw_JMPI(p, brw_imm_ud(0), BRW_PREDICATE_NORMAL) - p->store;
      brw_pop_insn_state(p);
      {
         /* Don't send AA data */
         fire_fb_write(inst, offset(payload, 1), implied_header, inst->mlen-1);
      }
      brw_land_fwd_jump(p, jmp);
      fire_fb_write(inst, payload, implied_header, inst->mlen);
   }
}

void
fs_generator::generate_fb_read(fs_inst *inst, struct brw_reg dst,
                               struct brw_reg payload)
{
   assert(inst->size_written % REG_SIZE == 0);
   struct brw_wm_prog_data *prog_data = brw_wm_prog_data(this->prog_data);
   /* We assume that render targets start at binding table index 0. */
   const unsigned surf_index = inst->target;

   gen9_fb_READ(p, dst, payload, surf_index,
                inst->header_size, inst->size_written / REG_SIZE,
                prog_data->persample_dispatch);
}

void
fs_generator::generate_mov_indirect(fs_inst *inst,
                                    struct brw_reg dst,
                                    struct brw_reg reg,
                                    struct brw_reg indirect_byte_offset)
{
   assert(indirect_byte_offset.type == BRW_REGISTER_TYPE_UD);
   assert(indirect_byte_offset.file == BRW_GENERAL_REGISTER_FILE);
   assert(!reg.abs && !reg.negate);
   assert(reg.type == dst.type);

   unsigned imm_byte_offset = reg.nr * REG_SIZE + reg.subnr;

   if (indirect_byte_offset.file == BRW_IMMEDIATE_VALUE) {
      imm_byte_offset += indirect_byte_offset.ud;

      reg.nr = imm_byte_offset / REG_SIZE;
      reg.subnr = imm_byte_offset % REG_SIZE;
      if (type_sz(reg.type) > 4 && !devinfo->has_64bit_float) {
         brw_MOV(p, subscript(dst, BRW_REGISTER_TYPE_D, 0),
                    subscript(reg, BRW_REGISTER_TYPE_D, 0));
         brw_set_default_swsb(p, tgl_swsb_null());
         brw_MOV(p, subscript(dst, BRW_REGISTER_TYPE_D, 1),
                    subscript(reg, BRW_REGISTER_TYPE_D, 1));
      } else {
         brw_MOV(p, dst, reg);
      }
   } else {
      /* Prior to Broadwell, there are only 8 address registers. */
      assert(inst->exec_size <= 8 || devinfo->gen >= 8);

      /* We use VxH indirect addressing, clobbering a0.0 through a0.7. */
      struct brw_reg addr = vec8(brw_address_reg(0));

      /* Whether we can use destination dependency control without running the
       * risk of a hang if an instruction gets shot down.
       */
      const bool use_dep_ctrl = !inst->predicate &&
                                inst->exec_size == dispatch_width;
      brw_inst *insn;

      /* The destination stride of an instruction (in bytes) must be greater
       * than or equal to the size of the rest of the instruction.  Since the
       * address register is of type UW, we can't use a D-type instruction.
       * In order to get around this, re retype to UW and use a stride.
       */
      indirect_byte_offset =
         retype(spread(indirect_byte_offset, 2), BRW_REGISTER_TYPE_UW);

      /* There are a number of reasons why we don't use the base offset here.
       * One reason is that the field is only 9 bits which means we can only
       * use it to access the first 16 GRFs.  Also, from the Haswell PRM
       * section "Register Region Restrictions":
       *
       *    "The lower bits of the AddressImmediate must not overflow to
       *    change the register address.  The lower 5 bits of Address
       *    Immediate when added to lower 5 bits of address register gives
       *    the sub-register offset. The upper bits of Address Immediate
       *    when added to upper bits of address register gives the register
       *    address. Any overflow from sub-register offset is dropped."
       *
       * Since the indirect may cause us to cross a register boundary, this
       * makes the base offset almost useless.  We could try and do something
       * clever where we use a actual base offset if base_offset % 32 == 0 but
       * that would mean we were generating different code depending on the
       * base offset.  Instead, for the sake of consistency, we'll just do the
       * add ourselves.  This restriction is only listed in the Haswell PRM
       * but empirical testing indicates that it applies on all older
       * generations and is lifted on Broadwell.
       *
       * In the end, while base_offset is nice to look at in the generated
       * code, using it saves us 0 instructions and would require quite a bit
       * of case-by-case work.  It's just not worth it.
       *
<<<<<<< HEAD
       * There's some sort of HW bug on Gen12 which causes issues if we write
       * to the address register in control-flow.  Since we only ever touch
       * the address register from the generator, we can easily enough work
       * around it by setting NoMask on the add.
       */
      brw_push_insn_state(p);
      if (devinfo->gen == 12)
         brw_set_default_mask_control(p, BRW_MASK_DISABLE);
      brw_ADD(p, addr, indirect_byte_offset, brw_imm_uw(imm_byte_offset));
      brw_pop_insn_state(p);
      brw_set_default_swsb(p, tgl_swsb_regdist(1));
=======
       * Due to a hardware bug some platforms (particularly Gen11+) seem to
       * require the address components of all channels to be valid whether or
       * not they're active, which causes issues if we use VxH addressing
       * under non-uniform control-flow.  We can easily work around that by
       * initializing the whole address register with a pipelined NoMask MOV
       * instruction.
       */
      if (devinfo->gen >= 7) {
         insn = brw_MOV(p, addr, brw_imm_uw(imm_byte_offset));
         brw_inst_set_mask_control(devinfo, insn, BRW_MASK_DISABLE);
         brw_inst_set_pred_control(devinfo, insn, BRW_PREDICATE_NONE);
         if (devinfo->gen >= 12)
            brw_set_default_swsb(p, tgl_swsb_null());
         else
            brw_inst_set_no_dd_clear(devinfo, insn, use_dep_ctrl);
      }

      insn = brw_ADD(p, addr, indirect_byte_offset, brw_imm_uw(imm_byte_offset));
      if (devinfo->gen >= 12)
         brw_set_default_swsb(p, tgl_swsb_regdist(1));
      else if (devinfo->gen >= 7)
         brw_inst_set_no_dd_check(devinfo, insn, use_dep_ctrl);
>>>>>>> 6d8c6860

      if (type_sz(reg.type) > 4 &&
          ((devinfo->gen == 7 && !devinfo->is_haswell) ||
           devinfo->is_cherryview || gen_device_info_is_9lp(devinfo) ||
           !devinfo->has_64bit_float)) {
         /* IVB has an issue (which we found empirically) where it reads two
          * address register components per channel for indirectly addressed
          * 64-bit sources.
          *
          * From the Cherryview PRM Vol 7. "Register Region Restrictions":
          *
          *    "When source or destination datatype is 64b or operation is
          *    integer DWord multiply, indirect addressing must not be used."
          *
          * To work around both of these, we do two integer MOVs insead of one
          * 64-bit MOV.  Because no double value should ever cross a register
          * boundary, it's safe to use the immediate offset in the indirect
          * here to handle adding 4 bytes to the offset and avoid the extra
          * ADD to the register file.
          */
         brw_MOV(p, subscript(dst, BRW_REGISTER_TYPE_D, 0),
                    retype(brw_VxH_indirect(0, 0), BRW_REGISTER_TYPE_D));
         brw_set_default_swsb(p, tgl_swsb_null());
         brw_MOV(p, subscript(dst, BRW_REGISTER_TYPE_D, 1),
                    retype(brw_VxH_indirect(0, 4), BRW_REGISTER_TYPE_D));
      } else {
         struct brw_reg ind_src = brw_VxH_indirect(0, 0);

         brw_inst *mov = brw_MOV(p, dst, retype(ind_src, reg.type));

         if (devinfo->gen == 6 && dst.file == BRW_MESSAGE_REGISTER_FILE &&
             !inst->get_next()->is_tail_sentinel() &&
             ((fs_inst *)inst->get_next())->mlen > 0) {
            /* From the Sandybridge PRM:
             *
             *    "[Errata: DevSNB(SNB)] If MRF register is updated by any
             *    instruction that “indexed/indirect” source AND is followed
             *    by a send, the instruction requires a “Switch”. This is to
             *    avoid race condition where send may dispatch before MRF is
             *    updated."
             */
            brw_inst_set_thread_control(devinfo, mov, BRW_THREAD_SWITCH);
         }
      }
   }
}

void
fs_generator::generate_shuffle(fs_inst *inst,
                               struct brw_reg dst,
                               struct brw_reg src,
                               struct brw_reg idx)
{
   /* Ivy bridge has some strange behavior that makes this a real pain to
    * implement for 64-bit values so we just don't bother.
    */
   assert(devinfo->gen >= 8 || devinfo->is_haswell || type_sz(src.type) <= 4);

   /* Because we're using the address register, we're limited to 8-wide
    * execution on gen7.  On gen8, we're limited to 16-wide by the address
    * register file and 8-wide for 64-bit types.  We could try and make this
    * instruction splittable higher up in the compiler but that gets weird
    * because it reads all of the channels regardless of execution size.  It's
    * easier just to split it here.
    */
   const unsigned lower_width =
      (devinfo->gen <= 7 || type_sz(src.type) > 4) ?
      8 : MIN2(16, inst->exec_size);

   brw_set_default_exec_size(p, cvt(lower_width) - 1);
   for (unsigned group = 0; group < inst->exec_size; group += lower_width) {
      brw_set_default_group(p, group);

      if ((src.vstride == 0 && src.hstride == 0) ||
          idx.file == BRW_IMMEDIATE_VALUE) {
         /* Trivial, the source is already uniform or the index is a constant.
          * We will typically not get here if the optimizer is doing its job,
          * but asserting would be mean.
          */
         const unsigned i = idx.file == BRW_IMMEDIATE_VALUE ? idx.ud : 0;
         brw_MOV(p, suboffset(dst, group), stride(suboffset(src, i), 0, 1, 0));
      } else {
         /* We use VxH indirect addressing, clobbering a0.0 through a0.7. */
         struct brw_reg addr = vec8(brw_address_reg(0));

         struct brw_reg group_idx = suboffset(idx, group);

         if (lower_width == 8 && group_idx.width == BRW_WIDTH_16) {
            /* Things get grumpy if the register is too wide. */
            group_idx.width--;
            group_idx.vstride--;
         }

         assert(type_sz(group_idx.type) <= 4);
         if (type_sz(group_idx.type) == 4) {
            /* The destination stride of an instruction (in bytes) must be
             * greater than or equal to the size of the rest of the
             * instruction.  Since the address register is of type UW, we
             * can't use a D-type instruction.  In order to get around this,
             * re retype to UW and use a stride.
             */
            group_idx = retype(spread(group_idx, 2), BRW_REGISTER_TYPE_W);
         }

         uint32_t src_start_offset = src.nr * REG_SIZE + src.subnr;

         /* From the Haswell PRM:
          *
          *    "When a sequence of NoDDChk and NoDDClr are used, the last
          *    instruction that completes the scoreboard clear must have a
          *    non-zero execution mask. This means, if any kind of predication
          *    can change the execution mask or channel enable of the last
          *    instruction, the optimization must be avoided.  This is to
          *    avoid instructions being shot down the pipeline when no writes
          *    are required."
          *
          * Whenever predication is enabled or the instructions being emitted
          * aren't the full width, it's possible that it will be run with zero
          * channels enabled so we can't use dependency control without
          * running the risk of a hang if an instruction gets shot down.
          */
         const bool use_dep_ctrl = !inst->predicate &&
                                   lower_width == dispatch_width;
         brw_inst *insn;

         /* Due to a hardware bug some platforms (particularly Gen11+) seem
          * to require the address components of all channels to be valid
          * whether or not they're active, which causes issues if we use VxH
          * addressing under non-uniform control-flow.  We can easily work
          * around that by initializing the whole address register with a
          * pipelined NoMask MOV instruction.
          */
         insn = brw_MOV(p, addr, brw_imm_uw(src_start_offset));
         brw_inst_set_mask_control(devinfo, insn, BRW_MASK_DISABLE);
         brw_inst_set_pred_control(devinfo, insn, BRW_PREDICATE_NONE);
         if (devinfo->gen >= 12)
            brw_set_default_swsb(p, tgl_swsb_null());
         else
            brw_inst_set_no_dd_clear(devinfo, insn, use_dep_ctrl);

         /* Take into account the component size and horizontal stride. */
         assert(src.vstride == src.hstride + src.width);
         insn = brw_SHL(p, addr, group_idx,
                        brw_imm_uw(util_logbase2(type_sz(src.type)) +
                                   src.hstride - 1));
         if (devinfo->gen >= 12)
            brw_set_default_swsb(p, tgl_swsb_regdist(1));
         else
            brw_inst_set_no_dd_check(devinfo, insn, use_dep_ctrl);

         /* Add on the register start offset */
         brw_ADD(p, addr, addr, brw_imm_uw(src_start_offset));

         if (type_sz(src.type) > 4 &&
             ((devinfo->gen == 7 && !devinfo->is_haswell) ||
              devinfo->is_cherryview || gen_device_info_is_9lp(devinfo))) {
            /* IVB has an issue (which we found empirically) where it reads
             * two address register components per channel for indirectly
             * addressed 64-bit sources.
             *
             * From the Cherryview PRM Vol 7. "Register Region Restrictions":
             *
             *    "When source or destination datatype is 64b or operation is
             *    integer DWord multiply, indirect addressing must not be
             *    used."
             *
             * To work around both of these, we do two integer MOVs insead of
             * one 64-bit MOV.  Because no double value should ever cross a
             * register boundary, it's safe to use the immediate offset in the
             * indirect here to handle adding 4 bytes to the offset and avoid
             * the extra ADD to the register file.
             */
            struct brw_reg gdst = suboffset(dst, group);
            struct brw_reg dst_d = retype(spread(gdst, 2),
                                          BRW_REGISTER_TYPE_D);
            assert(dst.hstride == 1);
            brw_MOV(p, dst_d,
                    retype(brw_VxH_indirect(0, 0), BRW_REGISTER_TYPE_D));
            brw_set_default_swsb(p, tgl_swsb_null());
            brw_MOV(p, byte_offset(dst_d, 4),
                    retype(brw_VxH_indirect(0, 4), BRW_REGISTER_TYPE_D));
         } else {
            brw_MOV(p, suboffset(dst, group * dst.hstride),
                    retype(brw_VxH_indirect(0, 0), src.type));
         }
      }

      brw_set_default_swsb(p, tgl_swsb_null());
   }
}

void
fs_generator::generate_quad_swizzle(const fs_inst *inst,
                                    struct brw_reg dst, struct brw_reg src,
                                    unsigned swiz)
{
   /* Requires a quad. */
   assert(inst->exec_size >= 4);

   if (src.file == BRW_IMMEDIATE_VALUE ||
       has_scalar_region(src)) {
      /* The value is uniform across all channels */
      brw_MOV(p, dst, src);

   } else if (devinfo->gen < 11 && type_sz(src.type) == 4) {
      /* This only works on 8-wide 32-bit values */
      assert(inst->exec_size == 8);
      assert(src.hstride == BRW_HORIZONTAL_STRIDE_1);
      assert(src.vstride == src.width + 1);
      brw_set_default_access_mode(p, BRW_ALIGN_16);
      struct brw_reg swiz_src = stride(src, 4, 4, 1);
      swiz_src.swizzle = swiz;
      brw_MOV(p, dst, swiz_src);

   } else {
      assert(src.hstride == BRW_HORIZONTAL_STRIDE_1);
      assert(src.vstride == src.width + 1);
      const struct brw_reg src_0 = suboffset(src, BRW_GET_SWZ(swiz, 0));

      switch (swiz) {
      case BRW_SWIZZLE_XXXX:
      case BRW_SWIZZLE_YYYY:
      case BRW_SWIZZLE_ZZZZ:
      case BRW_SWIZZLE_WWWW:
         brw_MOV(p, dst, stride(src_0, 4, 4, 0));
         break;

      case BRW_SWIZZLE_XXZZ:
      case BRW_SWIZZLE_YYWW:
         brw_MOV(p, dst, stride(src_0, 2, 2, 0));
         break;

      case BRW_SWIZZLE_XYXY:
      case BRW_SWIZZLE_ZWZW:
         assert(inst->exec_size == 4);
         brw_MOV(p, dst, stride(src_0, 0, 2, 1));
         break;

      default:
         assert(inst->force_writemask_all);
         brw_set_default_exec_size(p, cvt(inst->exec_size / 4) - 1);

         for (unsigned c = 0; c < 4; c++) {
            brw_inst *insn = brw_MOV(
               p, stride(suboffset(dst, c),
                         4 * inst->dst.stride, 1, 4 * inst->dst.stride),
               stride(suboffset(src, BRW_GET_SWZ(swiz, c)), 4, 1, 0));

            if (devinfo->gen < 12) {
               brw_inst_set_no_dd_clear(devinfo, insn, c < 3);
               brw_inst_set_no_dd_check(devinfo, insn, c > 0);
            }

            brw_set_default_swsb(p, tgl_swsb_null());
         }

         break;
      }
   }
}

void
fs_generator::generate_urb_read(fs_inst *inst,
                                struct brw_reg dst,
                                struct brw_reg header)
{
   assert(inst->size_written % REG_SIZE == 0);
   assert(header.file == BRW_GENERAL_REGISTER_FILE);
   assert(header.type == BRW_REGISTER_TYPE_UD);

   brw_inst *send = brw_next_insn(p, BRW_OPCODE_SEND);
   brw_set_dest(p, send, retype(dst, BRW_REGISTER_TYPE_UD));
   brw_set_src0(p, send, header);
   if (devinfo->gen < 12)
      brw_set_src1(p, send, brw_imm_ud(0u));

   brw_inst_set_sfid(p->devinfo, send, BRW_SFID_URB);
   brw_inst_set_urb_opcode(p->devinfo, send, GEN8_URB_OPCODE_SIMD8_READ);

   if (inst->opcode == SHADER_OPCODE_URB_READ_SIMD8_PER_SLOT)
      brw_inst_set_urb_per_slot_offset(p->devinfo, send, true);

   brw_inst_set_mlen(p->devinfo, send, inst->mlen);
   brw_inst_set_rlen(p->devinfo, send, inst->size_written / REG_SIZE);
   brw_inst_set_header_present(p->devinfo, send, true);
   brw_inst_set_urb_global_offset(p->devinfo, send, inst->offset);
}

void
fs_generator::generate_urb_write(fs_inst *inst, struct brw_reg payload)
{
   brw_inst *insn = brw_next_insn(p, BRW_OPCODE_SEND);

   brw_set_dest(p, insn, brw_null_reg());
   brw_set_src0(p, insn, payload);
   if (devinfo->gen < 12)
      brw_set_src1(p, insn, brw_imm_ud(0u));

   brw_inst_set_sfid(p->devinfo, insn, BRW_SFID_URB);
   brw_inst_set_urb_opcode(p->devinfo, insn, GEN8_URB_OPCODE_SIMD8_WRITE);

   if (inst->opcode == SHADER_OPCODE_URB_WRITE_SIMD8_PER_SLOT ||
       inst->opcode == SHADER_OPCODE_URB_WRITE_SIMD8_MASKED_PER_SLOT)
      brw_inst_set_urb_per_slot_offset(p->devinfo, insn, true);

   if (inst->opcode == SHADER_OPCODE_URB_WRITE_SIMD8_MASKED ||
       inst->opcode == SHADER_OPCODE_URB_WRITE_SIMD8_MASKED_PER_SLOT)
      brw_inst_set_urb_channel_mask_present(p->devinfo, insn, true);

   brw_inst_set_mlen(p->devinfo, insn, inst->mlen);
   brw_inst_set_rlen(p->devinfo, insn, 0);
   brw_inst_set_eot(p->devinfo, insn, inst->eot);
   brw_inst_set_header_present(p->devinfo, insn, true);
   brw_inst_set_urb_global_offset(p->devinfo, insn, inst->offset);
}

void
fs_generator::generate_cs_terminate(fs_inst *inst, struct brw_reg payload)
{
   struct brw_inst *insn;

   insn = brw_next_insn(p, BRW_OPCODE_SEND);

   brw_set_dest(p, insn, retype(brw_null_reg(), BRW_REGISTER_TYPE_UW));
   brw_set_src0(p, insn, retype(payload, BRW_REGISTER_TYPE_UW));
   if (devinfo->gen < 12)
      brw_set_src1(p, insn, brw_imm_ud(0u));

   /* Terminate a compute shader by sending a message to the thread spawner.
    */
   brw_inst_set_sfid(devinfo, insn, BRW_SFID_THREAD_SPAWNER);
   brw_inst_set_mlen(devinfo, insn, 1);
   brw_inst_set_rlen(devinfo, insn, 0);
   brw_inst_set_eot(devinfo, insn, inst->eot);
   brw_inst_set_header_present(devinfo, insn, false);

   brw_inst_set_ts_opcode(devinfo, insn, 0); /* Dereference resource */

   if (devinfo->gen < 11) {
      brw_inst_set_ts_request_type(devinfo, insn, 0); /* Root thread */

      /* Note that even though the thread has a URB resource associated with it,
       * we set the "do not dereference URB" bit, because the URB resource is
       * managed by the fixed-function unit, so it will free it automatically.
       */
      brw_inst_set_ts_resource_select(devinfo, insn, 1); /* Do not dereference URB */
   }

   brw_inst_set_mask_control(devinfo, insn, BRW_MASK_DISABLE);
}

void
fs_generator::generate_barrier(fs_inst *, struct brw_reg src)
{
   brw_barrier(p, src);
   if (devinfo->gen >= 12) {
      brw_set_default_swsb(p, tgl_swsb_null());
      brw_SYNC(p, TGL_SYNC_BAR);
   } else {
      brw_WAIT(p);
   }
}

bool
fs_generator::generate_linterp(fs_inst *inst,
                               struct brw_reg dst, struct brw_reg *src)
{
   /* PLN reads:
    *                      /   in SIMD16   \
    *    -----------------------------------
    *   | src1+0 | src1+1 | src1+2 | src1+3 |
    *   |-----------------------------------|
    *   |(x0, x1)|(y0, y1)|(x2, x3)|(y2, y3)|
    *    -----------------------------------
    *
    * but for the LINE/MAC pair, the LINE reads Xs and the MAC reads Ys:
    *
    *    -----------------------------------
    *   | src1+0 | src1+1 | src1+2 | src1+3 |
    *   |-----------------------------------|
    *   |(x0, x1)|(y0, y1)|        |        | in SIMD8
    *   |-----------------------------------|
    *   |(x0, x1)|(x2, x3)|(y0, y1)|(y2, y3)| in SIMD16
    *    -----------------------------------
    *
    * See also: emit_interpolation_setup_gen4().
    */
   struct brw_reg delta_x = src[0];
   struct brw_reg delta_y = offset(src[0], inst->exec_size / 8);
   struct brw_reg interp = src[1];
   brw_inst *i[2];

   /* nir_lower_interpolation() will do the lowering to MAD instructions for
    * us on gen11+
    */
   assert(devinfo->gen < 11);

   if (devinfo->has_pln) {
      if (devinfo->gen <= 6 && (delta_x.nr & 1) != 0) {
         /* From the Sandy Bridge PRM Vol. 4, Pt. 2, Section 8.3.53, "Plane":
          *
          *    "[DevSNB]:<src1> must be even register aligned.
          *
          * This restriction is lifted on Ivy Bridge.
          *
          * This means that we need to split PLN into LINE+MAC on-the-fly.
          * Unfortunately, the inputs are laid out for PLN and not LINE+MAC so
          * we have to split into SIMD8 pieces.  For gen4 (!has_pln), the
          * coordinate registers are laid out differently so we leave it as a
          * SIMD16 instruction.
          */
         assert(inst->exec_size == 8 || inst->exec_size == 16);
         assert(inst->group % 16 == 0);

         brw_push_insn_state(p);
         brw_set_default_exec_size(p, BRW_EXECUTE_8);

         /* Thanks to two accumulators, we can emit all the LINEs and then all
          * the MACs.  This improves parallelism a bit.
          */
         for (unsigned g = 0; g < inst->exec_size / 8; g++) {
            brw_inst *line = brw_LINE(p, brw_null_reg(), interp,
                                      offset(delta_x, g * 2));
            brw_inst_set_group(devinfo, line, inst->group + g * 8);

            /* LINE writes the accumulator automatically on gen4-5.  On Sandy
             * Bridge and later, we have to explicitly enable it.
             */
            if (devinfo->gen >= 6)
               brw_inst_set_acc_wr_control(p->devinfo, line, true);

            /* brw_set_default_saturate() is called before emitting
             * instructions, so the saturate bit is set in each instruction,
             * so we need to unset it on the LINE instructions.
             */
            brw_inst_set_saturate(p->devinfo, line, false);
         }

         for (unsigned g = 0; g < inst->exec_size / 8; g++) {
            brw_inst *mac = brw_MAC(p, offset(dst, g), suboffset(interp, 1),
                                    offset(delta_x, g * 2 + 1));
            brw_inst_set_group(devinfo, mac, inst->group + g * 8);
            brw_inst_set_cond_modifier(p->devinfo, mac, inst->conditional_mod);
         }

         brw_pop_insn_state(p);

         return true;
      } else {
         brw_PLN(p, dst, interp, delta_x);

         return false;
      }
   } else {
      i[0] = brw_LINE(p, brw_null_reg(), interp, delta_x);
      i[1] = brw_MAC(p, dst, suboffset(interp, 1), delta_y);

      brw_inst_set_cond_modifier(p->devinfo, i[1], inst->conditional_mod);

      /* brw_set_default_saturate() is called before emitting instructions, so
       * the saturate bit is set in each instruction, so we need to unset it on
       * the first instruction.
       */
      brw_inst_set_saturate(p->devinfo, i[0], false);

      return true;
   }
}

void
fs_generator::generate_get_buffer_size(fs_inst *inst,
                                       struct brw_reg dst,
                                       struct brw_reg src,
                                       struct brw_reg surf_index)
{
   assert(devinfo->gen >= 7);
   assert(surf_index.file == BRW_IMMEDIATE_VALUE);

   uint32_t simd_mode;
   int rlen = 4;

   switch (inst->exec_size) {
   case 8:
      simd_mode = BRW_SAMPLER_SIMD_MODE_SIMD8;
      break;
   case 16:
      simd_mode = BRW_SAMPLER_SIMD_MODE_SIMD16;
      break;
   default:
      unreachable("Invalid width for texture instruction");
   }

   if (simd_mode == BRW_SAMPLER_SIMD_MODE_SIMD16) {
      rlen = 8;
      dst = vec16(dst);
   }

   brw_SAMPLE(p,
              retype(dst, BRW_REGISTER_TYPE_UW),
              inst->base_mrf,
              src,
              surf_index.ud,
              0,
              GEN5_SAMPLER_MESSAGE_SAMPLE_RESINFO,
              rlen, /* response length */
              inst->mlen,
              inst->header_size > 0,
              simd_mode,
              BRW_SAMPLER_RETURN_FORMAT_SINT32);
}

void
fs_generator::generate_tex(fs_inst *inst, struct brw_reg dst,
                           struct brw_reg surface_index,
                           struct brw_reg sampler_index)
{
   assert(devinfo->gen < 7);
   assert(inst->size_written % REG_SIZE == 0);
   int msg_type = -1;
   uint32_t simd_mode;
   uint32_t return_format;

   /* Sampler EOT message of less than the dispatch width would kill the
    * thread prematurely.
    */
   assert(!inst->eot || inst->exec_size == dispatch_width);

   switch (dst.type) {
   case BRW_REGISTER_TYPE_D:
      return_format = BRW_SAMPLER_RETURN_FORMAT_SINT32;
      break;
   case BRW_REGISTER_TYPE_UD:
      return_format = BRW_SAMPLER_RETURN_FORMAT_UINT32;
      break;
   default:
      return_format = BRW_SAMPLER_RETURN_FORMAT_FLOAT32;
      break;
   }

   /* Stomp the resinfo output type to UINT32.  On gens 4-5, the output type
    * is set as part of the message descriptor.  On gen4, the PRM seems to
    * allow UINT32 and FLOAT32 (i965 PRM, Vol. 4 Section 4.8.1.1), but on
    * later gens UINT32 is required.  Once you hit Sandy Bridge, the bit is
    * gone from the message descriptor entirely and you just get UINT32 all
    * the time regasrdless.  Since we can really only do non-UINT32 on gen4,
    * just stomp it to UINT32 all the time.
    */
   if (inst->opcode == SHADER_OPCODE_TXS)
      return_format = BRW_SAMPLER_RETURN_FORMAT_UINT32;

   switch (inst->exec_size) {
   case 8:
      simd_mode = BRW_SAMPLER_SIMD_MODE_SIMD8;
      break;
   case 16:
      simd_mode = BRW_SAMPLER_SIMD_MODE_SIMD16;
      break;
   default:
      unreachable("Invalid width for texture instruction");
   }

   if (devinfo->gen >= 5) {
      switch (inst->opcode) {
      case SHADER_OPCODE_TEX:
	 if (inst->shadow_compare) {
	    msg_type = GEN5_SAMPLER_MESSAGE_SAMPLE_COMPARE;
	 } else {
	    msg_type = GEN5_SAMPLER_MESSAGE_SAMPLE;
	 }
	 break;
      case FS_OPCODE_TXB:
	 if (inst->shadow_compare) {
	    msg_type = GEN5_SAMPLER_MESSAGE_SAMPLE_BIAS_COMPARE;
	 } else {
	    msg_type = GEN5_SAMPLER_MESSAGE_SAMPLE_BIAS;
	 }
	 break;
      case SHADER_OPCODE_TXL:
	 if (inst->shadow_compare) {
	    msg_type = GEN5_SAMPLER_MESSAGE_SAMPLE_LOD_COMPARE;
	 } else {
	    msg_type = GEN5_SAMPLER_MESSAGE_SAMPLE_LOD;
	 }
	 break;
      case SHADER_OPCODE_TXS:
	 msg_type = GEN5_SAMPLER_MESSAGE_SAMPLE_RESINFO;
	 break;
      case SHADER_OPCODE_TXD:
         assert(!inst->shadow_compare);
         msg_type = GEN5_SAMPLER_MESSAGE_SAMPLE_DERIVS;
	 break;
      case SHADER_OPCODE_TXF:
	 msg_type = GEN5_SAMPLER_MESSAGE_SAMPLE_LD;
	 break;
      case SHADER_OPCODE_TXF_CMS:
         msg_type = GEN5_SAMPLER_MESSAGE_SAMPLE_LD;
         break;
      case SHADER_OPCODE_LOD:
         msg_type = GEN5_SAMPLER_MESSAGE_LOD;
         break;
      case SHADER_OPCODE_TG4:
         assert(devinfo->gen == 6);
         assert(!inst->shadow_compare);
         msg_type = GEN7_SAMPLER_MESSAGE_SAMPLE_GATHER4;
         break;
      case SHADER_OPCODE_SAMPLEINFO:
         msg_type = GEN6_SAMPLER_MESSAGE_SAMPLE_SAMPLEINFO;
         break;
      default:
	 unreachable("not reached");
      }
   } else {
      switch (inst->opcode) {
      case SHADER_OPCODE_TEX:
	 /* Note that G45 and older determines shadow compare and dispatch width
	  * from message length for most messages.
	  */
         if (inst->exec_size == 8) {
            msg_type = BRW_SAMPLER_MESSAGE_SIMD8_SAMPLE;
            if (inst->shadow_compare) {
               assert(inst->mlen == 6);
            } else {
               assert(inst->mlen <= 4);
            }
         } else {
            if (inst->shadow_compare) {
               msg_type = BRW_SAMPLER_MESSAGE_SIMD16_SAMPLE_COMPARE;
               assert(inst->mlen == 9);
            } else {
               msg_type = BRW_SAMPLER_MESSAGE_SIMD16_SAMPLE;
               assert(inst->mlen <= 7 && inst->mlen % 2 == 1);
            }
         }
	 break;
      case FS_OPCODE_TXB:
	 if (inst->shadow_compare) {
            assert(inst->exec_size == 8);
	    assert(inst->mlen == 6);
	    msg_type = BRW_SAMPLER_MESSAGE_SIMD8_SAMPLE_BIAS_COMPARE;
	 } else {
	    assert(inst->mlen == 9);
	    msg_type = BRW_SAMPLER_MESSAGE_SIMD16_SAMPLE_BIAS;
	    simd_mode = BRW_SAMPLER_SIMD_MODE_SIMD16;
	 }
	 break;
      case SHADER_OPCODE_TXL:
	 if (inst->shadow_compare) {
            assert(inst->exec_size == 8);
	    assert(inst->mlen == 6);
	    msg_type = BRW_SAMPLER_MESSAGE_SIMD8_SAMPLE_LOD_COMPARE;
	 } else {
	    assert(inst->mlen == 9);
	    msg_type = BRW_SAMPLER_MESSAGE_SIMD16_SAMPLE_LOD;
	    simd_mode = BRW_SAMPLER_SIMD_MODE_SIMD16;
	 }
	 break;
      case SHADER_OPCODE_TXD:
	 /* There is no sample_d_c message; comparisons are done manually */
         assert(inst->exec_size == 8);
	 assert(inst->mlen == 7 || inst->mlen == 10);
	 msg_type = BRW_SAMPLER_MESSAGE_SIMD8_SAMPLE_GRADIENTS;
	 break;
      case SHADER_OPCODE_TXF:
         assert(inst->mlen <= 9 && inst->mlen % 2 == 1);
	 msg_type = BRW_SAMPLER_MESSAGE_SIMD16_LD;
	 simd_mode = BRW_SAMPLER_SIMD_MODE_SIMD16;
	 break;
      case SHADER_OPCODE_TXS:
	 assert(inst->mlen == 3);
	 msg_type = BRW_SAMPLER_MESSAGE_SIMD16_RESINFO;
	 simd_mode = BRW_SAMPLER_SIMD_MODE_SIMD16;
	 break;
      default:
	 unreachable("not reached");
      }
   }
   assert(msg_type != -1);

   if (simd_mode == BRW_SAMPLER_SIMD_MODE_SIMD16) {
      dst = vec16(dst);
   }

   assert(sampler_index.type == BRW_REGISTER_TYPE_UD);

   /* Load the message header if present.  If there's a texture offset,
    * we need to set it up explicitly and load the offset bitfield.
    * Otherwise, we can use an implied move from g0 to the first message reg.
    */
   struct brw_reg src = brw_null_reg();
   if (inst->header_size != 0) {
      if (devinfo->gen < 6 && !inst->offset) {
         /* Set up an implied move from g0 to the MRF. */
         src = retype(brw_vec8_grf(0, 0), BRW_REGISTER_TYPE_UW);
      } else {
         const tgl_swsb swsb = brw_get_default_swsb(p);
         assert(inst->base_mrf != -1);
         struct brw_reg header_reg = brw_message_reg(inst->base_mrf);

         brw_push_insn_state(p);
         brw_set_default_swsb(p, tgl_swsb_src_dep(swsb));
         brw_set_default_exec_size(p, BRW_EXECUTE_8);
         brw_set_default_mask_control(p, BRW_MASK_DISABLE);
         brw_set_default_compression_control(p, BRW_COMPRESSION_NONE);
         /* Explicitly set up the message header by copying g0 to the MRF. */
         brw_MOV(p, header_reg, brw_vec8_grf(0, 0));
         brw_set_default_swsb(p, tgl_swsb_regdist(1));

         brw_set_default_exec_size(p, BRW_EXECUTE_1);
         if (inst->offset) {
            /* Set the offset bits in DWord 2. */
            brw_MOV(p, get_element_ud(header_reg, 2),
                       brw_imm_ud(inst->offset));
         }

         brw_pop_insn_state(p);
         brw_set_default_swsb(p, tgl_swsb_dst_dep(swsb, 1));
      }
   }

   uint32_t base_binding_table_index;
   switch (inst->opcode) {
   case SHADER_OPCODE_TG4:
      base_binding_table_index = prog_data->binding_table.gather_texture_start;
      break;
   default:
      base_binding_table_index = prog_data->binding_table.texture_start;
      break;
   }

   assert(surface_index.file == BRW_IMMEDIATE_VALUE);
   assert(sampler_index.file == BRW_IMMEDIATE_VALUE);

   brw_SAMPLE(p,
              retype(dst, BRW_REGISTER_TYPE_UW),
              inst->base_mrf,
              src,
              surface_index.ud + base_binding_table_index,
              sampler_index.ud % 16,
              msg_type,
              inst->size_written / REG_SIZE,
              inst->mlen,
              inst->header_size != 0,
              simd_mode,
              return_format);
}


/* For OPCODE_DDX and OPCODE_DDY, per channel of output we've got input
 * looking like:
 *
 * arg0: ss0.tl ss0.tr ss0.bl ss0.br ss1.tl ss1.tr ss1.bl ss1.br
 *
 * Ideally, we want to produce:
 *
 *           DDX                     DDY
 * dst: (ss0.tr - ss0.tl)     (ss0.tl - ss0.bl)
 *      (ss0.tr - ss0.tl)     (ss0.tr - ss0.br)
 *      (ss0.br - ss0.bl)     (ss0.tl - ss0.bl)
 *      (ss0.br - ss0.bl)     (ss0.tr - ss0.br)
 *      (ss1.tr - ss1.tl)     (ss1.tl - ss1.bl)
 *      (ss1.tr - ss1.tl)     (ss1.tr - ss1.br)
 *      (ss1.br - ss1.bl)     (ss1.tl - ss1.bl)
 *      (ss1.br - ss1.bl)     (ss1.tr - ss1.br)
 *
 * and add another set of two more subspans if in 16-pixel dispatch mode.
 *
 * For DDX, it ends up being easy: width = 2, horiz=0 gets us the same result
 * for each pair, and vertstride = 2 jumps us 2 elements after processing a
 * pair.  But the ideal approximation may impose a huge performance cost on
 * sample_d.  On at least Haswell, sample_d instruction does some
 * optimizations if the same LOD is used for all pixels in the subspan.
 *
 * For DDY, we need to use ALIGN16 mode since it's capable of doing the
 * appropriate swizzling.
 */
void
fs_generator::generate_ddx(const fs_inst *inst,
                           struct brw_reg dst, struct brw_reg src)
{
   unsigned vstride, width;

   if (devinfo->gen >= 8) {
      if (inst->opcode == FS_OPCODE_DDX_FINE) {
         /* produce accurate derivatives */
         vstride = BRW_VERTICAL_STRIDE_2;
         width = BRW_WIDTH_2;
      } else {
         /* replicate the derivative at the top-left pixel to other pixels */
         vstride = BRW_VERTICAL_STRIDE_4;
         width = BRW_WIDTH_4;
      }

      struct brw_reg src0 = byte_offset(src, type_sz(src.type));;
      struct brw_reg src1 = src;

      src0.vstride = vstride;
      src0.width   = width;
      src0.hstride = BRW_HORIZONTAL_STRIDE_0;
      src1.vstride = vstride;
      src1.width   = width;
      src1.hstride = BRW_HORIZONTAL_STRIDE_0;

      brw_ADD(p, dst, src0, negate(src1));
   } else {
      /* On Haswell and earlier, the region used above appears to not work
       * correctly for compressed instructions.  At least on Haswell and
       * Iron Lake, compressed ALIGN16 instructions do work.  Since we
       * would have to split to SIMD8 no matter which method we choose, we
       * may as well use ALIGN16 on all platforms gen7 and earlier.
       */
      struct brw_reg src0 = stride(src, 4, 4, 1);
      struct brw_reg src1 = stride(src, 4, 4, 1);
      if (inst->opcode == FS_OPCODE_DDX_FINE) {
         src0.swizzle = BRW_SWIZZLE_XXZZ;
         src1.swizzle = BRW_SWIZZLE_YYWW;
      } else {
         src0.swizzle = BRW_SWIZZLE_XXXX;
         src1.swizzle = BRW_SWIZZLE_YYYY;
      }

      brw_push_insn_state(p);
      brw_set_default_access_mode(p, BRW_ALIGN_16);
      brw_ADD(p, dst, negate(src0), src1);
      brw_pop_insn_state(p);
   }
}

/* The negate_value boolean is used to negate the derivative computation for
 * FBOs, since they place the origin at the upper left instead of the lower
 * left.
 */
void
fs_generator::generate_ddy(const fs_inst *inst,
                           struct brw_reg dst, struct brw_reg src)
{
   const uint32_t type_size = type_sz(src.type);

   if (inst->opcode == FS_OPCODE_DDY_FINE) {
      /* produce accurate derivatives.
       *
       * From the Broadwell PRM, Volume 7 (3D-Media-GPGPU)
       * "Register Region Restrictions", Section "1. Special Restrictions":
       *
       *    "In Align16 mode, the channel selects and channel enables apply to
       *     a pair of half-floats, because these parameters are defined for
       *     DWord elements ONLY. This is applicable when both source and
       *     destination are half-floats."
       *
       * So for half-float operations we use the Gen11+ Align1 path. CHV
       * inherits its FP16 hardware from SKL, so it is not affected.
       */
      if (devinfo->gen >= 11 ||
          (devinfo->is_broadwell && src.type == BRW_REGISTER_TYPE_HF)) {
         src = stride(src, 0, 2, 1);

         brw_push_insn_state(p);
         brw_set_default_exec_size(p, BRW_EXECUTE_4);
         for (uint32_t g = 0; g < inst->exec_size; g += 4) {
            brw_set_default_group(p, inst->group + g);
            brw_ADD(p, byte_offset(dst, g * type_size),
                       negate(byte_offset(src,  g * type_size)),
                       byte_offset(src, (g + 2) * type_size));
            brw_set_default_swsb(p, tgl_swsb_null());
         }
         brw_pop_insn_state(p);
      } else {
         struct brw_reg src0 = stride(src, 4, 4, 1);
         struct brw_reg src1 = stride(src, 4, 4, 1);
         src0.swizzle = BRW_SWIZZLE_XYXY;
         src1.swizzle = BRW_SWIZZLE_ZWZW;

         brw_push_insn_state(p);
         brw_set_default_access_mode(p, BRW_ALIGN_16);
         brw_ADD(p, dst, negate(src0), src1);
         brw_pop_insn_state(p);
      }
   } else {
      /* replicate the derivative at the top-left pixel to other pixels */
      if (devinfo->gen >= 8) {
         struct brw_reg src0 = byte_offset(stride(src, 4, 4, 0), 0 * type_size);
         struct brw_reg src1 = byte_offset(stride(src, 4, 4, 0), 2 * type_size);

         brw_ADD(p, dst, negate(src0), src1);
      } else {
         /* On Haswell and earlier, the region used above appears to not work
          * correctly for compressed instructions.  At least on Haswell and
          * Iron Lake, compressed ALIGN16 instructions do work.  Since we
          * would have to split to SIMD8 no matter which method we choose, we
          * may as well use ALIGN16 on all platforms gen7 and earlier.
          */
         struct brw_reg src0 = stride(src, 4, 4, 1);
         struct brw_reg src1 = stride(src, 4, 4, 1);
         src0.swizzle = BRW_SWIZZLE_XXXX;
         src1.swizzle = BRW_SWIZZLE_ZZZZ;

         brw_push_insn_state(p);
         brw_set_default_access_mode(p, BRW_ALIGN_16);
         brw_ADD(p, dst, negate(src0), src1);
         brw_pop_insn_state(p);
      }
   }
}

void
fs_generator::generate_discard_jump(fs_inst *)
{
   /* This HALT will be patched up at FB write time to point UIP at the end of
    * the program, and at brw_uip_jip() JIP will be set to the end of the
    * current block (or the program).
    */
   this->discard_halt_patches.push_tail(new(mem_ctx) ip_record(p->nr_insn));
   brw_HALT(p);
}

void
fs_generator::generate_scratch_write(fs_inst *inst, struct brw_reg src)
{
   /* The 32-wide messages only respect the first 16-wide half of the channel
    * enable signals which are replicated identically for the second group of
    * 16 channels, so we cannot use them unless the write is marked
    * force_writemask_all.
    */
   const unsigned lower_size = inst->force_writemask_all ? inst->exec_size :
                               MIN2(16, inst->exec_size);
   const unsigned block_size = 4 * lower_size / REG_SIZE;
   const tgl_swsb swsb = brw_get_default_swsb(p);
   assert(inst->mlen != 0);

   brw_push_insn_state(p);
   brw_set_default_exec_size(p, cvt(lower_size) - 1);
   brw_set_default_compression(p, lower_size > 8);

   for (unsigned i = 0; i < inst->exec_size / lower_size; i++) {
      brw_set_default_group(p, inst->group + lower_size * i);

      if (i > 0) {
         assert(swsb.mode & TGL_SBID_SET);
         brw_set_default_swsb(p, tgl_swsb_sbid(TGL_SBID_SRC, swsb.sbid));
      } else {
         brw_set_default_swsb(p, tgl_swsb_src_dep(swsb));
      }

      brw_MOV(p, brw_uvec_mrf(lower_size, inst->base_mrf + 1, 0),
              retype(offset(src, block_size * i), BRW_REGISTER_TYPE_UD));

      brw_set_default_swsb(p, tgl_swsb_dst_dep(swsb, 1));
      brw_oword_block_write_scratch(p, brw_message_reg(inst->base_mrf),
                                    block_size,
                                    inst->offset + block_size * REG_SIZE * i);
   }

   brw_pop_insn_state(p);
}

void
fs_generator::generate_scratch_read(fs_inst *inst, struct brw_reg dst)
{
   assert(inst->exec_size <= 16 || inst->force_writemask_all);
   assert(inst->mlen != 0);

   brw_oword_block_read_scratch(p, dst, brw_message_reg(inst->base_mrf),
                                inst->exec_size / 8, inst->offset);
}

void
fs_generator::generate_scratch_read_gen7(fs_inst *inst, struct brw_reg dst)
{
   assert(inst->exec_size <= 16 || inst->force_writemask_all);

   gen7_block_read_scratch(p, dst, inst->exec_size / 8, inst->offset);
}

/* The A32 messages take a buffer base address in header.5:[31:0] (See
 * MH1_A32_PSM for typed messages or MH_A32_GO for byte/dword scattered
 * and OWord block messages in the SKL PRM Vol. 2d for more details.)
 * Unfortunately, there are a number of subtle differences:
 *
 * For the block read/write messages:
 *
 *   - We always stomp header.2 to fill in the actual scratch address (in
 *     units of OWORDs) so we don't care what's in there.
 *
 *   - They rely on per-thread scratch space value in header.3[3:0] to do
 *     bounds checking so that needs to be valid.  The upper bits of
 *     header.3 are ignored, though, so we can copy all of g0.3.
 *
 *   - They ignore header.5[9:0] and assumes the address is 1KB aligned.
 *
 *
 * For the byte/dword scattered read/write messages:
 *
 *   - We want header.2 to be zero because that gets added to the per-channel
 *     offset in the non-header portion of the message.
 *
 *   - Contrary to what the docs claim, they don't do any bounds checking so
 *     the value of header.3[3:0] doesn't matter.
 *
 *   - They consider all of header.5 for the base address and header.5[9:0]
 *     are not ignored.  This means that we can't copy g0.5 verbatim because
 *     g0.5[9:0] contains the FFTID on most platforms.  Instead, we have to
 *     use an AND to mask off the bottom 10 bits.
 *
 *
 * For block messages, just copying g0 gives a valid header because all the
 * garbage gets ignored except for header.2 which we stomp as part of message
 * setup.  For byte/dword scattered messages, we can just zero out the header
 * and copy over the bits we need from g0.5.  This opcode, however, tries to
 * satisfy the requirements of both by starting with 0 and filling out the
 * information required by either set of opcodes.
 */
void
fs_generator::generate_scratch_header(fs_inst *inst, struct brw_reg dst)
{
   assert(inst->exec_size == 8 && inst->force_writemask_all);
   assert(dst.file == BRW_GENERAL_REGISTER_FILE);

   dst.type = BRW_REGISTER_TYPE_UD;

   brw_inst *insn = brw_MOV(p, dst, brw_imm_ud(0));
   if (devinfo->gen >= 12)
      brw_set_default_swsb(p, tgl_swsb_null());
   else
      brw_inst_set_no_dd_clear(p->devinfo, insn, true);

   /* Copy the per-thread scratch space size from g0.3[3:0] */
   brw_set_default_exec_size(p, BRW_EXECUTE_1);
   insn = brw_AND(p, suboffset(dst, 3),
                     retype(brw_vec1_grf(0, 3), BRW_REGISTER_TYPE_UD),
                     brw_imm_ud(INTEL_MASK(3, 0)));
   if (devinfo->gen < 12) {
      brw_inst_set_no_dd_clear(p->devinfo, insn, true);
      brw_inst_set_no_dd_check(p->devinfo, insn, true);
   }

   /* Copy the scratch base address from g0.5[31:10] */
   insn = brw_AND(p, suboffset(dst, 5),
                     retype(brw_vec1_grf(0, 5), BRW_REGISTER_TYPE_UD),
                     brw_imm_ud(INTEL_MASK(31, 10)));
   if (devinfo->gen < 12)
      brw_inst_set_no_dd_check(p->devinfo, insn, true);
}

void
fs_generator::generate_uniform_pull_constant_load(fs_inst *inst,
                                                  struct brw_reg dst,
                                                  struct brw_reg index,
                                                  struct brw_reg offset)
{
   assert(type_sz(dst.type) == 4);
   assert(inst->mlen != 0);

   assert(index.file == BRW_IMMEDIATE_VALUE &&
	  index.type == BRW_REGISTER_TYPE_UD);
   uint32_t surf_index = index.ud;

   assert(offset.file == BRW_IMMEDIATE_VALUE &&
	  offset.type == BRW_REGISTER_TYPE_UD);
   uint32_t read_offset = offset.ud;

   brw_oword_block_read(p, dst, brw_message_reg(inst->base_mrf),
			read_offset, surf_index);
}

void
fs_generator::generate_uniform_pull_constant_load_gen7(fs_inst *inst,
                                                       struct brw_reg dst,
                                                       struct brw_reg index,
                                                       struct brw_reg payload)
{
   assert(index.type == BRW_REGISTER_TYPE_UD);
   assert(payload.file == BRW_GENERAL_REGISTER_FILE);
   assert(type_sz(dst.type) == 4);

   if (index.file == BRW_IMMEDIATE_VALUE) {
      const uint32_t surf_index = index.ud;

      brw_push_insn_state(p);
      brw_set_default_mask_control(p, BRW_MASK_DISABLE);
      brw_inst *send = brw_next_insn(p, BRW_OPCODE_SEND);
      brw_pop_insn_state(p);

      brw_inst_set_sfid(devinfo, send, GEN6_SFID_DATAPORT_CONSTANT_CACHE);
      brw_set_dest(p, send, retype(dst, BRW_REGISTER_TYPE_UD));
      brw_set_src0(p, send, retype(payload, BRW_REGISTER_TYPE_UD));
      brw_set_desc(p, send,
                   brw_message_desc(devinfo, 1, DIV_ROUND_UP(inst->size_written,
                                                             REG_SIZE), true) |
                   brw_dp_read_desc(devinfo, surf_index,
                                    BRW_DATAPORT_OWORD_BLOCK_DWORDS(inst->exec_size),
                                    GEN7_DATAPORT_DC_OWORD_BLOCK_READ,
                                    BRW_DATAPORT_READ_TARGET_DATA_CACHE));

   } else {
      const tgl_swsb swsb = brw_get_default_swsb(p);
      struct brw_reg addr = vec1(retype(brw_address_reg(0), BRW_REGISTER_TYPE_UD));

      brw_push_insn_state(p);
      brw_set_default_mask_control(p, BRW_MASK_DISABLE);

      /* a0.0 = surf_index & 0xff */
      brw_set_default_swsb(p, tgl_swsb_src_dep(swsb));
      brw_inst *insn_and = brw_next_insn(p, BRW_OPCODE_AND);
      brw_inst_set_exec_size(p->devinfo, insn_and, BRW_EXECUTE_1);
      brw_set_dest(p, insn_and, addr);
      brw_set_src0(p, insn_and, vec1(retype(index, BRW_REGISTER_TYPE_UD)));
      brw_set_src1(p, insn_and, brw_imm_ud(0x0ff));

      /* dst = send(payload, a0.0 | <descriptor>) */
      brw_set_default_swsb(p, tgl_swsb_dst_dep(swsb, 1));
      brw_send_indirect_message(
         p, GEN6_SFID_DATAPORT_CONSTANT_CACHE,
         retype(dst, BRW_REGISTER_TYPE_UD),
         retype(payload, BRW_REGISTER_TYPE_UD), addr,
         brw_message_desc(devinfo, 1,
                          DIV_ROUND_UP(inst->size_written, REG_SIZE), true) |
         brw_dp_read_desc(devinfo, 0 /* surface */,
                          BRW_DATAPORT_OWORD_BLOCK_DWORDS(inst->exec_size),
                          GEN7_DATAPORT_DC_OWORD_BLOCK_READ,
                          BRW_DATAPORT_READ_TARGET_DATA_CACHE),
         false /* EOT */);

      brw_pop_insn_state(p);
   }
}

void
fs_generator::generate_varying_pull_constant_load_gen4(fs_inst *inst,
                                                       struct brw_reg dst,
                                                       struct brw_reg index)
{
   assert(devinfo->gen < 7); /* Should use the gen7 variant. */
   assert(inst->header_size != 0);
   assert(inst->mlen);

   assert(index.file == BRW_IMMEDIATE_VALUE &&
	  index.type == BRW_REGISTER_TYPE_UD);
   uint32_t surf_index = index.ud;

   uint32_t simd_mode, rlen, msg_type;
   if (inst->exec_size == 16) {
      simd_mode = BRW_SAMPLER_SIMD_MODE_SIMD16;
      rlen = 8;
   } else {
      assert(inst->exec_size == 8);
      simd_mode = BRW_SAMPLER_SIMD_MODE_SIMD8;
      rlen = 4;
   }

   if (devinfo->gen >= 5)
      msg_type = GEN5_SAMPLER_MESSAGE_SAMPLE_LD;
   else {
      /* We always use the SIMD16 message so that we only have to load U, and
       * not V or R.
       */
      msg_type = BRW_SAMPLER_MESSAGE_SIMD16_LD;
      assert(inst->mlen == 3);
      assert(inst->size_written == 8 * REG_SIZE);
      rlen = 8;
      simd_mode = BRW_SAMPLER_SIMD_MODE_SIMD16;
   }

   struct brw_reg header = brw_vec8_grf(0, 0);
   gen6_resolve_implied_move(p, &header, inst->base_mrf);

   brw_inst *send = brw_next_insn(p, BRW_OPCODE_SEND);
   brw_inst_set_compression(devinfo, send, false);
   brw_inst_set_sfid(devinfo, send, BRW_SFID_SAMPLER);
   brw_set_dest(p, send, retype(dst, BRW_REGISTER_TYPE_UW));
   brw_set_src0(p, send, header);
   if (devinfo->gen < 6)
      brw_inst_set_base_mrf(p->devinfo, send, inst->base_mrf);

   /* Our surface is set up as floats, regardless of what actual data is
    * stored in it.
    */
   uint32_t return_format = BRW_SAMPLER_RETURN_FORMAT_FLOAT32;
   brw_set_desc(p, send,
                brw_message_desc(devinfo, inst->mlen, rlen, inst->header_size) |
                brw_sampler_desc(devinfo, surf_index,
                                 0, /* sampler (unused) */
                                 msg_type, simd_mode, return_format));
}

void
fs_generator::generate_pixel_interpolator_query(fs_inst *inst,
                                                struct brw_reg dst,
                                                struct brw_reg src,
                                                struct brw_reg msg_data,
                                                unsigned msg_type)
{
   const bool has_payload = inst->src[0].file != BAD_FILE;
   assert(msg_data.type == BRW_REGISTER_TYPE_UD);
   assert(inst->size_written % REG_SIZE == 0);

   brw_pixel_interpolator_query(p,
         retype(dst, BRW_REGISTER_TYPE_UW),
         /* If we don't have a payload, what we send doesn't matter */
         has_payload ? src : brw_vec8_grf(0, 0),
         inst->pi_noperspective,
         msg_type,
         msg_data,
         has_payload ? 2 * inst->exec_size / 8 : 1,
         inst->size_written / REG_SIZE);
}

/* Sets vstride=1, width=4, hstride=0 of register src1 during
 * the ADD instruction.
 */
void
fs_generator::generate_set_sample_id(fs_inst *inst,
                                     struct brw_reg dst,
                                     struct brw_reg src0,
                                     struct brw_reg src1)
{
   assert(dst.type == BRW_REGISTER_TYPE_D ||
          dst.type == BRW_REGISTER_TYPE_UD);
   assert(src0.type == BRW_REGISTER_TYPE_D ||
          src0.type == BRW_REGISTER_TYPE_UD);

   const struct brw_reg reg = stride(src1, 1, 4, 0);
   const unsigned lower_size = MIN2(inst->exec_size,
                                    devinfo->gen >= 8 ? 16 : 8);

   for (unsigned i = 0; i < inst->exec_size / lower_size; i++) {
      brw_inst *insn = brw_ADD(p, offset(dst, i * lower_size / 8),
                               offset(src0, (src0.vstride == 0 ? 0 : (1 << (src0.vstride - 1)) *
                                             (i * lower_size / (1 << src0.width))) *
                                            type_sz(src0.type) / REG_SIZE),
                               suboffset(reg, i * lower_size / 4));
      brw_inst_set_exec_size(devinfo, insn, cvt(lower_size) - 1);
      brw_inst_set_group(devinfo, insn, inst->group + lower_size * i);
      brw_inst_set_compression(devinfo, insn, lower_size > 8);
      brw_set_default_swsb(p, tgl_swsb_null());
   }
}

void
fs_generator::generate_pack_half_2x16_split(fs_inst *,
                                            struct brw_reg dst,
                                            struct brw_reg x,
                                            struct brw_reg y)
{
   assert(devinfo->gen >= 7);
   assert(dst.type == BRW_REGISTER_TYPE_UD);
   assert(x.type == BRW_REGISTER_TYPE_F);
   assert(y.type == BRW_REGISTER_TYPE_F);

   /* From the Ivybridge PRM, Vol4, Part3, Section 6.27 f32to16:
    *
    *   Because this instruction does not have a 16-bit floating-point type,
    *   the destination data type must be Word (W).
    *
    *   The destination must be DWord-aligned and specify a horizontal stride
    *   (HorzStride) of 2. The 16-bit result is stored in the lower word of
    *   each destination channel and the upper word is not modified.
    */
   struct brw_reg dst_w = spread(retype(dst, BRW_REGISTER_TYPE_W), 2);

   /* Give each 32-bit channel of dst the form below, where "." means
    * unchanged.
    *   0x....hhhh
    */
   brw_F32TO16(p, dst_w, y);

   /* Now the form:
    *   0xhhhh0000
    */
   brw_set_default_swsb(p, tgl_swsb_regdist(1));
   brw_SHL(p, dst, dst, brw_imm_ud(16u));

   /* And, finally the form of packHalf2x16's output:
    *   0xhhhhllll
    */
   brw_F32TO16(p, dst_w, x);
}

void
fs_generator::generate_shader_time_add(fs_inst *,
                                       struct brw_reg payload,
                                       struct brw_reg offset,
                                       struct brw_reg value)
{
   const tgl_swsb swsb = brw_get_default_swsb(p);

   assert(devinfo->gen >= 7);
   brw_push_insn_state(p);
   brw_set_default_mask_control(p, true);
   brw_set_default_swsb(p, tgl_swsb_src_dep(swsb));

   assert(payload.file == BRW_GENERAL_REGISTER_FILE);
   struct brw_reg payload_offset = retype(brw_vec1_grf(payload.nr, 0),
                                          offset.type);
   struct brw_reg payload_value = retype(brw_vec1_grf(payload.nr + 1, 0),
                                         value.type);

   assert(offset.file == BRW_IMMEDIATE_VALUE);
   if (value.file == BRW_GENERAL_REGISTER_FILE) {
      value.width = BRW_WIDTH_1;
      value.hstride = BRW_HORIZONTAL_STRIDE_0;
      value.vstride = BRW_VERTICAL_STRIDE_0;
   } else {
      assert(value.file == BRW_IMMEDIATE_VALUE);
   }

   /* Trying to deal with setup of the params from the IR is crazy in the FS8
    * case, and we don't really care about squeezing every bit of performance
    * out of this path, so we just emit the MOVs from here.
    */
   brw_MOV(p, payload_offset, offset);
   brw_set_default_swsb(p, tgl_swsb_null());
   brw_MOV(p, payload_value, value);
   brw_set_default_swsb(p, tgl_swsb_dst_dep(swsb, 1));
   brw_shader_time_add(p, payload,
                       prog_data->binding_table.shader_time_start);
   brw_pop_insn_state(p);
}

void
fs_generator::enable_debug(const char *shader_name)
{
   debug_flag = true;
   this->shader_name = shader_name;
}

int
fs_generator::generate_code(const cfg_t *cfg, int dispatch_width,
                            struct shader_stats shader_stats,
                            const brw::performance &perf,
                            struct brw_compile_stats *stats)
{
   /* align to 64 byte boundary. */
   brw_realign(p, 64);

   this->dispatch_width = dispatch_width;

   int start_offset = p->next_insn_offset;

   /* `send_count` explicitly does not include spills or fills, as we'd
    * like to use it as a metric for intentional memory access or other
    * shared function use.  Otherwise, subtle changes to scheduling or
    * register allocation could cause it to fluctuate wildly - and that
    * effect is already counted in spill/fill counts.
    */
   int spill_count = 0, fill_count = 0;
   int loop_count = 0, send_count = 0, nop_count = 0;
   bool is_accum_used = false;

   struct disasm_info *disasm_info = disasm_initialize(devinfo, cfg);

   foreach_block_and_inst (block, fs_inst, inst, cfg) {
      if (inst->opcode == SHADER_OPCODE_UNDEF)
         continue;

      struct brw_reg src[4], dst;
      unsigned int last_insn_offset = p->next_insn_offset;
      bool multiple_instructions_emitted = false;

      /* From the Broadwell PRM, Volume 7, "3D-Media-GPGPU", in the
       * "Register Region Restrictions" section: for BDW, SKL:
       *
       *    "A POW/FDIV operation must not be followed by an instruction
       *     that requires two destination registers."
       *
       * The documentation is often lacking annotations for Atom parts,
       * and empirically this affects CHV as well.
       */
      if (devinfo->gen >= 8 &&
          devinfo->gen <= 9 &&
          p->nr_insn > 1 &&
          brw_inst_opcode(devinfo, brw_last_inst) == BRW_OPCODE_MATH &&
          brw_inst_math_function(devinfo, brw_last_inst) == BRW_MATH_FUNCTION_POW &&
          inst->dst.component_size(inst->exec_size) > REG_SIZE) {
         brw_NOP(p);
         last_insn_offset = p->next_insn_offset;

         /* In order to avoid spurious instruction count differences when the
          * instruction schedule changes, keep track of the number of inserted
          * NOPs.
          */
         nop_count++;
      }

      /* GEN:BUG:14010017096:
       *
       * Clear accumulator register before end of thread.
       */
      if (inst->eot && is_accum_used && devinfo->gen >= 12) {
         brw_set_default_exec_size(p, BRW_EXECUTE_16);
         brw_set_default_mask_control(p, BRW_MASK_DISABLE);
         brw_set_default_predicate_control(p, BRW_PREDICATE_NONE);
         brw_MOV(p, brw_acc_reg(8), brw_imm_f(0.0f));
         last_insn_offset = p->next_insn_offset;
      }

      if (!is_accum_used && !inst->eot) {
         is_accum_used = inst->writes_accumulator_implicitly(devinfo) ||
                         inst->dst.is_accumulator();
      }

      if (unlikely(debug_flag))
         disasm_annotate(disasm_info, inst, p->next_insn_offset);

      /* If the instruction writes to more than one register, it needs to be
       * explicitly marked as compressed on Gen <= 5.  On Gen >= 6 the
       * hardware figures out by itself what the right compression mode is,
       * but we still need to know whether the instruction is compressed to
       * set up the source register regions appropriately.
       *
       * XXX - This is wrong for instructions that write a single register but
       *       read more than one which should strictly speaking be treated as
       *       compressed.  For instructions that don't write any registers it
       *       relies on the destination being a null register of the correct
       *       type and regioning so the instruction is considered compressed
       *       or not accordingly.
       */
      const bool compressed =
           inst->dst.component_size(inst->exec_size) > REG_SIZE;
      brw_set_default_compression(p, compressed);
      brw_set_default_group(p, inst->group);

      for (unsigned int i = 0; i < inst->sources; i++) {
         src[i] = brw_reg_from_fs_reg(devinfo, inst,
                                      &inst->src[i], compressed);
	 /* The accumulator result appears to get used for the
	  * conditional modifier generation.  When negating a UD
	  * value, there is a 33rd bit generated for the sign in the
	  * accumulator value, so now you can't check, for example,
	  * equality with a 32-bit value.  See piglit fs-op-neg-uvec4.
	  */
	 assert(!inst->conditional_mod ||
		inst->src[i].type != BRW_REGISTER_TYPE_UD ||
		!inst->src[i].negate);
      }
      dst = brw_reg_from_fs_reg(devinfo, inst,
                                &inst->dst, compressed);

      brw_set_default_access_mode(p, BRW_ALIGN_1);
      brw_set_default_predicate_control(p, inst->predicate);
      brw_set_default_predicate_inverse(p, inst->predicate_inverse);
      /* On gen7 and above, hardware automatically adds the group onto the
       * flag subregister number.  On Sandy Bridge and older, we have to do it
       * ourselves.
       */
      const unsigned flag_subreg = inst->flag_subreg +
         (devinfo->gen >= 7 ? 0 : inst->group / 16);
      brw_set_default_flag_reg(p, flag_subreg / 2, flag_subreg % 2);
      brw_set_default_saturate(p, inst->saturate);
      brw_set_default_mask_control(p, inst->force_writemask_all);
      brw_set_default_acc_write_control(p, inst->writes_accumulator);
      brw_set_default_swsb(p, inst->sched);

      unsigned exec_size = inst->exec_size;
      if (devinfo->gen == 7 && !devinfo->is_haswell &&
          (get_exec_type_size(inst) == 8 || type_sz(inst->dst.type) == 8)) {
         exec_size *= 2;
      }

      brw_set_default_exec_size(p, cvt(exec_size) - 1);

      assert(inst->force_writemask_all || inst->exec_size >= 4);
      assert(inst->force_writemask_all || inst->group % inst->exec_size == 0);
      assert(inst->base_mrf + inst->mlen <= BRW_MAX_MRF(devinfo->gen));
      assert(inst->mlen <= BRW_MAX_MSG_LENGTH);

      switch (inst->opcode) {
      case BRW_OPCODE_SYNC:
         assert(src[0].file == BRW_IMMEDIATE_VALUE);
         brw_SYNC(p, tgl_sync_function(src[0].ud));
         break;
      case BRW_OPCODE_MOV:
	 brw_MOV(p, dst, src[0]);
	 break;
      case BRW_OPCODE_ADD:
	 brw_ADD(p, dst, src[0], src[1]);
	 break;
      case BRW_OPCODE_MUL:
	 brw_MUL(p, dst, src[0], src[1]);
	 break;
      case BRW_OPCODE_AVG:
	 brw_AVG(p, dst, src[0], src[1]);
	 break;
      case BRW_OPCODE_MACH:
	 brw_MACH(p, dst, src[0], src[1]);
	 break;

      case BRW_OPCODE_LINE:
         brw_LINE(p, dst, src[0], src[1]);
         break;

      case BRW_OPCODE_MAD:
         assert(devinfo->gen >= 6);
         if (devinfo->gen < 10)
            brw_set_default_access_mode(p, BRW_ALIGN_16);
         brw_MAD(p, dst, src[0], src[1], src[2]);
	 break;

      case BRW_OPCODE_LRP:
         assert(devinfo->gen >= 6 && devinfo->gen <= 10);
         if (devinfo->gen < 10)
            brw_set_default_access_mode(p, BRW_ALIGN_16);
         brw_LRP(p, dst, src[0], src[1], src[2]);
	 break;

      case BRW_OPCODE_FRC:
	 brw_FRC(p, dst, src[0]);
	 break;
      case BRW_OPCODE_RNDD:
	 brw_RNDD(p, dst, src[0]);
	 break;
      case BRW_OPCODE_RNDE:
	 brw_RNDE(p, dst, src[0]);
	 break;
      case BRW_OPCODE_RNDZ:
	 brw_RNDZ(p, dst, src[0]);
	 break;

      case BRW_OPCODE_AND:
	 brw_AND(p, dst, src[0], src[1]);
	 break;
      case BRW_OPCODE_OR:
	 brw_OR(p, dst, src[0], src[1]);
	 break;
      case BRW_OPCODE_XOR:
	 brw_XOR(p, dst, src[0], src[1]);
	 break;
      case BRW_OPCODE_NOT:
	 brw_NOT(p, dst, src[0]);
	 break;
      case BRW_OPCODE_ASR:
	 brw_ASR(p, dst, src[0], src[1]);
	 break;
      case BRW_OPCODE_SHR:
	 brw_SHR(p, dst, src[0], src[1]);
	 break;
      case BRW_OPCODE_SHL:
	 brw_SHL(p, dst, src[0], src[1]);
	 break;
      case BRW_OPCODE_ROL:
	 assert(devinfo->gen >= 11);
	 assert(src[0].type == dst.type);
	 brw_ROL(p, dst, src[0], src[1]);
	 break;
      case BRW_OPCODE_ROR:
	 assert(devinfo->gen >= 11);
	 assert(src[0].type == dst.type);
	 brw_ROR(p, dst, src[0], src[1]);
	 break;
      case BRW_OPCODE_F32TO16:
         assert(devinfo->gen >= 7);
         brw_F32TO16(p, dst, src[0]);
         break;
      case BRW_OPCODE_F16TO32:
         assert(devinfo->gen >= 7);
         brw_F16TO32(p, dst, src[0]);
         break;
      case BRW_OPCODE_CMP:
         if (inst->exec_size >= 16 && devinfo->gen == 7 && !devinfo->is_haswell &&
             dst.file == BRW_ARCHITECTURE_REGISTER_FILE) {
            /* For unknown reasons the WaCMPInstFlagDepClearedEarly workaround
             * implemented in the compiler is not sufficient. Overriding the
             * type when the destination is the null register is necessary but
             * not sufficient by itself.
             */
            assert(dst.nr == BRW_ARF_NULL);
            dst.type = BRW_REGISTER_TYPE_D;
         }
         brw_CMP(p, dst, inst->conditional_mod, src[0], src[1]);
	 break;
      case BRW_OPCODE_SEL:
	 brw_SEL(p, dst, src[0], src[1]);
	 break;
      case BRW_OPCODE_CSEL:
         assert(devinfo->gen >= 8);
         if (devinfo->gen < 10)
            brw_set_default_access_mode(p, BRW_ALIGN_16);
         brw_CSEL(p, dst, src[0], src[1], src[2]);
         break;
      case BRW_OPCODE_BFREV:
         assert(devinfo->gen >= 7);
         brw_BFREV(p, retype(dst, BRW_REGISTER_TYPE_UD),
                   retype(src[0], BRW_REGISTER_TYPE_UD));
         break;
      case BRW_OPCODE_FBH:
         assert(devinfo->gen >= 7);
         brw_FBH(p, retype(dst, src[0].type), src[0]);
         break;
      case BRW_OPCODE_FBL:
         assert(devinfo->gen >= 7);
         brw_FBL(p, retype(dst, BRW_REGISTER_TYPE_UD),
                 retype(src[0], BRW_REGISTER_TYPE_UD));
         break;
      case BRW_OPCODE_LZD:
         brw_LZD(p, dst, src[0]);
         break;
      case BRW_OPCODE_CBIT:
         assert(devinfo->gen >= 7);
         brw_CBIT(p, retype(dst, BRW_REGISTER_TYPE_UD),
                  retype(src[0], BRW_REGISTER_TYPE_UD));
         break;
      case BRW_OPCODE_ADDC:
         assert(devinfo->gen >= 7);
         brw_ADDC(p, dst, src[0], src[1]);
         break;
      case BRW_OPCODE_SUBB:
         assert(devinfo->gen >= 7);
         brw_SUBB(p, dst, src[0], src[1]);
         break;
      case BRW_OPCODE_MAC:
         brw_MAC(p, dst, src[0], src[1]);
         break;

      case BRW_OPCODE_BFE:
         assert(devinfo->gen >= 7);
         if (devinfo->gen < 10)
            brw_set_default_access_mode(p, BRW_ALIGN_16);
         brw_BFE(p, dst, src[0], src[1], src[2]);
         break;

      case BRW_OPCODE_BFI1:
         assert(devinfo->gen >= 7);
         brw_BFI1(p, dst, src[0], src[1]);
         break;
      case BRW_OPCODE_BFI2:
         assert(devinfo->gen >= 7);
         if (devinfo->gen < 10)
            brw_set_default_access_mode(p, BRW_ALIGN_16);
         brw_BFI2(p, dst, src[0], src[1], src[2]);
         break;

      case BRW_OPCODE_IF:
	 if (inst->src[0].file != BAD_FILE) {
	    /* The instruction has an embedded compare (only allowed on gen6) */
	    assert(devinfo->gen == 6);
	    gen6_IF(p, inst->conditional_mod, src[0], src[1]);
	 } else {
	    brw_IF(p, brw_get_default_exec_size(p));
	 }
	 break;

      case BRW_OPCODE_ELSE:
	 brw_ELSE(p);
	 break;
      case BRW_OPCODE_ENDIF:
	 brw_ENDIF(p);
	 break;

      case BRW_OPCODE_DO:
	 brw_DO(p, brw_get_default_exec_size(p));
	 break;

      case BRW_OPCODE_BREAK:
	 brw_BREAK(p);
	 break;
      case BRW_OPCODE_CONTINUE:
         brw_CONT(p);
	 break;

      case BRW_OPCODE_WHILE:
	 brw_WHILE(p);
         loop_count++;
	 break;

      case SHADER_OPCODE_RCP:
      case SHADER_OPCODE_RSQ:
      case SHADER_OPCODE_SQRT:
      case SHADER_OPCODE_EXP2:
      case SHADER_OPCODE_LOG2:
      case SHADER_OPCODE_SIN:
      case SHADER_OPCODE_COS:
         assert(inst->conditional_mod == BRW_CONDITIONAL_NONE);
	 if (devinfo->gen >= 6) {
            assert(inst->mlen == 0);
            assert(devinfo->gen >= 7 || inst->exec_size == 8);
            gen6_math(p, dst, brw_math_function(inst->opcode),
                      src[0], brw_null_reg());
	 } else {
            assert(inst->mlen >= 1);
            assert(devinfo->gen == 5 || devinfo->is_g4x || inst->exec_size == 8);
            gen4_math(p, dst,
                      brw_math_function(inst->opcode),
                      inst->base_mrf, src[0],
                      BRW_MATH_PRECISION_FULL);
            send_count++;
	 }
	 break;
      case SHADER_OPCODE_INT_QUOTIENT:
      case SHADER_OPCODE_INT_REMAINDER:
      case SHADER_OPCODE_POW:
         assert(inst->conditional_mod == BRW_CONDITIONAL_NONE);
         if (devinfo->gen >= 6) {
            assert(inst->mlen == 0);
            assert((devinfo->gen >= 7 && inst->opcode == SHADER_OPCODE_POW) ||
                   inst->exec_size == 8);
            gen6_math(p, dst, brw_math_function(inst->opcode), src[0], src[1]);
         } else {
            assert(inst->mlen >= 1);
            assert(inst->exec_size == 8);
            gen4_math(p, dst, brw_math_function(inst->opcode),
                      inst->base_mrf, src[0],
                      BRW_MATH_PRECISION_FULL);
            send_count++;
	 }
	 break;
      case FS_OPCODE_LINTERP:
	 multiple_instructions_emitted = generate_linterp(inst, dst, src);
	 break;
      case FS_OPCODE_PIXEL_X:
         assert(src[0].type == BRW_REGISTER_TYPE_UW);
         src[0].subnr = 0 * type_sz(src[0].type);
         brw_MOV(p, dst, stride(src[0], 8, 4, 1));
         break;
      case FS_OPCODE_PIXEL_Y:
         assert(src[0].type == BRW_REGISTER_TYPE_UW);
         src[0].subnr = 4 * type_sz(src[0].type);
         brw_MOV(p, dst, stride(src[0], 8, 4, 1));
         break;

      case SHADER_OPCODE_SEND:
         generate_send(inst, dst, src[0], src[1], src[2],
                       inst->ex_mlen > 0 ? src[3] : brw_null_reg());
         if ((inst->desc & 0xff) == BRW_BTI_STATELESS ||
             (inst->desc & 0xff) == GEN8_BTI_STATELESS_NON_COHERENT) {
            if (inst->size_written)
               fill_count++;
            else
               spill_count++;
         } else {
            send_count++;
         }
         break;

      case SHADER_OPCODE_GET_BUFFER_SIZE:
         generate_get_buffer_size(inst, dst, src[0], src[1]);
         send_count++;
         break;
      case SHADER_OPCODE_TEX:
      case FS_OPCODE_TXB:
      case SHADER_OPCODE_TXD:
      case SHADER_OPCODE_TXF:
      case SHADER_OPCODE_TXF_CMS:
      case SHADER_OPCODE_TXL:
      case SHADER_OPCODE_TXS:
      case SHADER_OPCODE_LOD:
      case SHADER_OPCODE_TG4:
      case SHADER_OPCODE_SAMPLEINFO:
         assert(inst->src[0].file == BAD_FILE);
         generate_tex(inst, dst, src[1], src[2]);
         send_count++;
         break;

      case FS_OPCODE_DDX_COARSE:
      case FS_OPCODE_DDX_FINE:
         generate_ddx(inst, dst, src[0]);
         break;
      case FS_OPCODE_DDY_COARSE:
      case FS_OPCODE_DDY_FINE:
         generate_ddy(inst, dst, src[0]);
	 break;

      case SHADER_OPCODE_GEN4_SCRATCH_WRITE:
	 generate_scratch_write(inst, src[0]);
         spill_count++;
	 break;

      case SHADER_OPCODE_GEN4_SCRATCH_READ:
	 generate_scratch_read(inst, dst);
         fill_count++;
	 break;

      case SHADER_OPCODE_GEN7_SCRATCH_READ:
	 generate_scratch_read_gen7(inst, dst);
         fill_count++;
	 break;

      case SHADER_OPCODE_SCRATCH_HEADER:
         generate_scratch_header(inst, dst);
         break;

      case SHADER_OPCODE_MOV_INDIRECT:
         generate_mov_indirect(inst, dst, src[0], src[1]);
         break;

      case SHADER_OPCODE_MOV_RELOC_IMM:
         assert(src[0].file == BRW_IMMEDIATE_VALUE);
         brw_MOV_reloc_imm(p, dst, dst.type, src[0].ud);
         break;

      case SHADER_OPCODE_URB_READ_SIMD8:
      case SHADER_OPCODE_URB_READ_SIMD8_PER_SLOT:
         generate_urb_read(inst, dst, src[0]);
         send_count++;
         break;

      case SHADER_OPCODE_URB_WRITE_SIMD8:
      case SHADER_OPCODE_URB_WRITE_SIMD8_PER_SLOT:
      case SHADER_OPCODE_URB_WRITE_SIMD8_MASKED:
      case SHADER_OPCODE_URB_WRITE_SIMD8_MASKED_PER_SLOT:
	 generate_urb_write(inst, src[0]);
         send_count++;
	 break;

      case FS_OPCODE_UNIFORM_PULL_CONSTANT_LOAD:
         assert(inst->force_writemask_all);
	 generate_uniform_pull_constant_load(inst, dst, src[0], src[1]);
         send_count++;
	 break;

      case FS_OPCODE_UNIFORM_PULL_CONSTANT_LOAD_GEN7:
         assert(inst->force_writemask_all);
	 generate_uniform_pull_constant_load_gen7(inst, dst, src[0], src[1]);
         send_count++;
	 break;

      case FS_OPCODE_VARYING_PULL_CONSTANT_LOAD_GEN4:
	 generate_varying_pull_constant_load_gen4(inst, dst, src[0]);
         send_count++;
	 break;

      case FS_OPCODE_REP_FB_WRITE:
      case FS_OPCODE_FB_WRITE:
	 generate_fb_write(inst, src[0]);
         send_count++;
	 break;

      case FS_OPCODE_FB_READ:
         generate_fb_read(inst, dst, src[0]);
         send_count++;
         break;

      case FS_OPCODE_DISCARD_JUMP:
         generate_discard_jump(inst);
         break;

      case SHADER_OPCODE_SHADER_TIME_ADD:
         generate_shader_time_add(inst, src[0], src[1], src[2]);
         break;

      case SHADER_OPCODE_INTERLOCK:
      case SHADER_OPCODE_MEMORY_FENCE: {
         assert(src[1].file == BRW_IMMEDIATE_VALUE);
         assert(src[2].file == BRW_IMMEDIATE_VALUE);

         const enum opcode send_op = inst->opcode == SHADER_OPCODE_INTERLOCK ?
            BRW_OPCODE_SENDC : BRW_OPCODE_SEND;

         brw_memory_fence(p, dst, src[0], send_op,
                          brw_message_target(inst->sfid),
                          /* commit_enable */ src[1].ud,
                          /* bti */ src[2].ud);
         send_count++;
         break;
      }

      case FS_OPCODE_SCHEDULING_FENCE:
         if (inst->sources == 0 && inst->sched.regdist == 0 &&
                                   inst->sched.mode == TGL_SBID_NULL) {
            if (unlikely(debug_flag))
               disasm_info->use_tail = true;
            break;
         }

         if (devinfo->gen >= 12) {
            /* Use the available SWSB information to stall.  A single SYNC is
             * sufficient since if there were multiple dependencies, the
             * scoreboard algorithm already injected other SYNCs before this
             * instruction.
             */
            brw_SYNC(p, TGL_SYNC_NOP);
         } else {
            for (unsigned i = 0; i < inst->sources; i++) {
               /* Emit a MOV to force a stall until the instruction producing the
                * registers finishes.
                */
               brw_MOV(p, retype(brw_null_reg(), BRW_REGISTER_TYPE_UW),
                       retype(src[i], BRW_REGISTER_TYPE_UW));
            }

            if (inst->sources > 1)
               multiple_instructions_emitted = true;
         }

         break;

      case SHADER_OPCODE_FIND_LIVE_CHANNEL: {
         const struct brw_reg mask =
            brw_stage_has_packed_dispatch(devinfo, stage,
                                          prog_data) ? brw_imm_ud(~0u) :
            stage == MESA_SHADER_FRAGMENT ? brw_vmask_reg() :
            brw_dmask_reg();
         brw_find_live_channel(p, dst, mask);
         break;
      }
      case FS_OPCODE_LOAD_LIVE_CHANNELS: {
         assert(devinfo->gen >= 8);
         assert(inst->force_writemask_all && inst->group == 0);
         assert(inst->dst.file == BAD_FILE);
         brw_set_default_exec_size(p, BRW_EXECUTE_1);
         brw_MOV(p, retype(brw_flag_subreg(inst->flag_subreg),
                           BRW_REGISTER_TYPE_UD),
                 retype(brw_mask_reg(0), BRW_REGISTER_TYPE_UD));
         break;
      }
      case SHADER_OPCODE_BROADCAST:
         assert(inst->force_writemask_all);
         brw_broadcast(p, dst, src[0], src[1]);
         break;

      case SHADER_OPCODE_SHUFFLE:
         generate_shuffle(inst, dst, src[0], src[1]);
         break;

      case SHADER_OPCODE_SEL_EXEC:
         assert(inst->force_writemask_all);
         brw_set_default_mask_control(p, BRW_MASK_DISABLE);
         brw_MOV(p, dst, src[1]);
         brw_set_default_mask_control(p, BRW_MASK_ENABLE);
         brw_set_default_swsb(p, tgl_swsb_null());
         brw_MOV(p, dst, src[0]);
         break;

      case SHADER_OPCODE_QUAD_SWIZZLE:
         assert(src[1].file == BRW_IMMEDIATE_VALUE);
         assert(src[1].type == BRW_REGISTER_TYPE_UD);
         generate_quad_swizzle(inst, dst, src[0], src[1].ud);
         break;

      case SHADER_OPCODE_CLUSTER_BROADCAST: {
         assert(!src[0].negate && !src[0].abs);
         assert(src[1].file == BRW_IMMEDIATE_VALUE);
         assert(src[1].type == BRW_REGISTER_TYPE_UD);
         assert(src[2].file == BRW_IMMEDIATE_VALUE);
         assert(src[2].type == BRW_REGISTER_TYPE_UD);
         const unsigned component = src[1].ud;
         const unsigned cluster_size = src[2].ud;
         unsigned vstride = cluster_size;
         unsigned width = cluster_size;

         /* The maximum exec_size is 32, but the maximum width is only 16. */
         if (inst->exec_size == width) {
            vstride = 0;
            width = 1;
         }

         struct brw_reg strided = stride(suboffset(src[0], component),
                                         vstride, width, 0);
         if (type_sz(src[0].type) > 4 &&
             (devinfo->is_cherryview || gen_device_info_is_9lp(devinfo))) {
            /* IVB has an issue (which we found empirically) where it reads
             * two address register components per channel for indirectly
             * addressed 64-bit sources.
             *
             * From the Cherryview PRM Vol 7. "Register Region Restrictions":
             *
             *    "When source or destination datatype is 64b or operation is
             *    integer DWord multiply, indirect addressing must not be
             *    used."
             *
             * To work around both of these, we do two integer MOVs insead of
             * one 64-bit MOV.  Because no double value should ever cross a
             * register boundary, it's safe to use the immediate offset in the
             * indirect here to handle adding 4 bytes to the offset and avoid
             * the extra ADD to the register file.
             */
            assert(src[0].type == dst.type);
            brw_MOV(p, subscript(dst, BRW_REGISTER_TYPE_D, 0),
                       subscript(strided, BRW_REGISTER_TYPE_D, 0));
            brw_set_default_swsb(p, tgl_swsb_null());
            brw_MOV(p, subscript(dst, BRW_REGISTER_TYPE_D, 1),
                       subscript(strided, BRW_REGISTER_TYPE_D, 1));
         } else {
            brw_MOV(p, dst, strided);
         }
         break;
      }

      case FS_OPCODE_SET_SAMPLE_ID:
         generate_set_sample_id(inst, dst, src[0], src[1]);
         break;

      case FS_OPCODE_PACK_HALF_2x16_SPLIT:
          generate_pack_half_2x16_split(inst, dst, src[0], src[1]);
          break;

      case FS_OPCODE_PLACEHOLDER_HALT:
         /* This is the place where the final HALT needs to be inserted if
          * we've emitted any discards.  If not, this will emit no code.
          */
         if (!patch_discard_jumps_to_fb_writes()) {
            if (unlikely(debug_flag)) {
               disasm_info->use_tail = true;
            }
         }
         break;

      case FS_OPCODE_INTERPOLATE_AT_SAMPLE:
         generate_pixel_interpolator_query(inst, dst, src[0], src[1],
                                           GEN7_PIXEL_INTERPOLATOR_LOC_SAMPLE);
         send_count++;
         break;

      case FS_OPCODE_INTERPOLATE_AT_SHARED_OFFSET:
         generate_pixel_interpolator_query(inst, dst, src[0], src[1],
                                           GEN7_PIXEL_INTERPOLATOR_LOC_SHARED_OFFSET);
         send_count++;
         break;

      case FS_OPCODE_INTERPOLATE_AT_PER_SLOT_OFFSET:
         generate_pixel_interpolator_query(inst, dst, src[0], src[1],
                                           GEN7_PIXEL_INTERPOLATOR_LOC_PER_SLOT_OFFSET);
         send_count++;
         break;

      case CS_OPCODE_CS_TERMINATE:
         generate_cs_terminate(inst, src[0]);
         send_count++;
         break;

      case SHADER_OPCODE_BARRIER:
	 generate_barrier(inst, src[0]);
         send_count++;
	 break;

      case BRW_OPCODE_DIM:
         assert(devinfo->is_haswell);
         assert(src[0].type == BRW_REGISTER_TYPE_DF);
         assert(dst.type == BRW_REGISTER_TYPE_DF);
         brw_DIM(p, dst, retype(src[0], BRW_REGISTER_TYPE_F));
         break;

      case SHADER_OPCODE_RND_MODE: {
         assert(src[0].file == BRW_IMMEDIATE_VALUE);
         /*
          * Changes the floating point rounding mode updating the control
          * register field defined at cr0.0[5-6] bits.
          */
         enum brw_rnd_mode mode =
            (enum brw_rnd_mode) (src[0].d << BRW_CR0_RND_MODE_SHIFT);
         brw_float_controls_mode(p, mode, BRW_CR0_RND_MODE_MASK);
      }
         break;

      case SHADER_OPCODE_FLOAT_CONTROL_MODE:
         assert(src[0].file == BRW_IMMEDIATE_VALUE);
         assert(src[1].file == BRW_IMMEDIATE_VALUE);
         brw_float_controls_mode(p, src[0].d, src[1].d);
         break;

      default:
         unreachable("Unsupported opcode");

      case SHADER_OPCODE_LOAD_PAYLOAD:
         unreachable("Should be lowered by lower_load_payload()");
      }

      if (multiple_instructions_emitted)
         continue;

      if (inst->no_dd_clear || inst->no_dd_check || inst->conditional_mod) {
         assert(p->next_insn_offset == last_insn_offset + 16 ||
                !"conditional_mod, no_dd_check, or no_dd_clear set for IR "
                 "emitting more than 1 instruction");

         brw_inst *last = &p->store[last_insn_offset / 16];

         if (inst->conditional_mod)
            brw_inst_set_cond_modifier(p->devinfo, last, inst->conditional_mod);
         if (devinfo->gen < 12) {
            brw_inst_set_no_dd_clear(p->devinfo, last, inst->no_dd_clear);
            brw_inst_set_no_dd_check(p->devinfo, last, inst->no_dd_check);
         }
      }
   }

   brw_set_uip_jip(p, start_offset);

   /* end of program sentinel */
   disasm_new_inst_group(disasm_info, p->next_insn_offset);

#ifndef NDEBUG
   bool validated =
#else
   if (unlikely(debug_flag))
#endif
      brw_validate_instructions(devinfo, p->store,
                                start_offset,
                                p->next_insn_offset,
                                disasm_info);

   int before_size = p->next_insn_offset - start_offset;
   brw_compact_instructions(p, start_offset, disasm_info);
   int after_size = p->next_insn_offset - start_offset;

   if (unlikely(debug_flag)) {
      unsigned char sha1[21];
      char sha1buf[41];

      _mesa_sha1_compute(p->store + start_offset / sizeof(brw_inst),
                         after_size, sha1);
      _mesa_sha1_format(sha1buf, sha1);

      fprintf(stderr, "Native code for %s (sha1 %s)\n"
              "SIMD%d shader: %d instructions. %d loops. %u cycles. "
              "%d:%d spills:fills, %u sends, "
              "scheduled with mode %s. "
              "Promoted %u constants. "
              "Compacted %d to %d bytes (%.0f%%)\n",
              shader_name, sha1buf,
              dispatch_width, before_size / 16,
              loop_count, perf.latency,
              spill_count, fill_count, send_count,
              shader_stats.scheduler_mode,
              shader_stats.promoted_constants,
              before_size, after_size,
              100.0f * (before_size - after_size) / before_size);

      /* overriding the shader makes disasm_info invalid */
      if (!brw_try_override_assembly(p, start_offset, sha1buf)) {
         dump_assembly(p->store, start_offset, p->next_insn_offset,
                       disasm_info, perf.block_latency);
      } else {
         fprintf(stderr, "Successfully overrode shader with sha1 %s\n\n", sha1buf);
      }
   }
   ralloc_free(disasm_info);
#ifndef NDEBUG
   if (!validated && !debug_flag) {
      fprintf(stderr,
            "Validation failed. Rerun with INTEL_DEBUG=shaders to get more information.\n");
   }
#endif
   assert(validated);

   compiler->shader_debug_log(log_data,
                              "%s SIMD%d shader: %d inst, %d loops, %u cycles, "
                              "%d:%d spills:fills, %u sends, "
                              "scheduled with mode %s, "
                              "Promoted %u constants, "
                              "compacted %d to %d bytes.",
                              _mesa_shader_stage_to_abbrev(stage),
                              dispatch_width, before_size / 16 - nop_count,
                              loop_count, perf.latency,
                              spill_count, fill_count, send_count,
                              shader_stats.scheduler_mode,
                              shader_stats.promoted_constants,
                              before_size, after_size);
   if (stats) {
      stats->dispatch_width = dispatch_width;
      stats->instructions = before_size / 16 - nop_count;
      stats->sends = send_count;
      stats->loops = loop_count;
      stats->cycles = perf.latency;
      stats->spills = spill_count;
      stats->fills = fill_count;
   }

   return start_offset;
}

void
fs_generator::add_const_data(void *data, unsigned size)
{
   assert(prog_data->const_data_size == 0);
   if (size > 0) {
      prog_data->const_data_size = size;
      prog_data->const_data_offset = brw_append_data(p, data, size, 32);
   }
}

const unsigned *
fs_generator::get_assembly()
{
   prog_data->relocs = brw_get_shader_relocs(p, &prog_data->num_relocs);

   return brw_get_program(p, &prog_data->program_size);
}<|MERGE_RESOLUTION|>--- conflicted
+++ resolved
@@ -524,19 +524,6 @@
        * code, using it saves us 0 instructions and would require quite a bit
        * of case-by-case work.  It's just not worth it.
        *
-<<<<<<< HEAD
-       * There's some sort of HW bug on Gen12 which causes issues if we write
-       * to the address register in control-flow.  Since we only ever touch
-       * the address register from the generator, we can easily enough work
-       * around it by setting NoMask on the add.
-       */
-      brw_push_insn_state(p);
-      if (devinfo->gen == 12)
-         brw_set_default_mask_control(p, BRW_MASK_DISABLE);
-      brw_ADD(p, addr, indirect_byte_offset, brw_imm_uw(imm_byte_offset));
-      brw_pop_insn_state(p);
-      brw_set_default_swsb(p, tgl_swsb_regdist(1));
-=======
        * Due to a hardware bug some platforms (particularly Gen11+) seem to
        * require the address components of all channels to be valid whether or
        * not they're active, which causes issues if we use VxH addressing
@@ -559,7 +546,6 @@
          brw_set_default_swsb(p, tgl_swsb_regdist(1));
       else if (devinfo->gen >= 7)
          brw_inst_set_no_dd_check(devinfo, insn, use_dep_ctrl);
->>>>>>> 6d8c6860
 
       if (type_sz(reg.type) > 4 &&
           ((devinfo->gen == 7 && !devinfo->is_haswell) ||
