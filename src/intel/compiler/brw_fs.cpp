--- conflicted
+++ resolved
@@ -1981,4759 +1981,7 @@
 
    prog_data->has_ubo_pull = true;
 
-<<<<<<< HEAD
-      /* The last one gets the original register number */
-      assert(offset <= MAX_VGRF_SIZE);
-      alloc.sizes[i] = offset;
-      for (int k = reg - offset; k < reg; k++)
-         new_virtual_grf[k] = i;
-   }
-   assert(reg == reg_count);
-
-   foreach_block_and_inst_safe(block, fs_inst, inst, cfg) {
-      if (inst->opcode == SHADER_OPCODE_UNDEF) {
-         const fs_builder ibld(this, block, inst);
-         assert(inst->size_written % REG_SIZE == 0);
-         unsigned reg_offset = 0;
-         while (reg_offset < inst->size_written / REG_SIZE) {
-            reg = vgrf_to_reg[inst->dst.nr] + reg_offset;
-            ibld.UNDEF(fs_reg(VGRF, new_virtual_grf[reg], inst->dst.type));
-            reg_offset += alloc.sizes[new_virtual_grf[reg]];
-         }
-         inst->remove(block);
-         continue;
-      }
-
-      if (inst->dst.file == VGRF) {
-         reg = vgrf_to_reg[inst->dst.nr] + inst->dst.offset / REG_SIZE;
-         inst->dst.nr = new_virtual_grf[reg];
-         inst->dst.offset = new_reg_offset[reg] * REG_SIZE +
-                            inst->dst.offset % REG_SIZE;
-         assert((unsigned)new_reg_offset[reg] < alloc.sizes[new_virtual_grf[reg]]);
-      }
-      for (int i = 0; i < inst->sources; i++) {
-	 if (inst->src[i].file == VGRF) {
-            reg = vgrf_to_reg[inst->src[i].nr] + inst->src[i].offset / REG_SIZE;
-            inst->src[i].nr = new_virtual_grf[reg];
-            inst->src[i].offset = new_reg_offset[reg] * REG_SIZE +
-                                  inst->src[i].offset % REG_SIZE;
-            assert((unsigned)new_reg_offset[reg] < alloc.sizes[new_virtual_grf[reg]]);
-         }
-      }
-   }
-   invalidate_analysis(DEPENDENCY_INSTRUCTION_DETAIL | DEPENDENCY_VARIABLES);
-
-   delete[] split_points;
-   delete[] new_virtual_grf;
-   delete[] new_reg_offset;
-}
-
-/**
- * Remove unused virtual GRFs and compact the vgrf_* arrays.
- *
- * During code generation, we create tons of temporary variables, many of
- * which get immediately killed and are never used again.  Yet, in later
- * optimization and analysis passes, such as compute_live_intervals, we need
- * to loop over all the virtual GRFs.  Compacting them can save a lot of
- * overhead.
- */
-bool
-fs_visitor::compact_virtual_grfs()
-{
-   bool progress = false;
-   int *remap_table = new int[this->alloc.count];
-   memset(remap_table, -1, this->alloc.count * sizeof(int));
-
-   /* Mark which virtual GRFs are used. */
-   foreach_block_and_inst(block, const fs_inst, inst, cfg) {
-      if (inst->dst.file == VGRF)
-         remap_table[inst->dst.nr] = 0;
-
-      for (int i = 0; i < inst->sources; i++) {
-         if (inst->src[i].file == VGRF)
-            remap_table[inst->src[i].nr] = 0;
-      }
-   }
-
-   /* Compact the GRF arrays. */
-   int new_index = 0;
-   for (unsigned i = 0; i < this->alloc.count; i++) {
-      if (remap_table[i] == -1) {
-         /* We just found an unused register.  This means that we are
-          * actually going to compact something.
-          */
-         progress = true;
-      } else {
-         remap_table[i] = new_index;
-         alloc.sizes[new_index] = alloc.sizes[i];
-         invalidate_analysis(DEPENDENCY_INSTRUCTION_DETAIL | DEPENDENCY_VARIABLES);
-         ++new_index;
-      }
-   }
-
-   this->alloc.count = new_index;
-
-   /* Patch all the instructions to use the newly renumbered registers */
-   foreach_block_and_inst(block, fs_inst, inst, cfg) {
-      if (inst->dst.file == VGRF)
-         inst->dst.nr = remap_table[inst->dst.nr];
-
-      for (int i = 0; i < inst->sources; i++) {
-         if (inst->src[i].file == VGRF)
-            inst->src[i].nr = remap_table[inst->src[i].nr];
-      }
-   }
-
-   /* Patch all the references to delta_xy, since they're used in register
-    * allocation.  If they're unused, switch them to BAD_FILE so we don't
-    * think some random VGRF is delta_xy.
-    */
-   for (unsigned i = 0; i < ARRAY_SIZE(delta_xy); i++) {
-      if (delta_xy[i].file == VGRF) {
-         if (remap_table[delta_xy[i].nr] != -1) {
-            delta_xy[i].nr = remap_table[delta_xy[i].nr];
-         } else {
-            delta_xy[i].file = BAD_FILE;
-         }
-      }
-   }
-
-   delete[] remap_table;
-
-   return progress;
-}
-
-static int
-get_subgroup_id_param_index(const brw_stage_prog_data *prog_data)
-{
-   if (prog_data->nr_params == 0)
-      return -1;
-
-   /* The local thread id is always the last parameter in the list */
-   uint32_t last_param = prog_data->param[prog_data->nr_params - 1];
-   if (last_param == BRW_PARAM_BUILTIN_SUBGROUP_ID)
-      return prog_data->nr_params - 1;
-
-   return -1;
-}
-
-/**
- * Struct for handling complex alignments.
- *
- * A complex alignment is stored as multiplier and an offset.  A value is
- * considered to be aligned if it is {offset} larger than a multiple of {mul}.
- * For instance, with an alignment of {8, 2}, cplx_align_apply would do the
- * following:
- *
- *  N  | cplx_align_apply({8, 2}, N)
- * ----+-----------------------------
- *  4  | 6
- *  6  | 6
- *  8  | 14
- *  10 | 14
- *  12 | 14
- *  14 | 14
- *  16 | 22
- */
-struct cplx_align {
-   unsigned mul:4;
-   unsigned offset:4;
-};
-
-#define CPLX_ALIGN_MAX_MUL 8
-
-static void
-cplx_align_assert_sane(struct cplx_align a)
-{
-   assert(a.mul > 0 && util_is_power_of_two_nonzero(a.mul));
-   assert(a.offset < a.mul);
-}
-
-/**
- * Combines two alignments to produce a least multiple of sorts.
- *
- * The returned alignment is the smallest (in terms of multiplier) such that
- * anything aligned to both a and b will be aligned to the new alignment.
- * This function will assert-fail if a and b are not compatible, i.e. if the
- * offset parameters are such that no common alignment is possible.
- */
-static struct cplx_align
-cplx_align_combine(struct cplx_align a, struct cplx_align b)
-{
-   cplx_align_assert_sane(a);
-   cplx_align_assert_sane(b);
-
-   /* Assert that the alignments agree. */
-   assert((a.offset & (b.mul - 1)) == (b.offset & (a.mul - 1)));
-
-   return a.mul > b.mul ? a : b;
-}
-
-/**
- * Apply a complex alignment
- *
- * This function will return the smallest number greater than or equal to
- * offset that is aligned to align.
- */
-static unsigned
-cplx_align_apply(struct cplx_align align, unsigned offset)
-{
-   return ALIGN(offset - align.offset, align.mul) + align.offset;
-}
-
-#define UNIFORM_SLOT_SIZE 4
-
-struct uniform_slot_info {
-   /** True if the given uniform slot is live */
-   unsigned is_live:1;
-
-   /** True if this slot and the next slot must remain contiguous */
-   unsigned contiguous:1;
-
-   struct cplx_align align;
-};
-
-static void
-mark_uniform_slots_read(struct uniform_slot_info *slots,
-                        unsigned num_slots, unsigned alignment)
-{
-   assert(alignment > 0 && util_is_power_of_two_nonzero(alignment));
-   assert(alignment <= CPLX_ALIGN_MAX_MUL);
-
-   /* We can't align a slot to anything less than the slot size */
-   alignment = MAX2(alignment, UNIFORM_SLOT_SIZE);
-
-   struct cplx_align align = {alignment, 0};
-   cplx_align_assert_sane(align);
-
-   for (unsigned i = 0; i < num_slots; i++) {
-      slots[i].is_live = true;
-      if (i < num_slots - 1)
-         slots[i].contiguous = true;
-
-      align.offset = (i * UNIFORM_SLOT_SIZE) & (align.mul - 1);
-      if (slots[i].align.mul == 0) {
-         slots[i].align = align;
-      } else {
-         slots[i].align = cplx_align_combine(slots[i].align, align);
-      }
-   }
-}
-
-/**
- * Assign UNIFORM file registers to either push constants or pull constants.
- *
- * We allow a fragment shader to have more than the specified minimum
- * maximum number of fragment shader uniform components (64).  If
- * there are too many of these, they'd fill up all of register space.
- * So, this will push some of them out to the pull constant buffer and
- * update the program to load them.
- */
-void
-fs_visitor::assign_constant_locations()
-{
-   /* Only the first compile gets to decide on locations. */
-   if (push_constant_loc) {
-      assert(pull_constant_loc);
-      return;
-   }
-
-   if (compiler->compact_params) {
-      struct uniform_slot_info slots[uniforms + 1];
-      memset(slots, 0, sizeof(slots));
-
-      foreach_block_and_inst_safe(block, fs_inst, inst, cfg) {
-         for (int i = 0 ; i < inst->sources; i++) {
-            if (inst->src[i].file != UNIFORM)
-               continue;
-
-            /* NIR tightly packs things so the uniform number might not be
-             * aligned (if we have a double right after a float, for
-             * instance).  This is fine because the process of re-arranging
-             * them will ensure that things are properly aligned.  The offset
-             * into that uniform, however, must be aligned.
-             *
-             * In Vulkan, we have explicit offsets but everything is crammed
-             * into a single "variable" so inst->src[i].nr will always be 0.
-             * Everything will be properly aligned relative to that one base.
-             */
-            assert(inst->src[i].offset % type_sz(inst->src[i].type) == 0);
-
-            unsigned u = inst->src[i].nr +
-                         inst->src[i].offset / UNIFORM_SLOT_SIZE;
-
-            if (u >= uniforms)
-               continue;
-
-            unsigned slots_read;
-            if (inst->opcode == SHADER_OPCODE_MOV_INDIRECT && i == 0) {
-               slots_read = DIV_ROUND_UP(inst->src[2].ud, UNIFORM_SLOT_SIZE);
-            } else {
-               unsigned bytes_read = inst->components_read(i) *
-                                     type_sz(inst->src[i].type);
-               slots_read = DIV_ROUND_UP(bytes_read, UNIFORM_SLOT_SIZE);
-            }
-
-            assert(u + slots_read <= uniforms);
-            mark_uniform_slots_read(&slots[u], slots_read,
-                                    type_sz(inst->src[i].type));
-         }
-      }
-
-      int subgroup_id_index = get_subgroup_id_param_index(stage_prog_data);
-
-      /* Only allow 16 registers (128 uniform components) as push constants.
-       *
-       * Just demote the end of the list.  We could probably do better
-       * here, demoting things that are rarely used in the program first.
-       *
-       * If changing this value, note the limitation about total_regs in
-       * brw_curbe.c.
-       */
-      unsigned int max_push_components = 16 * 8;
-      if (subgroup_id_index >= 0)
-         max_push_components--; /* Save a slot for the thread ID */
-
-      /* We push small arrays, but no bigger than 16 floats.  This is big
-       * enough for a vec4 but hopefully not large enough to push out other
-       * stuff.  We should probably use a better heuristic at some point.
-       */
-      const unsigned int max_chunk_size = 16;
-
-      unsigned int num_push_constants = 0;
-      unsigned int num_pull_constants = 0;
-
-      push_constant_loc = ralloc_array(mem_ctx, int, uniforms);
-      pull_constant_loc = ralloc_array(mem_ctx, int, uniforms);
-
-      /* Default to -1 meaning no location */
-      memset(push_constant_loc, -1, uniforms * sizeof(*push_constant_loc));
-      memset(pull_constant_loc, -1, uniforms * sizeof(*pull_constant_loc));
-
-      int chunk_start = -1;
-      struct cplx_align align;
-      for (unsigned u = 0; u < uniforms; u++) {
-         if (!slots[u].is_live) {
-            assert(chunk_start == -1);
-            continue;
-         }
-
-         /* Skip subgroup_id_index to put it in the last push register. */
-         if (subgroup_id_index == (int)u)
-            continue;
-
-         if (chunk_start == -1) {
-            chunk_start = u;
-            align = slots[u].align;
-         } else {
-            /* Offset into the chunk */
-            unsigned chunk_offset = (u - chunk_start) * UNIFORM_SLOT_SIZE;
-
-            /* Shift the slot alignment down by the chunk offset so it is
-             * comparable with the base chunk alignment.
-             */
-            struct cplx_align slot_align = slots[u].align;
-            slot_align.offset =
-               (slot_align.offset - chunk_offset) & (align.mul - 1);
-
-            align = cplx_align_combine(align, slot_align);
-         }
-
-         /* Sanity check the alignment */
-         cplx_align_assert_sane(align);
-
-         if (slots[u].contiguous)
-            continue;
-
-         /* Adjust the alignment to be in terms of slots, not bytes */
-         assert((align.mul & (UNIFORM_SLOT_SIZE - 1)) == 0);
-         assert((align.offset & (UNIFORM_SLOT_SIZE - 1)) == 0);
-         align.mul /= UNIFORM_SLOT_SIZE;
-         align.offset /= UNIFORM_SLOT_SIZE;
-
-         unsigned push_start_align = cplx_align_apply(align, num_push_constants);
-         unsigned chunk_size = u - chunk_start + 1;
-         if ((!compiler->supports_pull_constants && u < UBO_START) ||
-             (chunk_size < max_chunk_size &&
-              push_start_align + chunk_size <= max_push_components)) {
-            /* Align up the number of push constants */
-            num_push_constants = push_start_align;
-            for (unsigned i = 0; i < chunk_size; i++)
-               push_constant_loc[chunk_start + i] = num_push_constants++;
-         } else {
-            /* We need to pull this one */
-            num_pull_constants = cplx_align_apply(align, num_pull_constants);
-            for (unsigned i = 0; i < chunk_size; i++)
-               pull_constant_loc[chunk_start + i] = num_pull_constants++;
-         }
-
-         /* Reset the chunk and start again */
-         chunk_start = -1;
-      }
-
-      /* Add the CS local thread ID uniform at the end of the push constants */
-      if (subgroup_id_index >= 0)
-         push_constant_loc[subgroup_id_index] = num_push_constants++;
-
-      /* As the uniforms are going to be reordered, stash the old array and
-       * create two new arrays for push/pull params.
-       */
-      uint32_t *param = stage_prog_data->param;
-      stage_prog_data->nr_params = num_push_constants;
-      if (num_push_constants) {
-         stage_prog_data->param = rzalloc_array(mem_ctx, uint32_t,
-                                                num_push_constants);
-      } else {
-         stage_prog_data->param = NULL;
-      }
-      assert(stage_prog_data->nr_pull_params == 0);
-      assert(stage_prog_data->pull_param == NULL);
-      if (num_pull_constants > 0) {
-         stage_prog_data->nr_pull_params = num_pull_constants;
-         stage_prog_data->pull_param = rzalloc_array(mem_ctx, uint32_t,
-                                                     num_pull_constants);
-      }
-
-      /* Up until now, the param[] array has been indexed by reg + offset
-       * of UNIFORM registers.  Move pull constants into pull_param[] and
-       * condense param[] to only contain the uniforms we chose to push.
-       *
-       * NOTE: Because we are condensing the params[] array, we know that
-       * push_constant_loc[i] <= i and we can do it in one smooth loop without
-       * having to make a copy.
-       */
-      for (unsigned int i = 0; i < uniforms; i++) {
-         uint32_t value = param[i];
-         if (pull_constant_loc[i] != -1) {
-            stage_prog_data->pull_param[pull_constant_loc[i]] = value;
-         } else if (push_constant_loc[i] != -1) {
-            stage_prog_data->param[push_constant_loc[i]] = value;
-         }
-      }
-      ralloc_free(param);
-   } else {
-      /* If we don't want to compact anything, just set up dummy push/pull
-       * arrays.  All the rest of the compiler cares about are these arrays.
-       */
-      push_constant_loc = ralloc_array(mem_ctx, int, uniforms);
-      pull_constant_loc = ralloc_array(mem_ctx, int, uniforms);
-
-      for (unsigned u = 0; u < uniforms; u++)
-         push_constant_loc[u] = u;
-
-      memset(pull_constant_loc, -1, uniforms * sizeof(*pull_constant_loc));
-   }
-
-   /* Now that we know how many regular uniforms we'll push, reduce the
-    * UBO push ranges so we don't exceed the 3DSTATE_CONSTANT limits.
-    */
-   unsigned push_length = DIV_ROUND_UP(stage_prog_data->nr_params, 8);
-   for (int i = 0; i < 4; i++) {
-      struct brw_ubo_range *range = &prog_data->ubo_ranges[i];
-
-      if (push_length + range->length > 64)
-         range->length = 64 - push_length;
-
-      push_length += range->length;
-   }
-   assert(push_length <= 64);
-}
-
-bool
-fs_visitor::get_pull_locs(const fs_reg &src,
-                          unsigned *out_surf_index,
-                          unsigned *out_pull_index)
-{
-   assert(src.file == UNIFORM);
-
-   if (src.nr >= UBO_START) {
-      const struct brw_ubo_range *range =
-         &prog_data->ubo_ranges[src.nr - UBO_START];
-
-      /* If this access is in our (reduced) range, use the push data. */
-      if (src.offset / 32 < range->length)
-         return false;
-
-      *out_surf_index = prog_data->binding_table.ubo_start + range->block;
-      *out_pull_index = (32 * range->start + src.offset) / 4;
-
-      prog_data->has_ubo_pull = true;
-      return true;
-   }
-
-   const unsigned location = src.nr + src.offset / 4;
-
-   if (location < uniforms && pull_constant_loc[location] != -1) {
-      /* A regular uniform push constant */
-      *out_surf_index = stage_prog_data->binding_table.pull_constants_start;
-      *out_pull_index = pull_constant_loc[location];
-
-      prog_data->has_ubo_pull = true;
-      return true;
-   }
-
-   return false;
-}
-
-/**
- * Replace UNIFORM register file access with either UNIFORM_PULL_CONSTANT_LOAD
- * or VARYING_PULL_CONSTANT_LOAD instructions which load values into VGRFs.
- */
-void
-fs_visitor::lower_constant_loads()
-{
-   unsigned index, pull_index;
-
-   foreach_block_and_inst_safe (block, fs_inst, inst, cfg) {
-      /* Set up the annotation tracking for new generated instructions. */
-      const fs_builder ibld(this, block, inst);
-
-      for (int i = 0; i < inst->sources; i++) {
-	 if (inst->src[i].file != UNIFORM)
-	    continue;
-
-         /* We'll handle this case later */
-         if (inst->opcode == SHADER_OPCODE_MOV_INDIRECT && i == 0)
-            continue;
-
-         if (!get_pull_locs(inst->src[i], &index, &pull_index))
-	    continue;
-
-         assert(inst->src[i].stride == 0);
-
-         const unsigned block_sz = 64; /* Fetch one cacheline at a time. */
-         const fs_builder ubld = ibld.exec_all().group(block_sz / 4, 0);
-         const fs_reg dst = ubld.vgrf(BRW_REGISTER_TYPE_UD);
-         const unsigned base = pull_index * 4;
-
-         ubld.emit(FS_OPCODE_UNIFORM_PULL_CONSTANT_LOAD,
-                   dst, brw_imm_ud(index), brw_imm_ud(base & ~(block_sz - 1)));
-
-         /* Rewrite the instruction to use the temporary VGRF. */
-         inst->src[i].file = VGRF;
-         inst->src[i].nr = dst.nr;
-         inst->src[i].offset = (base & (block_sz - 1)) +
-                               inst->src[i].offset % 4;
-      }
-
-      if (inst->opcode == SHADER_OPCODE_MOV_INDIRECT &&
-          inst->src[0].file == UNIFORM) {
-
-         if (!get_pull_locs(inst->src[0], &index, &pull_index))
-            continue;
-
-         VARYING_PULL_CONSTANT_LOAD(ibld, inst->dst,
-                                    brw_imm_ud(index),
-                                    inst->src[1],
-                                    pull_index * 4, 4);
-         inst->remove(block);
-      }
-   }
-   invalidate_analysis(DEPENDENCY_INSTRUCTIONS);
-}
-
-bool
-fs_visitor::opt_algebraic()
-{
-   bool progress = false;
-
-   foreach_block_and_inst_safe(block, fs_inst, inst, cfg) {
-      switch (inst->opcode) {
-      case BRW_OPCODE_MOV:
-         if (!devinfo->has_64bit_float &&
-             !devinfo->has_64bit_int &&
-             (inst->dst.type == BRW_REGISTER_TYPE_DF ||
-              inst->dst.type == BRW_REGISTER_TYPE_UQ ||
-              inst->dst.type == BRW_REGISTER_TYPE_Q)) {
-            assert(inst->dst.type == inst->src[0].type);
-            assert(!inst->saturate);
-            assert(!inst->src[0].abs);
-            assert(!inst->src[0].negate);
-            const brw::fs_builder ibld(this, block, inst);
-
-            if (inst->src[0].file == IMM) {
-               ibld.MOV(subscript(inst->dst, BRW_REGISTER_TYPE_UD, 1),
-                        brw_imm_ud(inst->src[0].u64 >> 32));
-               ibld.MOV(subscript(inst->dst, BRW_REGISTER_TYPE_UD, 0),
-                        brw_imm_ud(inst->src[0].u64));
-            } else {
-               ibld.MOV(subscript(inst->dst, BRW_REGISTER_TYPE_UD, 1),
-                        subscript(inst->src[0], BRW_REGISTER_TYPE_UD, 1));
-               ibld.MOV(subscript(inst->dst, BRW_REGISTER_TYPE_UD, 0),
-                        subscript(inst->src[0], BRW_REGISTER_TYPE_UD, 0));
-            }
-
-            inst->remove(block);
-            progress = true;
-         }
-
-         if ((inst->conditional_mod == BRW_CONDITIONAL_Z ||
-              inst->conditional_mod == BRW_CONDITIONAL_NZ) &&
-             inst->dst.is_null() &&
-             (inst->src[0].abs || inst->src[0].negate)) {
-            inst->src[0].abs = false;
-            inst->src[0].negate = false;
-            progress = true;
-            break;
-         }
-
-         if (inst->src[0].file != IMM)
-            break;
-
-         if (inst->saturate) {
-            /* Full mixed-type saturates don't happen.  However, we can end up
-             * with things like:
-             *
-             *    mov.sat(8) g21<1>DF       -1F
-             *
-             * Other mixed-size-but-same-base-type cases may also be possible.
-             */
-            if (inst->dst.type != inst->src[0].type &&
-                inst->dst.type != BRW_REGISTER_TYPE_DF &&
-                inst->src[0].type != BRW_REGISTER_TYPE_F)
-               assert(!"unimplemented: saturate mixed types");
-
-            if (brw_saturate_immediate(inst->src[0].type,
-                                       &inst->src[0].as_brw_reg())) {
-               inst->saturate = false;
-               progress = true;
-            }
-         }
-         break;
-
-      case BRW_OPCODE_MUL:
-         if (inst->src[1].file != IMM)
-            continue;
-
-         /* a * 1.0 = a */
-         if (inst->src[1].is_one()) {
-            inst->opcode = BRW_OPCODE_MOV;
-            inst->src[1] = reg_undef;
-            progress = true;
-            break;
-         }
-
-         /* a * -1.0 = -a */
-         if (inst->src[1].is_negative_one()) {
-            inst->opcode = BRW_OPCODE_MOV;
-            inst->src[0].negate = !inst->src[0].negate;
-            inst->src[1] = reg_undef;
-            progress = true;
-            break;
-         }
-
-         break;
-      case BRW_OPCODE_ADD:
-         if (inst->src[1].file != IMM)
-            continue;
-
-         if (brw_reg_type_is_integer(inst->src[1].type) &&
-             inst->src[1].is_zero()) {
-            inst->opcode = BRW_OPCODE_MOV;
-            inst->src[1] = reg_undef;
-            progress = true;
-            break;
-         }
-
-         if (inst->src[0].file == IMM) {
-            assert(inst->src[0].type == BRW_REGISTER_TYPE_F);
-            inst->opcode = BRW_OPCODE_MOV;
-            inst->src[0].f += inst->src[1].f;
-            inst->src[1] = reg_undef;
-            progress = true;
-            break;
-         }
-         break;
-      case BRW_OPCODE_OR:
-         if (inst->src[0].equals(inst->src[1]) ||
-             inst->src[1].is_zero()) {
-            /* On Gen8+, the OR instruction can have a source modifier that
-             * performs logical not on the operand.  Cases of 'OR r0, ~r1, 0'
-             * or 'OR r0, ~r1, ~r1' should become a NOT instead of a MOV.
-             */
-            if (inst->src[0].negate) {
-               inst->opcode = BRW_OPCODE_NOT;
-               inst->src[0].negate = false;
-            } else {
-               inst->opcode = BRW_OPCODE_MOV;
-            }
-            inst->src[1] = reg_undef;
-            progress = true;
-            break;
-         }
-         break;
-      case BRW_OPCODE_CMP:
-         if ((inst->conditional_mod == BRW_CONDITIONAL_Z ||
-              inst->conditional_mod == BRW_CONDITIONAL_NZ) &&
-             inst->src[1].is_zero() &&
-             (inst->src[0].abs || inst->src[0].negate)) {
-            inst->src[0].abs = false;
-            inst->src[0].negate = false;
-            progress = true;
-            break;
-         }
-         break;
-      case BRW_OPCODE_SEL:
-         if (!devinfo->has_64bit_float &&
-             !devinfo->has_64bit_int &&
-             (inst->dst.type == BRW_REGISTER_TYPE_DF ||
-              inst->dst.type == BRW_REGISTER_TYPE_UQ ||
-              inst->dst.type == BRW_REGISTER_TYPE_Q)) {
-            assert(inst->dst.type == inst->src[0].type);
-            assert(!inst->saturate);
-            assert(!inst->src[0].abs && !inst->src[0].negate);
-            assert(!inst->src[1].abs && !inst->src[1].negate);
-            const brw::fs_builder ibld(this, block, inst);
-
-            set_predicate(inst->predicate,
-                          ibld.SEL(subscript(inst->dst, BRW_REGISTER_TYPE_UD, 0),
-                                   subscript(inst->src[0], BRW_REGISTER_TYPE_UD, 0),
-                                   subscript(inst->src[1], BRW_REGISTER_TYPE_UD, 0)));
-            set_predicate(inst->predicate,
-                          ibld.SEL(subscript(inst->dst, BRW_REGISTER_TYPE_UD, 1),
-                                   subscript(inst->src[0], BRW_REGISTER_TYPE_UD, 1),
-                                   subscript(inst->src[1], BRW_REGISTER_TYPE_UD, 1)));
-
-            inst->remove(block);
-            progress = true;
-         }
-         if (inst->src[0].equals(inst->src[1])) {
-            inst->opcode = BRW_OPCODE_MOV;
-            inst->src[1] = reg_undef;
-            inst->predicate = BRW_PREDICATE_NONE;
-            inst->predicate_inverse = false;
-            progress = true;
-         } else if (inst->saturate && inst->src[1].file == IMM) {
-            switch (inst->conditional_mod) {
-            case BRW_CONDITIONAL_LE:
-            case BRW_CONDITIONAL_L:
-               switch (inst->src[1].type) {
-               case BRW_REGISTER_TYPE_F:
-                  if (inst->src[1].f >= 1.0f) {
-                     inst->opcode = BRW_OPCODE_MOV;
-                     inst->src[1] = reg_undef;
-                     inst->conditional_mod = BRW_CONDITIONAL_NONE;
-                     progress = true;
-                  }
-                  break;
-               default:
-                  break;
-               }
-               break;
-            case BRW_CONDITIONAL_GE:
-            case BRW_CONDITIONAL_G:
-               switch (inst->src[1].type) {
-               case BRW_REGISTER_TYPE_F:
-                  if (inst->src[1].f <= 0.0f) {
-                     inst->opcode = BRW_OPCODE_MOV;
-                     inst->src[1] = reg_undef;
-                     inst->conditional_mod = BRW_CONDITIONAL_NONE;
-                     progress = true;
-                  }
-                  break;
-               default:
-                  break;
-               }
-            default:
-               break;
-            }
-         }
-         break;
-      case BRW_OPCODE_MAD:
-         if (inst->src[0].type != BRW_REGISTER_TYPE_F ||
-             inst->src[1].type != BRW_REGISTER_TYPE_F ||
-             inst->src[2].type != BRW_REGISTER_TYPE_F)
-            break;
-         if (inst->src[1].is_one()) {
-            inst->opcode = BRW_OPCODE_ADD;
-            inst->src[1] = inst->src[2];
-            inst->src[2] = reg_undef;
-            progress = true;
-         } else if (inst->src[2].is_one()) {
-            inst->opcode = BRW_OPCODE_ADD;
-            inst->src[2] = reg_undef;
-            progress = true;
-         }
-         break;
-      case SHADER_OPCODE_BROADCAST:
-         if (is_uniform(inst->src[0])) {
-            inst->opcode = BRW_OPCODE_MOV;
-            inst->sources = 1;
-            inst->force_writemask_all = true;
-            progress = true;
-         } else if (inst->src[1].file == IMM) {
-            inst->opcode = BRW_OPCODE_MOV;
-            /* It's possible that the selected component will be too large and
-             * overflow the register.  This can happen if someone does a
-             * readInvocation() from GLSL or SPIR-V and provides an OOB
-             * invocationIndex.  If this happens and we some how manage
-             * to constant fold it in and get here, then component() may cause
-             * us to start reading outside of the VGRF which will lead to an
-             * assert later.  Instead, just let it wrap around if it goes over
-             * exec_size.
-             */
-            const unsigned comp = inst->src[1].ud & (inst->exec_size - 1);
-            inst->src[0] = component(inst->src[0], comp);
-            inst->sources = 1;
-            inst->force_writemask_all = true;
-            progress = true;
-         }
-         break;
-
-      case SHADER_OPCODE_SHUFFLE:
-         if (is_uniform(inst->src[0])) {
-            inst->opcode = BRW_OPCODE_MOV;
-            inst->sources = 1;
-            progress = true;
-         } else if (inst->src[1].file == IMM) {
-            inst->opcode = BRW_OPCODE_MOV;
-            inst->src[0] = component(inst->src[0],
-                                     inst->src[1].ud);
-            inst->sources = 1;
-            progress = true;
-         }
-         break;
-
-      default:
-	 break;
-      }
-
-      /* Swap if src[0] is immediate. */
-      if (progress && inst->is_commutative()) {
-         if (inst->src[0].file == IMM) {
-            fs_reg tmp = inst->src[1];
-            inst->src[1] = inst->src[0];
-            inst->src[0] = tmp;
-         }
-      }
-   }
-
-   if (progress)
-      invalidate_analysis(DEPENDENCY_INSTRUCTION_DATA_FLOW |
-                          DEPENDENCY_INSTRUCTION_DETAIL);
-
-   return progress;
-}
-
-/**
- * Optimize sample messages that have constant zero values for the trailing
- * texture coordinates. We can just reduce the message length for these
- * instructions instead of reserving a register for it. Trailing parameters
- * that aren't sent default to zero anyway. This will cause the dead code
- * eliminator to remove the MOV instruction that would otherwise be emitted to
- * set up the zero value.
- */
-bool
-fs_visitor::opt_zero_samples()
-{
-   /* Gen4 infers the texturing opcode based on the message length so we can't
-    * change it.
-    */
-   if (devinfo->gen < 5)
-      return false;
-
-   bool progress = false;
-
-   foreach_block_and_inst(block, fs_inst, inst, cfg) {
-      if (!inst->is_tex())
-         continue;
-
-      fs_inst *load_payload = (fs_inst *) inst->prev;
-
-      if (load_payload->is_head_sentinel() ||
-          load_payload->opcode != SHADER_OPCODE_LOAD_PAYLOAD)
-         continue;
-
-      /* We don't want to remove the message header or the first parameter.
-       * Removing the first parameter is not allowed, see the Haswell PRM
-       * volume 7, page 149:
-       *
-       *     "Parameter 0 is required except for the sampleinfo message, which
-       *      has no parameter 0"
-       */
-      while (inst->mlen > inst->header_size + inst->exec_size / 8 &&
-             load_payload->src[(inst->mlen - inst->header_size) /
-                               (inst->exec_size / 8) +
-                               inst->header_size - 1].is_zero()) {
-         inst->mlen -= inst->exec_size / 8;
-         progress = true;
-      }
-   }
-
-   if (progress)
-      invalidate_analysis(DEPENDENCY_INSTRUCTION_DETAIL);
-
-   return progress;
-}
-
-bool
-fs_visitor::opt_register_renaming()
-{
-   bool progress = false;
-   int depth = 0;
-
-   unsigned remap[alloc.count];
-   memset(remap, ~0u, sizeof(unsigned) * alloc.count);
-
-   foreach_block_and_inst(block, fs_inst, inst, cfg) {
-      if (inst->opcode == BRW_OPCODE_IF || inst->opcode == BRW_OPCODE_DO) {
-         depth++;
-      } else if (inst->opcode == BRW_OPCODE_ENDIF ||
-                 inst->opcode == BRW_OPCODE_WHILE) {
-         depth--;
-      }
-
-      /* Rewrite instruction sources. */
-      for (int i = 0; i < inst->sources; i++) {
-         if (inst->src[i].file == VGRF &&
-             remap[inst->src[i].nr] != ~0u &&
-             remap[inst->src[i].nr] != inst->src[i].nr) {
-            inst->src[i].nr = remap[inst->src[i].nr];
-            progress = true;
-         }
-      }
-
-      const unsigned dst = inst->dst.nr;
-
-      if (depth == 0 &&
-          inst->dst.file == VGRF &&
-          alloc.sizes[inst->dst.nr] * REG_SIZE == inst->size_written &&
-          !inst->is_partial_write()) {
-         if (remap[dst] == ~0u) {
-            remap[dst] = dst;
-         } else {
-            remap[dst] = alloc.allocate(regs_written(inst));
-            inst->dst.nr = remap[dst];
-            progress = true;
-         }
-      } else if (inst->dst.file == VGRF &&
-                 remap[dst] != ~0u &&
-                 remap[dst] != dst) {
-         inst->dst.nr = remap[dst];
-         progress = true;
-      }
-   }
-
-   if (progress) {
-      invalidate_analysis(DEPENDENCY_INSTRUCTION_DETAIL |
-                          DEPENDENCY_VARIABLES);
-
-      for (unsigned i = 0; i < ARRAY_SIZE(delta_xy); i++) {
-         if (delta_xy[i].file == VGRF && remap[delta_xy[i].nr] != ~0u) {
-            delta_xy[i].nr = remap[delta_xy[i].nr];
-         }
-      }
-   }
-
-   return progress;
-}
-
-/**
- * Remove redundant or useless discard jumps.
- *
- * For example, we can eliminate jumps in the following sequence:
- *
- * discard-jump       (redundant with the next jump)
- * discard-jump       (useless; jumps to the next instruction)
- * placeholder-halt
- */
-bool
-fs_visitor::opt_redundant_discard_jumps()
-{
-   bool progress = false;
-
-   bblock_t *last_bblock = cfg->blocks[cfg->num_blocks - 1];
-
-   fs_inst *placeholder_halt = NULL;
-   foreach_inst_in_block_reverse(fs_inst, inst, last_bblock) {
-      if (inst->opcode == FS_OPCODE_PLACEHOLDER_HALT) {
-         placeholder_halt = inst;
-         break;
-      }
-   }
-
-   if (!placeholder_halt)
-      return false;
-
-   /* Delete any HALTs immediately before the placeholder halt. */
-   for (fs_inst *prev = (fs_inst *) placeholder_halt->prev;
-        !prev->is_head_sentinel() && prev->opcode == FS_OPCODE_DISCARD_JUMP;
-        prev = (fs_inst *) placeholder_halt->prev) {
-      prev->remove(last_bblock);
-      progress = true;
-   }
-
-   if (progress)
-      invalidate_analysis(DEPENDENCY_INSTRUCTIONS);
-
-   return progress;
-}
-
-/**
- * Compute a bitmask with GRF granularity with a bit set for each GRF starting
- * from \p r.offset which overlaps the region starting at \p s.offset and
- * spanning \p ds bytes.
- */
-static inline unsigned
-mask_relative_to(const fs_reg &r, const fs_reg &s, unsigned ds)
-{
-   const int rel_offset = reg_offset(s) - reg_offset(r);
-   const int shift = rel_offset / REG_SIZE;
-   const unsigned n = DIV_ROUND_UP(rel_offset % REG_SIZE + ds, REG_SIZE);
-   assert(reg_space(r) == reg_space(s) &&
-          shift >= 0 && shift < int(8 * sizeof(unsigned)));
-   return ((1 << n) - 1) << shift;
-}
-
-bool
-fs_visitor::compute_to_mrf()
-{
-   bool progress = false;
-   int next_ip = 0;
-
-   /* No MRFs on Gen >= 7. */
-   if (devinfo->gen >= 7)
-      return false;
-
-   const fs_live_variables &live = live_analysis.require();
-
-   foreach_block_and_inst_safe(block, fs_inst, inst, cfg) {
-      int ip = next_ip;
-      next_ip++;
-
-      if (inst->opcode != BRW_OPCODE_MOV ||
-	  inst->is_partial_write() ||
-	  inst->dst.file != MRF || inst->src[0].file != VGRF ||
-	  inst->dst.type != inst->src[0].type ||
-	  inst->src[0].abs || inst->src[0].negate ||
-          !inst->src[0].is_contiguous() ||
-          inst->src[0].offset % REG_SIZE != 0)
-	 continue;
-
-      /* Can't compute-to-MRF this GRF if someone else was going to
-       * read it later.
-       */
-      if (live.vgrf_end[inst->src[0].nr] > ip)
-	 continue;
-
-      /* Found a move of a GRF to a MRF.  Let's see if we can go rewrite the
-       * things that computed the value of all GRFs of the source region.  The
-       * regs_left bitset keeps track of the registers we haven't yet found a
-       * generating instruction for.
-       */
-      unsigned regs_left = (1 << regs_read(inst, 0)) - 1;
-
-      foreach_inst_in_block_reverse_starting_from(fs_inst, scan_inst, inst) {
-         if (regions_overlap(scan_inst->dst, scan_inst->size_written,
-                             inst->src[0], inst->size_read(0))) {
-	    /* Found the last thing to write our reg we want to turn
-	     * into a compute-to-MRF.
-	     */
-
-	    /* If this one instruction didn't populate all the
-	     * channels, bail.  We might be able to rewrite everything
-	     * that writes that reg, but it would require smarter
-	     * tracking.
-	     */
-	    if (scan_inst->is_partial_write())
-	       break;
-
-            /* Handling things not fully contained in the source of the copy
-             * would need us to understand coalescing out more than one MOV at
-             * a time.
-             */
-            if (!region_contained_in(scan_inst->dst, scan_inst->size_written,
-                                     inst->src[0], inst->size_read(0)))
-               break;
-
-	    /* SEND instructions can't have MRF as a destination. */
-	    if (scan_inst->mlen)
-	       break;
-
-	    if (devinfo->gen == 6) {
-	       /* gen6 math instructions must have the destination be
-		* GRF, so no compute-to-MRF for them.
-		*/
-	       if (scan_inst->is_math()) {
-		  break;
-	       }
-	    }
-
-            /* Clear the bits for any registers this instruction overwrites. */
-            regs_left &= ~mask_relative_to(
-               inst->src[0], scan_inst->dst, scan_inst->size_written);
-            if (!regs_left)
-               break;
-	 }
-
-	 /* We don't handle control flow here.  Most computation of
-	  * values that end up in MRFs are shortly before the MRF
-	  * write anyway.
-	  */
-	 if (block->start() == scan_inst)
-	    break;
-
-	 /* You can't read from an MRF, so if someone else reads our
-	  * MRF's source GRF that we wanted to rewrite, that stops us.
-	  */
-	 bool interfered = false;
-	 for (int i = 0; i < scan_inst->sources; i++) {
-            if (regions_overlap(scan_inst->src[i], scan_inst->size_read(i),
-                                inst->src[0], inst->size_read(0))) {
-	       interfered = true;
-	    }
-	 }
-	 if (interfered)
-	    break;
-
-         if (regions_overlap(scan_inst->dst, scan_inst->size_written,
-                             inst->dst, inst->size_written)) {
-	    /* If somebody else writes our MRF here, we can't
-	     * compute-to-MRF before that.
-	     */
-            break;
-         }
-
-         if (scan_inst->mlen > 0 && scan_inst->base_mrf != -1 &&
-             regions_overlap(fs_reg(MRF, scan_inst->base_mrf), scan_inst->mlen * REG_SIZE,
-                             inst->dst, inst->size_written)) {
-	    /* Found a SEND instruction, which means that there are
-	     * live values in MRFs from base_mrf to base_mrf +
-	     * scan_inst->mlen - 1.  Don't go pushing our MRF write up
-	     * above it.
-	     */
-            break;
-         }
-      }
-
-      if (regs_left)
-         continue;
-
-      /* Found all generating instructions of our MRF's source value, so it
-       * should be safe to rewrite them to point to the MRF directly.
-       */
-      regs_left = (1 << regs_read(inst, 0)) - 1;
-
-      foreach_inst_in_block_reverse_starting_from(fs_inst, scan_inst, inst) {
-         if (regions_overlap(scan_inst->dst, scan_inst->size_written,
-                             inst->src[0], inst->size_read(0))) {
-            /* Clear the bits for any registers this instruction overwrites. */
-            regs_left &= ~mask_relative_to(
-               inst->src[0], scan_inst->dst, scan_inst->size_written);
-
-            const unsigned rel_offset = reg_offset(scan_inst->dst) -
-                                        reg_offset(inst->src[0]);
-
-            if (inst->dst.nr & BRW_MRF_COMPR4) {
-               /* Apply the same address transformation done by the hardware
-                * for COMPR4 MRF writes.
-                */
-               assert(rel_offset < 2 * REG_SIZE);
-               scan_inst->dst.nr = inst->dst.nr + rel_offset / REG_SIZE * 4;
-
-               /* Clear the COMPR4 bit if the generating instruction is not
-                * compressed.
-                */
-               if (scan_inst->size_written < 2 * REG_SIZE)
-                  scan_inst->dst.nr &= ~BRW_MRF_COMPR4;
-
-            } else {
-               /* Calculate the MRF number the result of this instruction is
-                * ultimately written to.
-                */
-               scan_inst->dst.nr = inst->dst.nr + rel_offset / REG_SIZE;
-            }
-
-            scan_inst->dst.file = MRF;
-            scan_inst->dst.offset = inst->dst.offset + rel_offset % REG_SIZE;
-            scan_inst->saturate |= inst->saturate;
-            if (!regs_left)
-               break;
-         }
-      }
-
-      assert(!regs_left);
-      inst->remove(block);
-      progress = true;
-   }
-
-   if (progress)
-      invalidate_analysis(DEPENDENCY_INSTRUCTIONS);
-
-   return progress;
-}
-
-/**
- * Eliminate FIND_LIVE_CHANNEL instructions occurring outside any control
- * flow.  We could probably do better here with some form of divergence
- * analysis.
- */
-bool
-fs_visitor::eliminate_find_live_channel()
-{
-   bool progress = false;
-   unsigned depth = 0;
-
-   if (!brw_stage_has_packed_dispatch(devinfo, stage, stage_prog_data)) {
-      /* The optimization below assumes that channel zero is live on thread
-       * dispatch, which may not be the case if the fixed function dispatches
-       * threads sparsely.
-       */
-      return false;
-   }
-
-   foreach_block_and_inst_safe(block, fs_inst, inst, cfg) {
-      switch (inst->opcode) {
-      case BRW_OPCODE_IF:
-      case BRW_OPCODE_DO:
-         depth++;
-         break;
-
-      case BRW_OPCODE_ENDIF:
-      case BRW_OPCODE_WHILE:
-         depth--;
-         break;
-
-      case FS_OPCODE_DISCARD_JUMP:
-         /* This can potentially make control flow non-uniform until the end
-          * of the program.
-          */
-         return progress;
-
-      case SHADER_OPCODE_FIND_LIVE_CHANNEL:
-         if (depth == 0) {
-            inst->opcode = BRW_OPCODE_MOV;
-            inst->src[0] = brw_imm_ud(0u);
-            inst->sources = 1;
-            inst->force_writemask_all = true;
-            progress = true;
-         }
-         break;
-
-      default:
-         break;
-      }
-   }
-
-   if (progress)
-      invalidate_analysis(DEPENDENCY_INSTRUCTION_DETAIL);
-
-   return progress;
-}
-
-/**
- * Once we've generated code, try to convert normal FS_OPCODE_FB_WRITE
- * instructions to FS_OPCODE_REP_FB_WRITE.
- */
-void
-fs_visitor::emit_repclear_shader()
-{
-   brw_wm_prog_key *key = (brw_wm_prog_key*) this->key;
-   int base_mrf = 0;
-   int color_mrf = base_mrf + 2;
-   fs_inst *mov;
-
-   if (uniforms > 0) {
-      mov = bld.exec_all().group(4, 0)
-               .MOV(brw_message_reg(color_mrf),
-                    fs_reg(UNIFORM, 0, BRW_REGISTER_TYPE_F));
-   } else {
-      struct brw_reg reg =
-         brw_reg(BRW_GENERAL_REGISTER_FILE, 2, 3, 0, 0, BRW_REGISTER_TYPE_F,
-                 BRW_VERTICAL_STRIDE_8, BRW_WIDTH_2, BRW_HORIZONTAL_STRIDE_4,
-                 BRW_SWIZZLE_XYZW, WRITEMASK_XYZW);
-
-      mov = bld.exec_all().group(4, 0)
-               .MOV(vec4(brw_message_reg(color_mrf)), fs_reg(reg));
-   }
-
-   fs_inst *write = NULL;
-   if (key->nr_color_regions == 1) {
-      write = bld.emit(FS_OPCODE_REP_FB_WRITE);
-      write->saturate = key->clamp_fragment_color;
-      write->base_mrf = color_mrf;
-      write->target = 0;
-      write->header_size = 0;
-      write->mlen = 1;
-   } else {
-      assume(key->nr_color_regions > 0);
-
-      struct brw_reg header =
-         retype(brw_message_reg(base_mrf), BRW_REGISTER_TYPE_UD);
-      bld.exec_all().group(16, 0)
-         .MOV(header, retype(brw_vec8_grf(0, 0), BRW_REGISTER_TYPE_UD));
-
-      for (int i = 0; i < key->nr_color_regions; ++i) {
-         if (i > 0) {
-            bld.exec_all().group(1, 0)
-               .MOV(component(header, 2), brw_imm_ud(i));
-         }
-
-         write = bld.emit(FS_OPCODE_REP_FB_WRITE);
-         write->saturate = key->clamp_fragment_color;
-         write->base_mrf = base_mrf;
-         write->target = i;
-         write->header_size = 2;
-         write->mlen = 3;
-      }
-   }
-   write->eot = true;
-   write->last_rt = true;
-
-   calculate_cfg();
-
-   assign_constant_locations();
-   assign_curb_setup();
-
-   /* Now that we have the uniform assigned, go ahead and force it to a vec4. */
-   if (uniforms > 0) {
-      assert(mov->src[0].file == FIXED_GRF);
-      mov->src[0] = brw_vec4_grf(mov->src[0].nr, 0);
-   }
-
-   lower_scoreboard();
-}
-
-/**
- * Walks through basic blocks, looking for repeated MRF writes and
- * removing the later ones.
- */
-bool
-fs_visitor::remove_duplicate_mrf_writes()
-{
-   fs_inst *last_mrf_move[BRW_MAX_MRF(devinfo->gen)];
-   bool progress = false;
-
-   /* Need to update the MRF tracking for compressed instructions. */
-   if (dispatch_width >= 16)
-      return false;
-
-   memset(last_mrf_move, 0, sizeof(last_mrf_move));
-
-   foreach_block_and_inst_safe (block, fs_inst, inst, cfg) {
-      if (inst->is_control_flow()) {
-	 memset(last_mrf_move, 0, sizeof(last_mrf_move));
-      }
-
-      if (inst->opcode == BRW_OPCODE_MOV &&
-	  inst->dst.file == MRF) {
-         fs_inst *prev_inst = last_mrf_move[inst->dst.nr];
-	 if (prev_inst && prev_inst->opcode == BRW_OPCODE_MOV &&
-             inst->dst.equals(prev_inst->dst) &&
-             inst->src[0].equals(prev_inst->src[0]) &&
-             inst->saturate == prev_inst->saturate &&
-             inst->predicate == prev_inst->predicate &&
-             inst->conditional_mod == prev_inst->conditional_mod &&
-             inst->exec_size == prev_inst->exec_size) {
-	    inst->remove(block);
-	    progress = true;
-	    continue;
-	 }
-      }
-
-      /* Clear out the last-write records for MRFs that were overwritten. */
-      if (inst->dst.file == MRF) {
-         last_mrf_move[inst->dst.nr] = NULL;
-      }
-
-      if (inst->mlen > 0 && inst->base_mrf != -1) {
-	 /* Found a SEND instruction, which will include two or fewer
-	  * implied MRF writes.  We could do better here.
-	  */
-	 for (unsigned i = 0; i < inst->implied_mrf_writes(); i++) {
-	    last_mrf_move[inst->base_mrf + i] = NULL;
-	 }
-      }
-
-      /* Clear out any MRF move records whose sources got overwritten. */
-      for (unsigned i = 0; i < ARRAY_SIZE(last_mrf_move); i++) {
-         if (last_mrf_move[i] &&
-             regions_overlap(inst->dst, inst->size_written,
-                             last_mrf_move[i]->src[0],
-                             last_mrf_move[i]->size_read(0))) {
-            last_mrf_move[i] = NULL;
-         }
-      }
-
-      if (inst->opcode == BRW_OPCODE_MOV &&
-	  inst->dst.file == MRF &&
-	  inst->src[0].file != ARF &&
-	  !inst->is_partial_write()) {
-         last_mrf_move[inst->dst.nr] = inst;
-      }
-   }
-
-   if (progress)
-      invalidate_analysis(DEPENDENCY_INSTRUCTIONS);
-
-   return progress;
-}
-
-/**
- * Rounding modes for conversion instructions are included for each
- * conversion, but right now it is a state. So once it is set,
- * we don't need to call it again for subsequent calls.
- *
- * This is useful for vector/matrices conversions, as setting the
- * mode once is enough for the full vector/matrix
- */
-bool
-fs_visitor::remove_extra_rounding_modes()
-{
-   bool progress = false;
-   unsigned execution_mode = this->nir->info.float_controls_execution_mode;
-
-   brw_rnd_mode base_mode = BRW_RND_MODE_UNSPECIFIED;
-   if ((FLOAT_CONTROLS_ROUNDING_MODE_RTE_FP16 |
-        FLOAT_CONTROLS_ROUNDING_MODE_RTE_FP32 |
-        FLOAT_CONTROLS_ROUNDING_MODE_RTE_FP64) &
-       execution_mode)
-      base_mode = BRW_RND_MODE_RTNE;
-   if ((FLOAT_CONTROLS_ROUNDING_MODE_RTZ_FP16 |
-        FLOAT_CONTROLS_ROUNDING_MODE_RTZ_FP32 |
-        FLOAT_CONTROLS_ROUNDING_MODE_RTZ_FP64) &
-       execution_mode)
-      base_mode = BRW_RND_MODE_RTZ;
-
-   foreach_block (block, cfg) {
-      brw_rnd_mode prev_mode = base_mode;
-
-      foreach_inst_in_block_safe (fs_inst, inst, block) {
-         if (inst->opcode == SHADER_OPCODE_RND_MODE) {
-            assert(inst->src[0].file == BRW_IMMEDIATE_VALUE);
-            const brw_rnd_mode mode = (brw_rnd_mode) inst->src[0].d;
-            if (mode == prev_mode) {
-               inst->remove(block);
-               progress = true;
-            } else {
-               prev_mode = mode;
-            }
-         }
-      }
-   }
-
-   if (progress)
-      invalidate_analysis(DEPENDENCY_INSTRUCTIONS);
-
-   return progress;
-}
-
-static void
-clear_deps_for_inst_src(fs_inst *inst, bool *deps, int first_grf, int grf_len)
-{
-   /* Clear the flag for registers that actually got read (as expected). */
-   for (int i = 0; i < inst->sources; i++) {
-      int grf;
-      if (inst->src[i].file == VGRF || inst->src[i].file == FIXED_GRF) {
-         grf = inst->src[i].nr;
-      } else {
-         continue;
-      }
-
-      if (grf >= first_grf &&
-          grf < first_grf + grf_len) {
-         deps[grf - first_grf] = false;
-         if (inst->exec_size == 16)
-            deps[grf - first_grf + 1] = false;
-      }
-   }
-}
-
-/**
- * Implements this workaround for the original 965:
- *
- *     "[DevBW, DevCL] Implementation Restrictions: As the hardware does not
- *      check for post destination dependencies on this instruction, software
- *      must ensure that there is no destination hazard for the case of ‘write
- *      followed by a posted write’ shown in the following example.
- *
- *      1. mov r3 0
- *      2. send r3.xy <rest of send instruction>
- *      3. mov r2 r3
- *
- *      Due to no post-destination dependency check on the ‘send’, the above
- *      code sequence could have two instructions (1 and 2) in flight at the
- *      same time that both consider ‘r3’ as the target of their final writes.
- */
-void
-fs_visitor::insert_gen4_pre_send_dependency_workarounds(bblock_t *block,
-                                                        fs_inst *inst)
-{
-   int write_len = regs_written(inst);
-   int first_write_grf = inst->dst.nr;
-   bool needs_dep[BRW_MAX_MRF(devinfo->gen)];
-   assert(write_len < (int)sizeof(needs_dep) - 1);
-
-   memset(needs_dep, false, sizeof(needs_dep));
-   memset(needs_dep, true, write_len);
-
-   clear_deps_for_inst_src(inst, needs_dep, first_write_grf, write_len);
-
-   /* Walk backwards looking for writes to registers we're writing which
-    * aren't read since being written.  If we hit the start of the program,
-    * we assume that there are no outstanding dependencies on entry to the
-    * program.
-    */
-   foreach_inst_in_block_reverse_starting_from(fs_inst, scan_inst, inst) {
-      /* If we hit control flow, assume that there *are* outstanding
-       * dependencies, and force their cleanup before our instruction.
-       */
-      if (block->start() == scan_inst && block->num != 0) {
-         for (int i = 0; i < write_len; i++) {
-            if (needs_dep[i])
-               DEP_RESOLVE_MOV(fs_builder(this, block, inst),
-                               first_write_grf + i);
-         }
-         return;
-      }
-
-      /* We insert our reads as late as possible on the assumption that any
-       * instruction but a MOV that might have left us an outstanding
-       * dependency has more latency than a MOV.
-       */
-      if (scan_inst->dst.file == VGRF) {
-         for (unsigned i = 0; i < regs_written(scan_inst); i++) {
-            int reg = scan_inst->dst.nr + i;
-
-            if (reg >= first_write_grf &&
-                reg < first_write_grf + write_len &&
-                needs_dep[reg - first_write_grf]) {
-               DEP_RESOLVE_MOV(fs_builder(this, block, inst), reg);
-               needs_dep[reg - first_write_grf] = false;
-               if (scan_inst->exec_size == 16)
-                  needs_dep[reg - first_write_grf + 1] = false;
-            }
-         }
-      }
-
-      /* Clear the flag for registers that actually got read (as expected). */
-      clear_deps_for_inst_src(scan_inst, needs_dep, first_write_grf, write_len);
-
-      /* Continue the loop only if we haven't resolved all the dependencies */
-      int i;
-      for (i = 0; i < write_len; i++) {
-         if (needs_dep[i])
-            break;
-      }
-      if (i == write_len)
-         return;
-   }
-}
-
-/**
- * Implements this workaround for the original 965:
- *
- *     "[DevBW, DevCL] Errata: A destination register from a send can not be
- *      used as a destination register until after it has been sourced by an
- *      instruction with a different destination register.
- */
-void
-fs_visitor::insert_gen4_post_send_dependency_workarounds(bblock_t *block, fs_inst *inst)
-{
-   int write_len = regs_written(inst);
-   unsigned first_write_grf = inst->dst.nr;
-   bool needs_dep[BRW_MAX_MRF(devinfo->gen)];
-   assert(write_len < (int)sizeof(needs_dep) - 1);
-
-   memset(needs_dep, false, sizeof(needs_dep));
-   memset(needs_dep, true, write_len);
-   /* Walk forwards looking for writes to registers we're writing which aren't
-    * read before being written.
-    */
-   foreach_inst_in_block_starting_from(fs_inst, scan_inst, inst) {
-      /* If we hit control flow, force resolve all remaining dependencies. */
-      if (block->end() == scan_inst && block->num != cfg->num_blocks - 1) {
-         for (int i = 0; i < write_len; i++) {
-            if (needs_dep[i])
-               DEP_RESOLVE_MOV(fs_builder(this, block, scan_inst),
-                               first_write_grf + i);
-         }
-         return;
-      }
-
-      /* Clear the flag for registers that actually got read (as expected). */
-      clear_deps_for_inst_src(scan_inst, needs_dep, first_write_grf, write_len);
-
-      /* We insert our reads as late as possible since they're reading the
-       * result of a SEND, which has massive latency.
-       */
-      if (scan_inst->dst.file == VGRF &&
-          scan_inst->dst.nr >= first_write_grf &&
-          scan_inst->dst.nr < first_write_grf + write_len &&
-          needs_dep[scan_inst->dst.nr - first_write_grf]) {
-         DEP_RESOLVE_MOV(fs_builder(this, block, scan_inst),
-                         scan_inst->dst.nr);
-         needs_dep[scan_inst->dst.nr - first_write_grf] = false;
-      }
-
-      /* Continue the loop only if we haven't resolved all the dependencies */
-      int i;
-      for (i = 0; i < write_len; i++) {
-         if (needs_dep[i])
-            break;
-      }
-      if (i == write_len)
-         return;
-   }
-}
-
-void
-fs_visitor::insert_gen4_send_dependency_workarounds()
-{
-   if (devinfo->gen != 4 || devinfo->is_g4x)
-      return;
-
-   bool progress = false;
-
-   foreach_block_and_inst(block, fs_inst, inst, cfg) {
-      if (inst->mlen != 0 && inst->dst.file == VGRF) {
-         insert_gen4_pre_send_dependency_workarounds(block, inst);
-         insert_gen4_post_send_dependency_workarounds(block, inst);
-         progress = true;
-      }
-   }
-
-   if (progress)
-      invalidate_analysis(DEPENDENCY_INSTRUCTIONS);
-}
-
-/**
- * Turns the generic expression-style uniform pull constant load instruction
- * into a hardware-specific series of instructions for loading a pull
- * constant.
- *
- * The expression style allows the CSE pass before this to optimize out
- * repeated loads from the same offset, and gives the pre-register-allocation
- * scheduling full flexibility, while the conversion to native instructions
- * allows the post-register-allocation scheduler the best information
- * possible.
- *
- * Note that execution masking for setting up pull constant loads is special:
- * the channels that need to be written are unrelated to the current execution
- * mask, since a later instruction will use one of the result channels as a
- * source operand for all 8 or 16 of its channels.
- */
-void
-fs_visitor::lower_uniform_pull_constant_loads()
-{
-   foreach_block_and_inst (block, fs_inst, inst, cfg) {
-      if (inst->opcode != FS_OPCODE_UNIFORM_PULL_CONSTANT_LOAD)
-         continue;
-
-      if (devinfo->gen >= 7) {
-         const fs_builder ubld = fs_builder(this, block, inst).exec_all();
-         const fs_reg payload = ubld.group(8, 0).vgrf(BRW_REGISTER_TYPE_UD);
-
-         ubld.group(8, 0).MOV(payload,
-                              retype(brw_vec8_grf(0, 0), BRW_REGISTER_TYPE_UD));
-         ubld.group(1, 0).MOV(component(payload, 2),
-                              brw_imm_ud(inst->src[1].ud / 16));
-
-         inst->opcode = FS_OPCODE_UNIFORM_PULL_CONSTANT_LOAD_GEN7;
-         inst->src[1] = payload;
-         inst->header_size = 1;
-         inst->mlen = 1;
-
-         invalidate_analysis(DEPENDENCY_INSTRUCTIONS | DEPENDENCY_VARIABLES);
-      } else {
-         /* Before register allocation, we didn't tell the scheduler about the
-          * MRF we use.  We know it's safe to use this MRF because nothing
-          * else does except for register spill/unspill, which generates and
-          * uses its MRF within a single IR instruction.
-          */
-         inst->base_mrf = FIRST_PULL_LOAD_MRF(devinfo->gen) + 1;
-         inst->mlen = 1;
-      }
-   }
-}
-
-bool
-fs_visitor::lower_load_payload()
-{
-   bool progress = false;
-
-   foreach_block_and_inst_safe (block, fs_inst, inst, cfg) {
-      if (inst->opcode != SHADER_OPCODE_LOAD_PAYLOAD)
-         continue;
-
-      assert(inst->dst.file == MRF || inst->dst.file == VGRF);
-      assert(inst->saturate == false);
-      fs_reg dst = inst->dst;
-
-      /* Get rid of COMPR4.  We'll add it back in if we need it */
-      if (dst.file == MRF)
-         dst.nr = dst.nr & ~BRW_MRF_COMPR4;
-
-      const fs_builder ibld(this, block, inst);
-      const fs_builder ubld = ibld.exec_all();
-
-      for (uint8_t i = 0; i < inst->header_size;) {
-         /* Number of header GRFs to initialize at once with a single MOV
-          * instruction.
-          */
-         const unsigned n =
-            (i + 1 < inst->header_size && inst->src[i].stride == 1 &&
-             inst->src[i + 1].equals(byte_offset(inst->src[i], REG_SIZE))) ?
-            2 : 1;
-
-         if (inst->src[i].file != BAD_FILE)
-            ubld.group(8 * n, 0).MOV(retype(dst, BRW_REGISTER_TYPE_UD),
-                                     retype(inst->src[i], BRW_REGISTER_TYPE_UD));
-
-         dst = byte_offset(dst, n * REG_SIZE);
-         i += n;
-      }
-
-      if (inst->dst.file == MRF && (inst->dst.nr & BRW_MRF_COMPR4) &&
-          inst->exec_size > 8) {
-         /* In this case, the payload portion of the LOAD_PAYLOAD isn't
-          * a straightforward copy.  Instead, the result of the
-          * LOAD_PAYLOAD is treated as interleaved and the first four
-          * non-header sources are unpacked as:
-          *
-          * m + 0: r0
-          * m + 1: g0
-          * m + 2: b0
-          * m + 3: a0
-          * m + 4: r1
-          * m + 5: g1
-          * m + 6: b1
-          * m + 7: a1
-          *
-          * This is used for gen <= 5 fb writes.
-          */
-         assert(inst->exec_size == 16);
-         assert(inst->header_size + 4 <= inst->sources);
-         for (uint8_t i = inst->header_size; i < inst->header_size + 4; i++) {
-            if (inst->src[i].file != BAD_FILE) {
-               if (devinfo->has_compr4) {
-                  fs_reg compr4_dst = retype(dst, inst->src[i].type);
-                  compr4_dst.nr |= BRW_MRF_COMPR4;
-                  ibld.MOV(compr4_dst, inst->src[i]);
-               } else {
-                  /* Platform doesn't have COMPR4.  We have to fake it */
-                  fs_reg mov_dst = retype(dst, inst->src[i].type);
-                  ibld.quarter(0).MOV(mov_dst, quarter(inst->src[i], 0));
-                  mov_dst.nr += 4;
-                  ibld.quarter(1).MOV(mov_dst, quarter(inst->src[i], 1));
-               }
-            }
-
-            dst.nr++;
-         }
-
-         /* The loop above only ever incremented us through the first set
-          * of 4 registers.  However, thanks to the magic of COMPR4, we
-          * actually wrote to the first 8 registers, so we need to take
-          * that into account now.
-          */
-         dst.nr += 4;
-
-         /* The COMPR4 code took care of the first 4 sources.  We'll let
-          * the regular path handle any remaining sources.  Yes, we are
-          * modifying the instruction but we're about to delete it so
-          * this really doesn't hurt anything.
-          */
-         inst->header_size += 4;
-      }
-
-      for (uint8_t i = inst->header_size; i < inst->sources; i++) {
-         if (inst->src[i].file != BAD_FILE) {
-            dst.type = inst->src[i].type;
-            ibld.MOV(dst, inst->src[i]);
-         } else {
-            dst.type = BRW_REGISTER_TYPE_UD;
-         }
-         dst = offset(dst, ibld, 1);
-      }
-
-      inst->remove(block);
-      progress = true;
-   }
-
-   if (progress)
-      invalidate_analysis(DEPENDENCY_INSTRUCTIONS);
-
-   return progress;
-}
-
-void
-fs_visitor::lower_mul_dword_inst(fs_inst *inst, bblock_t *block)
-{
-   const fs_builder ibld(this, block, inst);
-
-   const bool ud = (inst->src[1].type == BRW_REGISTER_TYPE_UD);
-   if (inst->src[1].file == IMM &&
-       (( ud && inst->src[1].ud <= UINT16_MAX) ||
-        (!ud && inst->src[1].d <= INT16_MAX && inst->src[1].d >= INT16_MIN))) {
-      /* The MUL instruction isn't commutative. On Gen <= 6, only the low
-       * 16-bits of src0 are read, and on Gen >= 7 only the low 16-bits of
-       * src1 are used.
-       *
-       * If multiplying by an immediate value that fits in 16-bits, do a
-       * single MUL instruction with that value in the proper location.
-       */
-      if (devinfo->gen < 7) {
-         fs_reg imm(VGRF, alloc.allocate(dispatch_width / 8), inst->dst.type);
-         ibld.MOV(imm, inst->src[1]);
-         ibld.MUL(inst->dst, imm, inst->src[0]);
-      } else {
-         ibld.MUL(inst->dst, inst->src[0],
-                  ud ? brw_imm_uw(inst->src[1].ud)
-                     : brw_imm_w(inst->src[1].d));
-      }
-   } else {
-      /* Gen < 8 (and some Gen8+ low-power parts like Cherryview) cannot
-       * do 32-bit integer multiplication in one instruction, but instead
-       * must do a sequence (which actually calculates a 64-bit result):
-       *
-       *    mul(8)  acc0<1>D   g3<8,8,1>D      g4<8,8,1>D
-       *    mach(8) null       g3<8,8,1>D      g4<8,8,1>D
-       *    mov(8)  g2<1>D     acc0<8,8,1>D
-       *
-       * But on Gen > 6, the ability to use second accumulator register
-       * (acc1) for non-float data types was removed, preventing a simple
-       * implementation in SIMD16. A 16-channel result can be calculated by
-       * executing the three instructions twice in SIMD8, once with quarter
-       * control of 1Q for the first eight channels and again with 2Q for
-       * the second eight channels.
-       *
-       * Which accumulator register is implicitly accessed (by AccWrEnable
-       * for instance) is determined by the quarter control. Unfortunately
-       * Ivybridge (and presumably Baytrail) has a hardware bug in which an
-       * implicit accumulator access by an instruction with 2Q will access
-       * acc1 regardless of whether the data type is usable in acc1.
-       *
-       * Specifically, the 2Q mach(8) writes acc1 which does not exist for
-       * integer data types.
-       *
-       * Since we only want the low 32-bits of the result, we can do two
-       * 32-bit x 16-bit multiplies (like the mul and mach are doing), and
-       * adjust the high result and add them (like the mach is doing):
-       *
-       *    mul(8)  g7<1>D     g3<8,8,1>D      g4.0<8,8,1>UW
-       *    mul(8)  g8<1>D     g3<8,8,1>D      g4.1<8,8,1>UW
-       *    shl(8)  g9<1>D     g8<8,8,1>D      16D
-       *    add(8)  g2<1>D     g7<8,8,1>D      g8<8,8,1>D
-       *
-       * We avoid the shl instruction by realizing that we only want to add
-       * the low 16-bits of the "high" result to the high 16-bits of the
-       * "low" result and using proper regioning on the add:
-       *
-       *    mul(8)  g7<1>D     g3<8,8,1>D      g4.0<16,8,2>UW
-       *    mul(8)  g8<1>D     g3<8,8,1>D      g4.1<16,8,2>UW
-       *    add(8)  g7.1<2>UW  g7.1<16,8,2>UW  g8<16,8,2>UW
-       *
-       * Since it does not use the (single) accumulator register, we can
-       * schedule multi-component multiplications much better.
-       */
-
-      bool needs_mov = false;
-      fs_reg orig_dst = inst->dst;
-
-      /* Get a new VGRF for the "low" 32x16-bit multiplication result if
-       * reusing the original destination is impossible due to hardware
-       * restrictions, source/destination overlap, or it being the null
-       * register.
-       */
-      fs_reg low = inst->dst;
-      if (orig_dst.is_null() || orig_dst.file == MRF ||
-          regions_overlap(inst->dst, inst->size_written,
-                          inst->src[0], inst->size_read(0)) ||
-          regions_overlap(inst->dst, inst->size_written,
-                          inst->src[1], inst->size_read(1)) ||
-          inst->dst.stride >= 4) {
-         needs_mov = true;
-         low = fs_reg(VGRF, alloc.allocate(regs_written(inst)),
-                      inst->dst.type);
-      }
-
-      /* Get a new VGRF but keep the same stride as inst->dst */
-      fs_reg high(VGRF, alloc.allocate(regs_written(inst)), inst->dst.type);
-      high.stride = inst->dst.stride;
-      high.offset = inst->dst.offset % REG_SIZE;
-
-      if (devinfo->gen >= 7) {
-         /* From GEN:BUG:1604601757:
-          *
-          * "When multiplying a DW and any lower precision integer, source modifier
-          *  is not supported."
-          *
-          * An unsupported negate modifier on src[1] would ordinarily be
-          * lowered by the subsequent lower_regioning pass.  In this case that
-          * pass would spawn another dword multiply.  Instead, lower the
-          * modifier first.
-          */
-         const bool source_mods_unsupported = (devinfo->gen >= 12);
-
-         if (inst->src[1].abs || (inst->src[1].negate &&
-                                  source_mods_unsupported))
-            lower_src_modifiers(this, block, inst, 1);
-
-         if (inst->src[1].file == IMM) {
-            ibld.MUL(low, inst->src[0],
-                     brw_imm_uw(inst->src[1].ud & 0xffff));
-            ibld.MUL(high, inst->src[0],
-                     brw_imm_uw(inst->src[1].ud >> 16));
-         } else {
-            ibld.MUL(low, inst->src[0],
-                     subscript(inst->src[1], BRW_REGISTER_TYPE_UW, 0));
-            ibld.MUL(high, inst->src[0],
-                     subscript(inst->src[1], BRW_REGISTER_TYPE_UW, 1));
-         }
-      } else {
-         if (inst->src[0].abs)
-            lower_src_modifiers(this, block, inst, 0);
-
-         ibld.MUL(low, subscript(inst->src[0], BRW_REGISTER_TYPE_UW, 0),
-                  inst->src[1]);
-         ibld.MUL(high, subscript(inst->src[0], BRW_REGISTER_TYPE_UW, 1),
-                  inst->src[1]);
-      }
-
-      ibld.ADD(subscript(low, BRW_REGISTER_TYPE_UW, 1),
-               subscript(low, BRW_REGISTER_TYPE_UW, 1),
-               subscript(high, BRW_REGISTER_TYPE_UW, 0));
-
-      if (needs_mov || inst->conditional_mod)
-         set_condmod(inst->conditional_mod, ibld.MOV(orig_dst, low));
-   }
-}
-
-void
-fs_visitor::lower_mul_qword_inst(fs_inst *inst, bblock_t *block)
-{
-   const fs_builder ibld(this, block, inst);
-
-   /* Considering two 64-bit integers ab and cd where each letter        ab
-    * corresponds to 32 bits, we get a 128-bit result WXYZ. We         * cd
-    * only need to provide the YZ part of the result.               -------
-    *                                                                    BD
-    *  Only BD needs to be 64 bits. For AD and BC we only care       +  AD
-    *  about the lower 32 bits (since they are part of the upper     +  BC
-    *  32 bits of our result). AC is not needed since it starts      + AC
-    *  on the 65th bit of the result.                               -------
-    *                                                                  WXYZ
-    */
-   unsigned int q_regs = regs_written(inst);
-   unsigned int d_regs = (q_regs + 1) / 2;
-
-   fs_reg bd(VGRF, alloc.allocate(q_regs), BRW_REGISTER_TYPE_UQ);
-   fs_reg ad(VGRF, alloc.allocate(d_regs), BRW_REGISTER_TYPE_UD);
-   fs_reg bc(VGRF, alloc.allocate(d_regs), BRW_REGISTER_TYPE_UD);
-
-   /* Here we need the full 64 bit result for 32b * 32b. */
-   if (devinfo->has_integer_dword_mul) {
-      ibld.MUL(bd, subscript(inst->src[0], BRW_REGISTER_TYPE_UD, 0),
-               subscript(inst->src[1], BRW_REGISTER_TYPE_UD, 0));
-   } else {
-      fs_reg bd_high(VGRF, alloc.allocate(d_regs), BRW_REGISTER_TYPE_UD);
-      fs_reg bd_low(VGRF, alloc.allocate(d_regs), BRW_REGISTER_TYPE_UD);
-      fs_reg acc = retype(brw_acc_reg(inst->exec_size), BRW_REGISTER_TYPE_UD);
-
-      fs_inst *mul = ibld.MUL(acc,
-                            subscript(inst->src[0], BRW_REGISTER_TYPE_UD, 0),
-                            subscript(inst->src[1], BRW_REGISTER_TYPE_UW, 0));
-      mul->writes_accumulator = true;
-
-      ibld.MACH(bd_high, subscript(inst->src[0], BRW_REGISTER_TYPE_UD, 0),
-                subscript(inst->src[1], BRW_REGISTER_TYPE_UD, 0));
-      ibld.MOV(bd_low, acc);
-
-      ibld.MOV(subscript(bd, BRW_REGISTER_TYPE_UD, 0), bd_low);
-      ibld.MOV(subscript(bd, BRW_REGISTER_TYPE_UD, 1), bd_high);
-   }
-
-   ibld.MUL(ad, subscript(inst->src[0], BRW_REGISTER_TYPE_UD, 1),
-            subscript(inst->src[1], BRW_REGISTER_TYPE_UD, 0));
-   ibld.MUL(bc, subscript(inst->src[0], BRW_REGISTER_TYPE_UD, 0),
-            subscript(inst->src[1], BRW_REGISTER_TYPE_UD, 1));
-
-   ibld.ADD(ad, ad, bc);
-   ibld.ADD(subscript(bd, BRW_REGISTER_TYPE_UD, 1),
-            subscript(bd, BRW_REGISTER_TYPE_UD, 1), ad);
-
-   ibld.MOV(inst->dst, bd);
-}
-
-void
-fs_visitor::lower_mulh_inst(fs_inst *inst, bblock_t *block)
-{
-   const fs_builder ibld(this, block, inst);
-
-   /* According to the BDW+ BSpec page for the "Multiply Accumulate
-    * High" instruction:
-    *
-    *  "An added preliminary mov is required for source modification on
-    *   src1:
-    *      mov (8) r3.0<1>:d -r3<8;8,1>:d
-    *      mul (8) acc0:d r2.0<8;8,1>:d r3.0<16;8,2>:uw
-    *      mach (8) r5.0<1>:d r2.0<8;8,1>:d r3.0<8;8,1>:d"
-    */
-   if (devinfo->gen >= 8 && (inst->src[1].negate || inst->src[1].abs))
-      lower_src_modifiers(this, block, inst, 1);
-
-   /* Should have been lowered to 8-wide. */
-   assert(inst->exec_size <= get_lowered_simd_width(devinfo, inst));
-   const fs_reg acc = retype(brw_acc_reg(inst->exec_size), inst->dst.type);
-   fs_inst *mul = ibld.MUL(acc, inst->src[0], inst->src[1]);
-   fs_inst *mach = ibld.MACH(inst->dst, inst->src[0], inst->src[1]);
-
-   if (devinfo->gen >= 8) {
-      /* Until Gen8, integer multiplies read 32-bits from one source,
-       * and 16-bits from the other, and relying on the MACH instruction
-       * to generate the high bits of the result.
-       *
-       * On Gen8, the multiply instruction does a full 32x32-bit
-       * multiply, but in order to do a 64-bit multiply we can simulate
-       * the previous behavior and then use a MACH instruction.
-       */
-      assert(mul->src[1].type == BRW_REGISTER_TYPE_D ||
-             mul->src[1].type == BRW_REGISTER_TYPE_UD);
-      mul->src[1].type = BRW_REGISTER_TYPE_UW;
-      mul->src[1].stride *= 2;
-
-      if (mul->src[1].file == IMM) {
-         mul->src[1] = brw_imm_uw(mul->src[1].ud);
-      }
-   } else if (devinfo->gen == 7 && !devinfo->is_haswell &&
-              inst->group > 0) {
-      /* Among other things the quarter control bits influence which
-       * accumulator register is used by the hardware for instructions
-       * that access the accumulator implicitly (e.g. MACH).  A
-       * second-half instruction would normally map to acc1, which
-       * doesn't exist on Gen7 and up (the hardware does emulate it for
-       * floating-point instructions *only* by taking advantage of the
-       * extra precision of acc0 not normally used for floating point
-       * arithmetic).
-       *
-       * HSW and up are careful enough not to try to access an
-       * accumulator register that doesn't exist, but on earlier Gen7
-       * hardware we need to make sure that the quarter control bits are
-       * zero to avoid non-deterministic behaviour and emit an extra MOV
-       * to get the result masked correctly according to the current
-       * channel enables.
-       */
-      mach->group = 0;
-      mach->force_writemask_all = true;
-      mach->dst = ibld.vgrf(inst->dst.type);
-      ibld.MOV(inst->dst, mach->dst);
-   }
-}
-
-bool
-fs_visitor::lower_integer_multiplication()
-{
-   bool progress = false;
-
-   foreach_block_and_inst_safe(block, fs_inst, inst, cfg) {
-      if (inst->opcode == BRW_OPCODE_MUL) {
-         /* If the instruction is already in a form that does not need lowering,
-          * return early.
-          */
-         if (devinfo->gen >= 7) {
-            if (type_sz(inst->src[1].type) < 4 && type_sz(inst->src[0].type) <= 4)
-               continue;
-         } else {
-            if (type_sz(inst->src[0].type) < 4 && type_sz(inst->src[1].type) <= 4)
-               continue;
-         }
-
-         if ((inst->dst.type == BRW_REGISTER_TYPE_Q ||
-              inst->dst.type == BRW_REGISTER_TYPE_UQ) &&
-             (inst->src[0].type == BRW_REGISTER_TYPE_Q ||
-              inst->src[0].type == BRW_REGISTER_TYPE_UQ) &&
-             (inst->src[1].type == BRW_REGISTER_TYPE_Q ||
-              inst->src[1].type == BRW_REGISTER_TYPE_UQ)) {
-            lower_mul_qword_inst(inst, block);
-            inst->remove(block);
-            progress = true;
-         } else if (!inst->dst.is_accumulator() &&
-                    (inst->dst.type == BRW_REGISTER_TYPE_D ||
-                     inst->dst.type == BRW_REGISTER_TYPE_UD) &&
-                    !devinfo->has_integer_dword_mul) {
-            lower_mul_dword_inst(inst, block);
-            inst->remove(block);
-            progress = true;
-         }
-      } else if (inst->opcode == SHADER_OPCODE_MULH) {
-         lower_mulh_inst(inst, block);
-         inst->remove(block);
-         progress = true;
-      }
-
-   }
-
-   if (progress)
-      invalidate_analysis(DEPENDENCY_INSTRUCTIONS | DEPENDENCY_VARIABLES);
-
-   return progress;
-}
-
-bool
-fs_visitor::lower_minmax()
-{
-   assert(devinfo->gen < 6);
-
-   bool progress = false;
-
-   foreach_block_and_inst_safe(block, fs_inst, inst, cfg) {
-      const fs_builder ibld(this, block, inst);
-
-      if (inst->opcode == BRW_OPCODE_SEL &&
-          inst->predicate == BRW_PREDICATE_NONE) {
-         /* FIXME: Using CMP doesn't preserve the NaN propagation semantics of
-          *        the original SEL.L/GE instruction
-          */
-         ibld.CMP(ibld.null_reg_d(), inst->src[0], inst->src[1],
-                  inst->conditional_mod);
-         inst->predicate = BRW_PREDICATE_NORMAL;
-         inst->conditional_mod = BRW_CONDITIONAL_NONE;
-
-         progress = true;
-      }
-   }
-
-   if (progress)
-      invalidate_analysis(DEPENDENCY_INSTRUCTIONS);
-
-   return progress;
-}
-
-bool
-fs_visitor::lower_sub_sat()
-{
-   bool progress = false;
-
-   foreach_block_and_inst_safe(block, fs_inst, inst, cfg) {
-      const fs_builder ibld(this, block, inst);
-
-      if (inst->opcode == SHADER_OPCODE_USUB_SAT ||
-          inst->opcode == SHADER_OPCODE_ISUB_SAT) {
-         /* The fundamental problem is the hardware performs source negation
-          * at the bit width of the source.  If the source is 0x80000000D, the
-          * negation is 0x80000000D.  As a result, subtractSaturate(0,
-          * 0x80000000) will produce 0x80000000 instead of 0x7fffffff.  There
-          * are at least three ways to resolve this:
-          *
-          * 1. Use the accumulator for the negated source.  The accumulator is
-          *    33 bits, so our source 0x80000000 is sign-extended to
-          *    0x1800000000.  The negation of which is 0x080000000.  This
-          *    doesn't help for 64-bit integers (which are already bigger than
-          *    33 bits).  There are also only 8 accumulators, so SIMD16 or
-          *    SIMD32 instructions would have to be split into multiple SIMD8
-          *    instructions.
-          *
-          * 2. Use slightly different math.  For any n-bit value x, we know (x
-          *    >> 1) != -(x >> 1).  We can use this fact to only do
-          *    subtractions involving (x >> 1).  subtractSaturate(a, b) ==
-          *    subtractSaturate(subtractSaturate(a, (b >> 1)), b - (b >> 1)).
-          *
-          * 3. For unsigned sources, it is sufficient to replace the
-          *    subtractSaturate with (a > b) ? a - b : 0.
-          *
-          * It may also be possible to use the SUBB instruction.  This
-          * implicitly writes the accumulator, so it could only be used in the
-          * same situations as #1 above.  It is further limited by only
-          * allowing UD sources.
-          */
-         if (inst->exec_size == 8 && inst->src[0].type != BRW_REGISTER_TYPE_Q &&
-             inst->src[0].type != BRW_REGISTER_TYPE_UQ) {
-            fs_reg acc(ARF, BRW_ARF_ACCUMULATOR, inst->src[1].type);
-
-            ibld.MOV(acc, inst->src[1]);
-            fs_inst *add = ibld.ADD(inst->dst, acc, inst->src[0]);
-            add->saturate = true;
-            add->src[0].negate = true;
-         } else if (inst->opcode == SHADER_OPCODE_ISUB_SAT) {
-            /* tmp = src1 >> 1;
-             * dst = add.sat(add.sat(src0, -tmp), -(src1 - tmp));
-             */
-            fs_reg tmp1 = ibld.vgrf(inst->src[0].type);
-            fs_reg tmp2 = ibld.vgrf(inst->src[0].type);
-            fs_reg tmp3 = ibld.vgrf(inst->src[0].type);
-            fs_inst *add;
-
-            ibld.SHR(tmp1, inst->src[1], brw_imm_d(1));
-
-            add = ibld.ADD(tmp2, inst->src[1], tmp1);
-            add->src[1].negate = true;
-
-            add = ibld.ADD(tmp3, inst->src[0], tmp1);
-            add->src[1].negate = true;
-            add->saturate = true;
-
-            add = ibld.ADD(inst->dst, tmp3, tmp2);
-            add->src[1].negate = true;
-            add->saturate = true;
-         } else {
-            /* a > b ? a - b : 0 */
-            ibld.CMP(ibld.null_reg_d(), inst->src[0], inst->src[1],
-                     BRW_CONDITIONAL_G);
-
-            fs_inst *add = ibld.ADD(inst->dst, inst->src[0], inst->src[1]);
-            add->src[1].negate = !add->src[1].negate;
-
-            ibld.SEL(inst->dst, inst->dst, brw_imm_ud(0))
-               ->predicate = BRW_PREDICATE_NORMAL;
-         }
-
-         inst->remove(block);
-         progress = true;
-      }
-   }
-
-   if (progress)
-      invalidate_analysis(DEPENDENCY_INSTRUCTIONS | DEPENDENCY_VARIABLES);
-
-   return progress;
-}
-
-/**
- * Get the mask of SIMD channels enabled during dispatch and not yet disabled
- * by discard.  Due to the layout of the sample mask in the fragment shader
- * thread payload, \p bld is required to have a dispatch_width() not greater
- * than 16 for fragment shaders.
- */
-static fs_reg
-sample_mask_reg(const fs_builder &bld)
-{
-   const fs_visitor *v = static_cast<const fs_visitor *>(bld.shader);
-
-   if (v->stage != MESA_SHADER_FRAGMENT) {
-      return brw_imm_ud(0xffffffff);
-   } else if (brw_wm_prog_data(v->stage_prog_data)->uses_kill) {
-      assert(bld.dispatch_width() <= 16);
-      return brw_flag_subreg(sample_mask_flag_subreg(v) + bld.group() / 16);
-   } else {
-      assert(v->devinfo->gen >= 6 && bld.dispatch_width() <= 16);
-      return retype(brw_vec1_grf((bld.group() >= 16 ? 2 : 1), 7),
-                    BRW_REGISTER_TYPE_UW);
-   }
-}
-
-static void
-setup_color_payload(const fs_builder &bld, const brw_wm_prog_key *key,
-                    fs_reg *dst, fs_reg color, unsigned components)
-{
-   if (key->clamp_fragment_color) {
-      fs_reg tmp = bld.vgrf(BRW_REGISTER_TYPE_F, 4);
-      assert(color.type == BRW_REGISTER_TYPE_F);
-
-      for (unsigned i = 0; i < components; i++)
-         set_saturate(true,
-                      bld.MOV(offset(tmp, bld, i), offset(color, bld, i)));
-
-      color = tmp;
-   }
-
-   for (unsigned i = 0; i < components; i++)
-      dst[i] = offset(color, bld, i);
-}
-
-uint32_t
-brw_fb_write_msg_control(const fs_inst *inst,
-                         const struct brw_wm_prog_data *prog_data)
-{
-   uint32_t mctl;
-
-   if (inst->opcode == FS_OPCODE_REP_FB_WRITE) {
-      assert(inst->group == 0 && inst->exec_size == 16);
-      mctl = BRW_DATAPORT_RENDER_TARGET_WRITE_SIMD16_SINGLE_SOURCE_REPLICATED;
-   } else if (prog_data->dual_src_blend) {
-      assert(inst->exec_size == 8);
-
-      if (inst->group % 16 == 0)
-         mctl = BRW_DATAPORT_RENDER_TARGET_WRITE_SIMD8_DUAL_SOURCE_SUBSPAN01;
-      else if (inst->group % 16 == 8)
-         mctl = BRW_DATAPORT_RENDER_TARGET_WRITE_SIMD8_DUAL_SOURCE_SUBSPAN23;
-      else
-         unreachable("Invalid dual-source FB write instruction group");
-   } else {
-      assert(inst->group == 0 || (inst->group == 16 && inst->exec_size == 16));
-
-      if (inst->exec_size == 16)
-         mctl = BRW_DATAPORT_RENDER_TARGET_WRITE_SIMD16_SINGLE_SOURCE;
-      else if (inst->exec_size == 8)
-         mctl = BRW_DATAPORT_RENDER_TARGET_WRITE_SIMD8_SINGLE_SOURCE_SUBSPAN01;
-      else
-         unreachable("Invalid FB write execution size");
-   }
-
-   return mctl;
-}
-
-static void
-lower_fb_write_logical_send(const fs_builder &bld, fs_inst *inst,
-                            const struct brw_wm_prog_data *prog_data,
-                            const brw_wm_prog_key *key,
-                            const fs_visitor::thread_payload &payload)
-{
-   assert(inst->src[FB_WRITE_LOGICAL_SRC_COMPONENTS].file == IMM);
-   const gen_device_info *devinfo = bld.shader->devinfo;
-   const fs_reg &color0 = inst->src[FB_WRITE_LOGICAL_SRC_COLOR0];
-   const fs_reg &color1 = inst->src[FB_WRITE_LOGICAL_SRC_COLOR1];
-   const fs_reg &src0_alpha = inst->src[FB_WRITE_LOGICAL_SRC_SRC0_ALPHA];
-   const fs_reg &src_depth = inst->src[FB_WRITE_LOGICAL_SRC_SRC_DEPTH];
-   const fs_reg &dst_depth = inst->src[FB_WRITE_LOGICAL_SRC_DST_DEPTH];
-   const fs_reg &src_stencil = inst->src[FB_WRITE_LOGICAL_SRC_SRC_STENCIL];
-   fs_reg sample_mask = inst->src[FB_WRITE_LOGICAL_SRC_OMASK];
-   const unsigned components =
-      inst->src[FB_WRITE_LOGICAL_SRC_COMPONENTS].ud;
-
-   assert(inst->target != 0 || src0_alpha.file == BAD_FILE);
-
-   /* We can potentially have a message length of up to 15, so we have to set
-    * base_mrf to either 0 or 1 in order to fit in m0..m15.
-    */
-   fs_reg sources[15];
-   int header_size = 2, payload_header_size;
-   unsigned length = 0;
-
-   if (devinfo->gen < 6) {
-      /* TODO: Support SIMD32 on gen4-5 */
-      assert(bld.group() < 16);
-
-      /* For gen4-5, we always have a header consisting of g0 and g1.  We have
-       * an implied MOV from g0,g1 to the start of the message.  The MOV from
-       * g0 is handled by the hardware and the MOV from g1 is provided by the
-       * generator.  This is required because, on gen4-5, the generator may
-       * generate two write messages with different message lengths in order
-       * to handle AA data properly.
-       *
-       * Also, since the pixel mask goes in the g0 portion of the message and
-       * since render target writes are the last thing in the shader, we write
-       * the pixel mask directly into g0 and it will get copied as part of the
-       * implied write.
-       */
-      if (prog_data->uses_kill) {
-         bld.exec_all().group(1, 0)
-            .MOV(retype(brw_vec1_grf(0, 0), BRW_REGISTER_TYPE_UW),
-                 sample_mask_reg(bld));
-      }
-
-      assert(length == 0);
-      length = 2;
-   } else if ((devinfo->gen <= 7 && !devinfo->is_haswell &&
-               prog_data->uses_kill) ||
-              (devinfo->gen < 11 &&
-               (color1.file != BAD_FILE || key->nr_color_regions > 1))) {
-      /* From the Sandy Bridge PRM, volume 4, page 198:
-       *
-       *     "Dispatched Pixel Enables. One bit per pixel indicating
-       *      which pixels were originally enabled when the thread was
-       *      dispatched. This field is only required for the end-of-
-       *      thread message and on all dual-source messages."
-       */
-      const fs_builder ubld = bld.exec_all().group(8, 0);
-
-      fs_reg header = ubld.vgrf(BRW_REGISTER_TYPE_UD, 2);
-      if (bld.group() < 16) {
-         /* The header starts off as g0 and g1 for the first half */
-         ubld.group(16, 0).MOV(header, retype(brw_vec8_grf(0, 0),
-                                              BRW_REGISTER_TYPE_UD));
-      } else {
-         /* The header starts off as g0 and g2 for the second half */
-         assert(bld.group() < 32);
-         const fs_reg header_sources[2] = {
-            retype(brw_vec8_grf(0, 0), BRW_REGISTER_TYPE_UD),
-            retype(brw_vec8_grf(2, 0), BRW_REGISTER_TYPE_UD),
-         };
-         ubld.LOAD_PAYLOAD(header, header_sources, 2, 0);
-
-         /* Gen12 will require additional fix-ups if we ever hit this path. */
-         assert(devinfo->gen < 12);
-      }
-
-      uint32_t g00_bits = 0;
-
-      /* Set "Source0 Alpha Present to RenderTarget" bit in message
-       * header.
-       */
-      if (src0_alpha.file != BAD_FILE)
-         g00_bits |= 1 << 11;
-
-      /* Set computes stencil to render target */
-      if (prog_data->computed_stencil)
-         g00_bits |= 1 << 14;
-
-      if (g00_bits) {
-         /* OR extra bits into g0.0 */
-         ubld.group(1, 0).OR(component(header, 0),
-                             retype(brw_vec1_grf(0, 0),
-                                    BRW_REGISTER_TYPE_UD),
-                             brw_imm_ud(g00_bits));
-      }
-
-      /* Set the render target index for choosing BLEND_STATE. */
-      if (inst->target > 0) {
-         ubld.group(1, 0).MOV(component(header, 2), brw_imm_ud(inst->target));
-      }
-
-      if (prog_data->uses_kill) {
-         ubld.group(1, 0).MOV(retype(component(header, 15),
-                                     BRW_REGISTER_TYPE_UW),
-                              sample_mask_reg(bld));
-      }
-
-      assert(length == 0);
-      sources[0] = header;
-      sources[1] = horiz_offset(header, 8);
-      length = 2;
-   }
-   assert(length == 0 || length == 2);
-   header_size = length;
-
-   if (payload.aa_dest_stencil_reg[0]) {
-      assert(inst->group < 16);
-      sources[length] = fs_reg(VGRF, bld.shader->alloc.allocate(1));
-      bld.group(8, 0).exec_all().annotate("FB write stencil/AA alpha")
-         .MOV(sources[length],
-              fs_reg(brw_vec8_grf(payload.aa_dest_stencil_reg[0], 0)));
-      length++;
-   }
-
-   if (src0_alpha.file != BAD_FILE) {
-      for (unsigned i = 0; i < bld.dispatch_width() / 8; i++) {
-         const fs_builder &ubld = bld.exec_all().group(8, i)
-                                    .annotate("FB write src0 alpha");
-         const fs_reg tmp = ubld.vgrf(BRW_REGISTER_TYPE_F);
-         ubld.MOV(tmp, horiz_offset(src0_alpha, i * 8));
-         setup_color_payload(ubld, key, &sources[length], tmp, 1);
-         length++;
-      }
-   }
-
-   if (sample_mask.file != BAD_FILE) {
-      sources[length] = fs_reg(VGRF, bld.shader->alloc.allocate(1),
-                               BRW_REGISTER_TYPE_UD);
-
-      /* Hand over gl_SampleMask.  Only the lower 16 bits of each channel are
-       * relevant.  Since it's unsigned single words one vgrf is always
-       * 16-wide, but only the lower or higher 8 channels will be used by the
-       * hardware when doing a SIMD8 write depending on whether we have
-       * selected the subspans for the first or second half respectively.
-       */
-      assert(sample_mask.file != BAD_FILE && type_sz(sample_mask.type) == 4);
-      sample_mask.type = BRW_REGISTER_TYPE_UW;
-      sample_mask.stride *= 2;
-
-      bld.exec_all().annotate("FB write oMask")
-         .MOV(horiz_offset(retype(sources[length], BRW_REGISTER_TYPE_UW),
-                           inst->group % 16),
-              sample_mask);
-      length++;
-   }
-
-   payload_header_size = length;
-
-   setup_color_payload(bld, key, &sources[length], color0, components);
-   length += 4;
-
-   if (color1.file != BAD_FILE) {
-      setup_color_payload(bld, key, &sources[length], color1, components);
-      length += 4;
-   }
-
-   if (src_depth.file != BAD_FILE) {
-      sources[length] = src_depth;
-      length++;
-   }
-
-   if (dst_depth.file != BAD_FILE) {
-      sources[length] = dst_depth;
-      length++;
-   }
-
-   if (src_stencil.file != BAD_FILE) {
-      assert(devinfo->gen >= 9);
-      assert(bld.dispatch_width() == 8);
-
-      /* XXX: src_stencil is only available on gen9+. dst_depth is never
-       * available on gen9+. As such it's impossible to have both enabled at the
-       * same time and therefore length cannot overrun the array.
-       */
-      assert(length < 15);
-
-      sources[length] = bld.vgrf(BRW_REGISTER_TYPE_UD);
-      bld.exec_all().annotate("FB write OS")
-         .MOV(retype(sources[length], BRW_REGISTER_TYPE_UB),
-              subscript(src_stencil, BRW_REGISTER_TYPE_UB, 0));
-      length++;
-   }
-
-   fs_inst *load;
-   if (devinfo->gen >= 7) {
-      /* Send from the GRF */
-      fs_reg payload = fs_reg(VGRF, -1, BRW_REGISTER_TYPE_F);
-      load = bld.LOAD_PAYLOAD(payload, sources, length, payload_header_size);
-      payload.nr = bld.shader->alloc.allocate(regs_written(load));
-      load->dst = payload;
-
-      uint32_t msg_ctl = brw_fb_write_msg_control(inst, prog_data);
-      uint32_t ex_desc = 0;
-
-      inst->desc =
-         (inst->group / 16) << 11 | /* rt slot group */
-         brw_dp_write_desc(devinfo, inst->target, msg_ctl,
-                           GEN6_DATAPORT_WRITE_MESSAGE_RENDER_TARGET_WRITE,
-                           inst->last_rt, false);
-
-      if (devinfo->gen >= 11) {
-         /* Set the "Render Target Index" and "Src0 Alpha Present" fields
-          * in the extended message descriptor, in lieu of using a header.
-          */
-         ex_desc = inst->target << 12 | (src0_alpha.file != BAD_FILE) << 15;
-
-         if (key->nr_color_regions == 0)
-            ex_desc |= 1 << 20; /* Null Render Target */
-      }
-
-      inst->opcode = SHADER_OPCODE_SEND;
-      inst->resize_sources(3);
-      inst->sfid = GEN6_SFID_DATAPORT_RENDER_CACHE;
-      inst->src[0] = brw_imm_ud(inst->desc);
-      inst->src[1] = brw_imm_ud(ex_desc);
-      inst->src[2] = payload;
-      inst->mlen = regs_written(load);
-      inst->ex_mlen = 0;
-      inst->header_size = header_size;
-      inst->check_tdr = true;
-      inst->send_has_side_effects = true;
-   } else {
-      /* Send from the MRF */
-      load = bld.LOAD_PAYLOAD(fs_reg(MRF, 1, BRW_REGISTER_TYPE_F),
-                              sources, length, payload_header_size);
-
-      /* On pre-SNB, we have to interlace the color values.  LOAD_PAYLOAD
-       * will do this for us if we just give it a COMPR4 destination.
-       */
-      if (devinfo->gen < 6 && bld.dispatch_width() == 16)
-         load->dst.nr |= BRW_MRF_COMPR4;
-
-      if (devinfo->gen < 6) {
-         /* Set up src[0] for the implied MOV from grf0-1 */
-         inst->resize_sources(1);
-         inst->src[0] = brw_vec8_grf(0, 0);
-      } else {
-         inst->resize_sources(0);
-      }
-      inst->base_mrf = 1;
-      inst->opcode = FS_OPCODE_FB_WRITE;
-      inst->mlen = regs_written(load);
-      inst->header_size = header_size;
-   }
-}
-
-static void
-lower_fb_read_logical_send(const fs_builder &bld, fs_inst *inst)
-{
-   const gen_device_info *devinfo = bld.shader->devinfo;
-   const fs_builder &ubld = bld.exec_all().group(8, 0);
-   const unsigned length = 2;
-   const fs_reg header = ubld.vgrf(BRW_REGISTER_TYPE_UD, length);
-
-   if (bld.group() < 16) {
-      ubld.group(16, 0).MOV(header, retype(brw_vec8_grf(0, 0),
-                                           BRW_REGISTER_TYPE_UD));
-   } else {
-      assert(bld.group() < 32);
-      const fs_reg header_sources[] = {
-         retype(brw_vec8_grf(0, 0), BRW_REGISTER_TYPE_UD),
-         retype(brw_vec8_grf(2, 0), BRW_REGISTER_TYPE_UD)
-      };
-      ubld.LOAD_PAYLOAD(header, header_sources, ARRAY_SIZE(header_sources), 0);
-
-      if (devinfo->gen >= 12) {
-         /* On Gen12 the Viewport and Render Target Array Index fields (AKA
-          * Poly 0 Info) are provided in r1.1 instead of r0.0, and the render
-          * target message header format was updated accordingly -- However
-          * the updated format only works for the lower 16 channels in a
-          * SIMD32 thread, since the higher 16 channels want the subspan data
-          * from r2 instead of r1, so we need to copy over the contents of
-          * r1.1 in order to fix things up.
-          */
-         ubld.group(1, 0).MOV(component(header, 9),
-                              retype(brw_vec1_grf(1, 1), BRW_REGISTER_TYPE_UD));
-      }
-   }
-
-   inst->resize_sources(1);
-   inst->src[0] = header;
-   inst->opcode = FS_OPCODE_FB_READ;
-   inst->mlen = length;
-   inst->header_size = length;
-}
-
-static void
-lower_sampler_logical_send_gen4(const fs_builder &bld, fs_inst *inst, opcode op,
-                                const fs_reg &coordinate,
-                                const fs_reg &shadow_c,
-                                const fs_reg &lod, const fs_reg &lod2,
-                                const fs_reg &surface,
-                                const fs_reg &sampler,
-                                unsigned coord_components,
-                                unsigned grad_components)
-{
-   const bool has_lod = (op == SHADER_OPCODE_TXL || op == FS_OPCODE_TXB ||
-                         op == SHADER_OPCODE_TXF || op == SHADER_OPCODE_TXS);
-   fs_reg msg_begin(MRF, 1, BRW_REGISTER_TYPE_F);
-   fs_reg msg_end = msg_begin;
-
-   /* g0 header. */
-   msg_end = offset(msg_end, bld.group(8, 0), 1);
-
-   for (unsigned i = 0; i < coord_components; i++)
-      bld.MOV(retype(offset(msg_end, bld, i), coordinate.type),
-              offset(coordinate, bld, i));
-
-   msg_end = offset(msg_end, bld, coord_components);
-
-   /* Messages other than SAMPLE and RESINFO in SIMD16 and TXD in SIMD8
-    * require all three components to be present and zero if they are unused.
-    */
-   if (coord_components > 0 &&
-       (has_lod || shadow_c.file != BAD_FILE ||
-        (op == SHADER_OPCODE_TEX && bld.dispatch_width() == 8))) {
-      assert(coord_components <= 3);
-      for (unsigned i = 0; i < 3 - coord_components; i++)
-         bld.MOV(offset(msg_end, bld, i), brw_imm_f(0.0f));
-
-      msg_end = offset(msg_end, bld, 3 - coord_components);
-   }
-
-   if (op == SHADER_OPCODE_TXD) {
-      /* TXD unsupported in SIMD16 mode. */
-      assert(bld.dispatch_width() == 8);
-
-      /* the slots for u and v are always present, but r is optional */
-      if (coord_components < 2)
-         msg_end = offset(msg_end, bld, 2 - coord_components);
-
-      /*  P   = u, v, r
-       * dPdx = dudx, dvdx, drdx
-       * dPdy = dudy, dvdy, drdy
-       *
-       * 1-arg: Does not exist.
-       *
-       * 2-arg: dudx   dvdx   dudy   dvdy
-       *        dPdx.x dPdx.y dPdy.x dPdy.y
-       *        m4     m5     m6     m7
-       *
-       * 3-arg: dudx   dvdx   drdx   dudy   dvdy   drdy
-       *        dPdx.x dPdx.y dPdx.z dPdy.x dPdy.y dPdy.z
-       *        m5     m6     m7     m8     m9     m10
-       */
-      for (unsigned i = 0; i < grad_components; i++)
-         bld.MOV(offset(msg_end, bld, i), offset(lod, bld, i));
-
-      msg_end = offset(msg_end, bld, MAX2(grad_components, 2));
-
-      for (unsigned i = 0; i < grad_components; i++)
-         bld.MOV(offset(msg_end, bld, i), offset(lod2, bld, i));
-
-      msg_end = offset(msg_end, bld, MAX2(grad_components, 2));
-   }
-
-   if (has_lod) {
-      /* Bias/LOD with shadow comparator is unsupported in SIMD16 -- *Without*
-       * shadow comparator (including RESINFO) it's unsupported in SIMD8 mode.
-       */
-      assert(shadow_c.file != BAD_FILE ? bld.dispatch_width() == 8 :
-             bld.dispatch_width() == 16);
-
-      const brw_reg_type type =
-         (op == SHADER_OPCODE_TXF || op == SHADER_OPCODE_TXS ?
-          BRW_REGISTER_TYPE_UD : BRW_REGISTER_TYPE_F);
-      bld.MOV(retype(msg_end, type), lod);
-      msg_end = offset(msg_end, bld, 1);
-   }
-
-   if (shadow_c.file != BAD_FILE) {
-      if (op == SHADER_OPCODE_TEX && bld.dispatch_width() == 8) {
-         /* There's no plain shadow compare message, so we use shadow
-          * compare with a bias of 0.0.
-          */
-         bld.MOV(msg_end, brw_imm_f(0.0f));
-         msg_end = offset(msg_end, bld, 1);
-      }
-
-      bld.MOV(msg_end, shadow_c);
-      msg_end = offset(msg_end, bld, 1);
-   }
-
-   inst->opcode = op;
-   inst->src[0] = reg_undef;
-   inst->src[1] = surface;
-   inst->src[2] = sampler;
-   inst->resize_sources(3);
-   inst->base_mrf = msg_begin.nr;
-   inst->mlen = msg_end.nr - msg_begin.nr;
-   inst->header_size = 1;
-}
-
-static void
-lower_sampler_logical_send_gen5(const fs_builder &bld, fs_inst *inst, opcode op,
-                                const fs_reg &coordinate,
-                                const fs_reg &shadow_c,
-                                const fs_reg &lod, const fs_reg &lod2,
-                                const fs_reg &sample_index,
-                                const fs_reg &surface,
-                                const fs_reg &sampler,
-                                unsigned coord_components,
-                                unsigned grad_components)
-{
-   fs_reg message(MRF, 2, BRW_REGISTER_TYPE_F);
-   fs_reg msg_coords = message;
-   unsigned header_size = 0;
-
-   if (inst->offset != 0) {
-      /* The offsets set up by the visitor are in the m1 header, so we can't
-       * go headerless.
-       */
-      header_size = 1;
-      message.nr--;
-   }
-
-   for (unsigned i = 0; i < coord_components; i++)
-      bld.MOV(retype(offset(msg_coords, bld, i), coordinate.type),
-              offset(coordinate, bld, i));
-
-   fs_reg msg_end = offset(msg_coords, bld, coord_components);
-   fs_reg msg_lod = offset(msg_coords, bld, 4);
-
-   if (shadow_c.file != BAD_FILE) {
-      fs_reg msg_shadow = msg_lod;
-      bld.MOV(msg_shadow, shadow_c);
-      msg_lod = offset(msg_shadow, bld, 1);
-      msg_end = msg_lod;
-   }
-
-   switch (op) {
-   case SHADER_OPCODE_TXL:
-   case FS_OPCODE_TXB:
-      bld.MOV(msg_lod, lod);
-      msg_end = offset(msg_lod, bld, 1);
-      break;
-   case SHADER_OPCODE_TXD:
-      /**
-       *  P   =  u,    v,    r
-       * dPdx = dudx, dvdx, drdx
-       * dPdy = dudy, dvdy, drdy
-       *
-       * Load up these values:
-       * - dudx   dudy   dvdx   dvdy   drdx   drdy
-       * - dPdx.x dPdy.x dPdx.y dPdy.y dPdx.z dPdy.z
-       */
-      msg_end = msg_lod;
-      for (unsigned i = 0; i < grad_components; i++) {
-         bld.MOV(msg_end, offset(lod, bld, i));
-         msg_end = offset(msg_end, bld, 1);
-
-         bld.MOV(msg_end, offset(lod2, bld, i));
-         msg_end = offset(msg_end, bld, 1);
-      }
-      break;
-   case SHADER_OPCODE_TXS:
-      msg_lod = retype(msg_end, BRW_REGISTER_TYPE_UD);
-      bld.MOV(msg_lod, lod);
-      msg_end = offset(msg_lod, bld, 1);
-      break;
-   case SHADER_OPCODE_TXF:
-      msg_lod = offset(msg_coords, bld, 3);
-      bld.MOV(retype(msg_lod, BRW_REGISTER_TYPE_UD), lod);
-      msg_end = offset(msg_lod, bld, 1);
-      break;
-   case SHADER_OPCODE_TXF_CMS:
-      msg_lod = offset(msg_coords, bld, 3);
-      /* lod */
-      bld.MOV(retype(msg_lod, BRW_REGISTER_TYPE_UD), brw_imm_ud(0u));
-      /* sample index */
-      bld.MOV(retype(offset(msg_lod, bld, 1), BRW_REGISTER_TYPE_UD), sample_index);
-      msg_end = offset(msg_lod, bld, 2);
-      break;
-   default:
-      break;
-   }
-
-   inst->opcode = op;
-   inst->src[0] = reg_undef;
-   inst->src[1] = surface;
-   inst->src[2] = sampler;
-   inst->resize_sources(3);
-   inst->base_mrf = message.nr;
-   inst->mlen = msg_end.nr - message.nr;
-   inst->header_size = header_size;
-
-   /* Message length > MAX_SAMPLER_MESSAGE_SIZE disallowed by hardware. */
-   assert(inst->mlen <= MAX_SAMPLER_MESSAGE_SIZE);
-}
-
-static bool
-is_high_sampler(const struct gen_device_info *devinfo, const fs_reg &sampler)
-{
-   if (devinfo->gen < 8 && !devinfo->is_haswell)
-      return false;
-
-   return sampler.file != IMM || sampler.ud >= 16;
-}
-
-static unsigned
-sampler_msg_type(const gen_device_info *devinfo,
-                 opcode opcode, bool shadow_compare)
-{
-   assert(devinfo->gen >= 5);
-   switch (opcode) {
-   case SHADER_OPCODE_TEX:
-      return shadow_compare ? GEN5_SAMPLER_MESSAGE_SAMPLE_COMPARE :
-                              GEN5_SAMPLER_MESSAGE_SAMPLE;
-   case FS_OPCODE_TXB:
-      return shadow_compare ? GEN5_SAMPLER_MESSAGE_SAMPLE_BIAS_COMPARE :
-                              GEN5_SAMPLER_MESSAGE_SAMPLE_BIAS;
-   case SHADER_OPCODE_TXL:
-      return shadow_compare ? GEN5_SAMPLER_MESSAGE_SAMPLE_LOD_COMPARE :
-                              GEN5_SAMPLER_MESSAGE_SAMPLE_LOD;
-   case SHADER_OPCODE_TXL_LZ:
-      return shadow_compare ? GEN9_SAMPLER_MESSAGE_SAMPLE_C_LZ :
-                              GEN9_SAMPLER_MESSAGE_SAMPLE_LZ;
-   case SHADER_OPCODE_TXS:
-   case SHADER_OPCODE_IMAGE_SIZE_LOGICAL:
-      return GEN5_SAMPLER_MESSAGE_SAMPLE_RESINFO;
-   case SHADER_OPCODE_TXD:
-      assert(!shadow_compare || devinfo->gen >= 8 || devinfo->is_haswell);
-      return shadow_compare ? HSW_SAMPLER_MESSAGE_SAMPLE_DERIV_COMPARE :
-                              GEN5_SAMPLER_MESSAGE_SAMPLE_DERIVS;
-   case SHADER_OPCODE_TXF:
-      return GEN5_SAMPLER_MESSAGE_SAMPLE_LD;
-   case SHADER_OPCODE_TXF_LZ:
-      assert(devinfo->gen >= 9);
-      return GEN9_SAMPLER_MESSAGE_SAMPLE_LD_LZ;
-   case SHADER_OPCODE_TXF_CMS_W:
-      assert(devinfo->gen >= 9);
-      return GEN9_SAMPLER_MESSAGE_SAMPLE_LD2DMS_W;
-   case SHADER_OPCODE_TXF_CMS:
-      return devinfo->gen >= 7 ? GEN7_SAMPLER_MESSAGE_SAMPLE_LD2DMS :
-                                 GEN5_SAMPLER_MESSAGE_SAMPLE_LD;
-   case SHADER_OPCODE_TXF_UMS:
-      assert(devinfo->gen >= 7);
-      return GEN7_SAMPLER_MESSAGE_SAMPLE_LD2DSS;
-   case SHADER_OPCODE_TXF_MCS:
-      assert(devinfo->gen >= 7);
-      return GEN7_SAMPLER_MESSAGE_SAMPLE_LD_MCS;
-   case SHADER_OPCODE_LOD:
-      return GEN5_SAMPLER_MESSAGE_LOD;
-   case SHADER_OPCODE_TG4:
-      assert(devinfo->gen >= 7);
-      return shadow_compare ? GEN7_SAMPLER_MESSAGE_SAMPLE_GATHER4_C :
-                              GEN7_SAMPLER_MESSAGE_SAMPLE_GATHER4;
-      break;
-   case SHADER_OPCODE_TG4_OFFSET:
-      assert(devinfo->gen >= 7);
-      return shadow_compare ? GEN7_SAMPLER_MESSAGE_SAMPLE_GATHER4_PO_C :
-                              GEN7_SAMPLER_MESSAGE_SAMPLE_GATHER4_PO;
-   case SHADER_OPCODE_SAMPLEINFO:
-      return GEN6_SAMPLER_MESSAGE_SAMPLE_SAMPLEINFO;
-   default:
-      unreachable("not reached");
-   }
-}
-
-static void
-lower_sampler_logical_send_gen7(const fs_builder &bld, fs_inst *inst, opcode op,
-                                const fs_reg &coordinate,
-                                const fs_reg &shadow_c,
-                                fs_reg lod, const fs_reg &lod2,
-                                const fs_reg &min_lod,
-                                const fs_reg &sample_index,
-                                const fs_reg &mcs,
-                                const fs_reg &surface,
-                                const fs_reg &sampler,
-                                const fs_reg &surface_handle,
-                                const fs_reg &sampler_handle,
-                                const fs_reg &tg4_offset,
-                                unsigned coord_components,
-                                unsigned grad_components)
-{
-   const gen_device_info *devinfo = bld.shader->devinfo;
-   const brw_stage_prog_data *prog_data = bld.shader->stage_prog_data;
-   unsigned reg_width = bld.dispatch_width() / 8;
-   unsigned header_size = 0, length = 0;
-   fs_reg sources[MAX_SAMPLER_MESSAGE_SIZE];
-   for (unsigned i = 0; i < ARRAY_SIZE(sources); i++)
-      sources[i] = bld.vgrf(BRW_REGISTER_TYPE_F);
-
-   /* We must have exactly one of surface/sampler and surface/sampler_handle */
-   assert((surface.file == BAD_FILE) != (surface_handle.file == BAD_FILE));
-   assert((sampler.file == BAD_FILE) != (sampler_handle.file == BAD_FILE));
-
-   if (op == SHADER_OPCODE_TG4 || op == SHADER_OPCODE_TG4_OFFSET ||
-       inst->offset != 0 || inst->eot ||
-       op == SHADER_OPCODE_SAMPLEINFO ||
-       sampler_handle.file != BAD_FILE ||
-       is_high_sampler(devinfo, sampler)) {
-      /* For general texture offsets (no txf workaround), we need a header to
-       * put them in.
-       *
-       * TG4 needs to place its channel select in the header, for interaction
-       * with ARB_texture_swizzle.  The sampler index is only 4-bits, so for
-       * larger sampler numbers we need to offset the Sampler State Pointer in
-       * the header.
-       */
-      fs_reg header = retype(sources[0], BRW_REGISTER_TYPE_UD);
-      header_size = 1;
-      length++;
-
-      /* If we're requesting fewer than four channels worth of response,
-       * and we have an explicit header, we need to set up the sampler
-       * writemask.  It's reversed from normal: 1 means "don't write".
-       */
-      if (!inst->eot && regs_written(inst) != 4 * reg_width) {
-         assert(regs_written(inst) % reg_width == 0);
-         unsigned mask = ~((1 << (regs_written(inst) / reg_width)) - 1) & 0xf;
-         inst->offset |= mask << 12;
-      }
-
-      /* Build the actual header */
-      const fs_builder ubld = bld.exec_all().group(8, 0);
-      const fs_builder ubld1 = ubld.group(1, 0);
-      ubld.MOV(header, retype(brw_vec8_grf(0, 0), BRW_REGISTER_TYPE_UD));
-      if (inst->offset) {
-         ubld1.MOV(component(header, 2), brw_imm_ud(inst->offset));
-      } else if (bld.shader->stage != MESA_SHADER_VERTEX &&
-                 bld.shader->stage != MESA_SHADER_FRAGMENT) {
-         /* The vertex and fragment stages have g0.2 set to 0, so
-          * header0.2 is 0 when g0 is copied. Other stages may not, so we
-          * must set it to 0 to avoid setting undesirable bits in the
-          * message.
-          */
-         ubld1.MOV(component(header, 2), brw_imm_ud(0));
-      }
-
-      if (sampler_handle.file != BAD_FILE) {
-         /* Bindless sampler handles aren't relative to the sampler state
-          * pointer passed into the shader through SAMPLER_STATE_POINTERS_*.
-          * Instead, it's an absolute pointer relative to dynamic state base
-          * address.
-          *
-          * Sampler states are 16 bytes each and the pointer we give here has
-          * to be 32-byte aligned.  In order to avoid more indirect messages
-          * than required, we assume that all bindless sampler states are
-          * 32-byte aligned.  This sacrifices a bit of general state base
-          * address space but means we can do something more efficient in the
-          * shader.
-          */
-         ubld1.MOV(component(header, 3), sampler_handle);
-      } else if (is_high_sampler(devinfo, sampler)) {
-         fs_reg sampler_state_ptr =
-            retype(brw_vec1_grf(0, 3), BRW_REGISTER_TYPE_UD);
-
-         /* Gen11+ sampler message headers include bits in 4:0 which conflict
-          * with the ones included in g0.3 bits 4:0.  Mask them out.
-          */
-         if (devinfo->gen >= 11) {
-            sampler_state_ptr = ubld1.vgrf(BRW_REGISTER_TYPE_UD);
-            ubld1.AND(sampler_state_ptr,
-                      retype(brw_vec1_grf(0, 3), BRW_REGISTER_TYPE_UD),
-                      brw_imm_ud(INTEL_MASK(31, 5)));
-         }
-
-         if (sampler.file == BRW_IMMEDIATE_VALUE) {
-            assert(sampler.ud >= 16);
-            const int sampler_state_size = 16; /* 16 bytes */
-
-            ubld1.ADD(component(header, 3), sampler_state_ptr,
-                      brw_imm_ud(16 * (sampler.ud / 16) * sampler_state_size));
-         } else {
-            fs_reg tmp = ubld1.vgrf(BRW_REGISTER_TYPE_UD);
-            ubld1.AND(tmp, sampler, brw_imm_ud(0x0f0));
-            ubld1.SHL(tmp, tmp, brw_imm_ud(4));
-            ubld1.ADD(component(header, 3), sampler_state_ptr, tmp);
-         }
-      } else if (devinfo->gen >= 11) {
-         /* Gen11+ sampler message headers include bits in 4:0 which conflict
-          * with the ones included in g0.3 bits 4:0.  Mask them out.
-          */
-         ubld1.AND(component(header, 3),
-                   retype(brw_vec1_grf(0, 3), BRW_REGISTER_TYPE_UD),
-                   brw_imm_ud(INTEL_MASK(31, 5)));
-      }
-   }
-
-   if (shadow_c.file != BAD_FILE) {
-      bld.MOV(sources[length], shadow_c);
-      length++;
-   }
-
-   bool coordinate_done = false;
-
-   /* Set up the LOD info */
-   switch (op) {
-   case FS_OPCODE_TXB:
-   case SHADER_OPCODE_TXL:
-      if (devinfo->gen >= 9 && op == SHADER_OPCODE_TXL && lod.is_zero()) {
-         op = SHADER_OPCODE_TXL_LZ;
-         break;
-      }
-      bld.MOV(sources[length], lod);
-      length++;
-      break;
-   case SHADER_OPCODE_TXD:
-      /* TXD should have been lowered in SIMD16 mode. */
-      assert(bld.dispatch_width() == 8);
-
-      /* Load dPdx and the coordinate together:
-       * [hdr], [ref], x, dPdx.x, dPdy.x, y, dPdx.y, dPdy.y, z, dPdx.z, dPdy.z
-       */
-      for (unsigned i = 0; i < coord_components; i++) {
-         bld.MOV(sources[length++], offset(coordinate, bld, i));
-
-         /* For cube map array, the coordinate is (u,v,r,ai) but there are
-          * only derivatives for (u, v, r).
-          */
-         if (i < grad_components) {
-            bld.MOV(sources[length++], offset(lod, bld, i));
-            bld.MOV(sources[length++], offset(lod2, bld, i));
-         }
-      }
-
-      coordinate_done = true;
-      break;
-   case SHADER_OPCODE_TXS:
-      bld.MOV(retype(sources[length], BRW_REGISTER_TYPE_UD), lod);
-      length++;
-      break;
-   case SHADER_OPCODE_IMAGE_SIZE_LOGICAL:
-      /* We need an LOD; just use 0 */
-      bld.MOV(retype(sources[length], BRW_REGISTER_TYPE_UD), brw_imm_ud(0));
-      length++;
-      break;
-   case SHADER_OPCODE_TXF:
-      /* Unfortunately, the parameters for LD are intermixed: u, lod, v, r.
-       * On Gen9 they are u, v, lod, r
-       */
-      bld.MOV(retype(sources[length++], BRW_REGISTER_TYPE_D), coordinate);
-
-      if (devinfo->gen >= 9) {
-         if (coord_components >= 2) {
-            bld.MOV(retype(sources[length], BRW_REGISTER_TYPE_D),
-                    offset(coordinate, bld, 1));
-         } else {
-            sources[length] = brw_imm_d(0);
-         }
-         length++;
-      }
-
-      if (devinfo->gen >= 9 && lod.is_zero()) {
-         op = SHADER_OPCODE_TXF_LZ;
-      } else {
-         bld.MOV(retype(sources[length], BRW_REGISTER_TYPE_D), lod);
-         length++;
-      }
-
-      for (unsigned i = devinfo->gen >= 9 ? 2 : 1; i < coord_components; i++)
-         bld.MOV(retype(sources[length++], BRW_REGISTER_TYPE_D),
-                 offset(coordinate, bld, i));
-
-      coordinate_done = true;
-      break;
-
-   case SHADER_OPCODE_TXF_CMS:
-   case SHADER_OPCODE_TXF_CMS_W:
-   case SHADER_OPCODE_TXF_UMS:
-   case SHADER_OPCODE_TXF_MCS:
-      if (op == SHADER_OPCODE_TXF_UMS ||
-          op == SHADER_OPCODE_TXF_CMS ||
-          op == SHADER_OPCODE_TXF_CMS_W) {
-         bld.MOV(retype(sources[length], BRW_REGISTER_TYPE_UD), sample_index);
-         length++;
-      }
-
-      if (op == SHADER_OPCODE_TXF_CMS || op == SHADER_OPCODE_TXF_CMS_W) {
-         /* Data from the multisample control surface. */
-         bld.MOV(retype(sources[length], BRW_REGISTER_TYPE_UD), mcs);
-         length++;
-
-         /* On Gen9+ we'll use ld2dms_w instead which has two registers for
-          * the MCS data.
-          */
-         if (op == SHADER_OPCODE_TXF_CMS_W) {
-            bld.MOV(retype(sources[length], BRW_REGISTER_TYPE_UD),
-                    mcs.file == IMM ?
-                    mcs :
-                    offset(mcs, bld, 1));
-            length++;
-         }
-      }
-
-      /* There is no offsetting for this message; just copy in the integer
-       * texture coordinates.
-       */
-      for (unsigned i = 0; i < coord_components; i++)
-         bld.MOV(retype(sources[length++], BRW_REGISTER_TYPE_D),
-                 offset(coordinate, bld, i));
-
-      coordinate_done = true;
-      break;
-   case SHADER_OPCODE_TG4_OFFSET:
-      /* More crazy intermixing */
-      for (unsigned i = 0; i < 2; i++) /* u, v */
-         bld.MOV(sources[length++], offset(coordinate, bld, i));
-
-      for (unsigned i = 0; i < 2; i++) /* offu, offv */
-         bld.MOV(retype(sources[length++], BRW_REGISTER_TYPE_D),
-                 offset(tg4_offset, bld, i));
-
-      if (coord_components == 3) /* r if present */
-         bld.MOV(sources[length++], offset(coordinate, bld, 2));
-
-      coordinate_done = true;
-      break;
-   default:
-      break;
-   }
-
-   /* Set up the coordinate (except for cases where it was done above) */
-   if (!coordinate_done) {
-      for (unsigned i = 0; i < coord_components; i++)
-         bld.MOV(sources[length++], offset(coordinate, bld, i));
-   }
-
-   if (min_lod.file != BAD_FILE) {
-      /* Account for all of the missing coordinate sources */
-      length += 4 - coord_components;
-      if (op == SHADER_OPCODE_TXD)
-         length += (3 - grad_components) * 2;
-
-      bld.MOV(sources[length++], min_lod);
-   }
-
-   unsigned mlen;
-   if (reg_width == 2)
-      mlen = length * reg_width - header_size;
-   else
-      mlen = length * reg_width;
-
-   const fs_reg src_payload = fs_reg(VGRF, bld.shader->alloc.allocate(mlen),
-                                     BRW_REGISTER_TYPE_F);
-   bld.LOAD_PAYLOAD(src_payload, sources, length, header_size);
-
-   /* Generate the SEND. */
-   inst->opcode = SHADER_OPCODE_SEND;
-   inst->mlen = mlen;
-   inst->header_size = header_size;
-
-   const unsigned msg_type =
-      sampler_msg_type(devinfo, op, inst->shadow_compare);
-   const unsigned simd_mode =
-      inst->exec_size <= 8 ? BRW_SAMPLER_SIMD_MODE_SIMD8 :
-                             BRW_SAMPLER_SIMD_MODE_SIMD16;
-
-   uint32_t base_binding_table_index;
-   switch (op) {
-   case SHADER_OPCODE_TG4:
-   case SHADER_OPCODE_TG4_OFFSET:
-      base_binding_table_index = prog_data->binding_table.gather_texture_start;
-      break;
-   case SHADER_OPCODE_IMAGE_SIZE_LOGICAL:
-      base_binding_table_index = prog_data->binding_table.image_start;
-      break;
-   default:
-      base_binding_table_index = prog_data->binding_table.texture_start;
-      break;
-   }
-
-   inst->sfid = BRW_SFID_SAMPLER;
-   if (surface.file == IMM &&
-       (sampler.file == IMM || sampler_handle.file != BAD_FILE)) {
-      inst->desc = brw_sampler_desc(devinfo,
-                                    surface.ud + base_binding_table_index,
-                                    sampler.file == IMM ? sampler.ud % 16 : 0,
-                                    msg_type,
-                                    simd_mode,
-                                    0 /* return_format unused on gen7+ */);
-      inst->src[0] = brw_imm_ud(0);
-      inst->src[1] = brw_imm_ud(0); /* ex_desc */
-   } else if (surface_handle.file != BAD_FILE) {
-      /* Bindless surface */
-      assert(devinfo->gen >= 9);
-      inst->desc = brw_sampler_desc(devinfo,
-                                    GEN9_BTI_BINDLESS,
-                                    sampler.file == IMM ? sampler.ud % 16 : 0,
-                                    msg_type,
-                                    simd_mode,
-                                    0 /* return_format unused on gen7+ */);
-
-      /* For bindless samplers, the entire address is included in the message
-       * header so we can leave the portion in the message descriptor 0.
-       */
-      if (sampler_handle.file != BAD_FILE || sampler.file == IMM) {
-         inst->src[0] = brw_imm_ud(0);
-      } else {
-         const fs_builder ubld = bld.group(1, 0).exec_all();
-         fs_reg desc = ubld.vgrf(BRW_REGISTER_TYPE_UD);
-         ubld.SHL(desc, sampler, brw_imm_ud(8));
-         inst->src[0] = desc;
-      }
-
-      /* We assume that the driver provided the handle in the top 20 bits so
-       * we can use the surface handle directly as the extended descriptor.
-       */
-      inst->src[1] = retype(surface_handle, BRW_REGISTER_TYPE_UD);
-   } else {
-      /* Immediate portion of the descriptor */
-      inst->desc = brw_sampler_desc(devinfo,
-                                    0, /* surface */
-                                    0, /* sampler */
-                                    msg_type,
-                                    simd_mode,
-                                    0 /* return_format unused on gen7+ */);
-      const fs_builder ubld = bld.group(1, 0).exec_all();
-      fs_reg desc = ubld.vgrf(BRW_REGISTER_TYPE_UD);
-      if (surface.equals(sampler)) {
-         /* This case is common in GL */
-         ubld.MUL(desc, surface, brw_imm_ud(0x101));
-      } else {
-         if (sampler_handle.file != BAD_FILE) {
-            ubld.MOV(desc, surface);
-         } else if (sampler.file == IMM) {
-            ubld.OR(desc, surface, brw_imm_ud(sampler.ud << 8));
-         } else {
-            ubld.SHL(desc, sampler, brw_imm_ud(8));
-            ubld.OR(desc, desc, surface);
-         }
-      }
-      if (base_binding_table_index)
-         ubld.ADD(desc, desc, brw_imm_ud(base_binding_table_index));
-      ubld.AND(desc, desc, brw_imm_ud(0xfff));
-
-      inst->src[0] = component(desc, 0);
-      inst->src[1] = brw_imm_ud(0); /* ex_desc */
-   }
-
-   inst->src[2] = src_payload;
-   inst->resize_sources(3);
-
-   if (inst->eot) {
-      /* EOT sampler messages don't make sense to split because it would
-       * involve ending half of the thread early.
-       */
-      assert(inst->group == 0);
-      /* We need to use SENDC for EOT sampler messages */
-      inst->check_tdr = true;
-      inst->send_has_side_effects = true;
-   }
-
-   /* Message length > MAX_SAMPLER_MESSAGE_SIZE disallowed by hardware. */
-   assert(inst->mlen <= MAX_SAMPLER_MESSAGE_SIZE);
-}
-
-static void
-lower_sampler_logical_send(const fs_builder &bld, fs_inst *inst, opcode op)
-{
-   const gen_device_info *devinfo = bld.shader->devinfo;
-   const fs_reg &coordinate = inst->src[TEX_LOGICAL_SRC_COORDINATE];
-   const fs_reg &shadow_c = inst->src[TEX_LOGICAL_SRC_SHADOW_C];
-   const fs_reg &lod = inst->src[TEX_LOGICAL_SRC_LOD];
-   const fs_reg &lod2 = inst->src[TEX_LOGICAL_SRC_LOD2];
-   const fs_reg &min_lod = inst->src[TEX_LOGICAL_SRC_MIN_LOD];
-   const fs_reg &sample_index = inst->src[TEX_LOGICAL_SRC_SAMPLE_INDEX];
-   const fs_reg &mcs = inst->src[TEX_LOGICAL_SRC_MCS];
-   const fs_reg &surface = inst->src[TEX_LOGICAL_SRC_SURFACE];
-   const fs_reg &sampler = inst->src[TEX_LOGICAL_SRC_SAMPLER];
-   const fs_reg &surface_handle = inst->src[TEX_LOGICAL_SRC_SURFACE_HANDLE];
-   const fs_reg &sampler_handle = inst->src[TEX_LOGICAL_SRC_SAMPLER_HANDLE];
-   const fs_reg &tg4_offset = inst->src[TEX_LOGICAL_SRC_TG4_OFFSET];
-   assert(inst->src[TEX_LOGICAL_SRC_COORD_COMPONENTS].file == IMM);
-   const unsigned coord_components = inst->src[TEX_LOGICAL_SRC_COORD_COMPONENTS].ud;
-   assert(inst->src[TEX_LOGICAL_SRC_GRAD_COMPONENTS].file == IMM);
-   const unsigned grad_components = inst->src[TEX_LOGICAL_SRC_GRAD_COMPONENTS].ud;
-
-   if (devinfo->gen >= 7) {
-      lower_sampler_logical_send_gen7(bld, inst, op, coordinate,
-                                      shadow_c, lod, lod2, min_lod,
-                                      sample_index,
-                                      mcs, surface, sampler,
-                                      surface_handle, sampler_handle,
-                                      tg4_offset,
-                                      coord_components, grad_components);
-   } else if (devinfo->gen >= 5) {
-      lower_sampler_logical_send_gen5(bld, inst, op, coordinate,
-                                      shadow_c, lod, lod2, sample_index,
-                                      surface, sampler,
-                                      coord_components, grad_components);
-   } else {
-      lower_sampler_logical_send_gen4(bld, inst, op, coordinate,
-                                      shadow_c, lod, lod2,
-                                      surface, sampler,
-                                      coord_components, grad_components);
-   }
-}
-
-/**
- * Predicate the specified instruction on the sample mask.
- */
-static void
-emit_predicate_on_sample_mask(const fs_builder &bld, fs_inst *inst)
-{
-   assert(bld.shader->stage == MESA_SHADER_FRAGMENT &&
-          bld.group() == inst->group &&
-          bld.dispatch_width() == inst->exec_size);
-
-   const fs_visitor *v = static_cast<const fs_visitor *>(bld.shader);
-   const fs_reg sample_mask = sample_mask_reg(bld);
-   const unsigned subreg = sample_mask_flag_subreg(v);
-
-   if (brw_wm_prog_data(v->stage_prog_data)->uses_kill) {
-      assert(sample_mask.file == ARF &&
-             sample_mask.nr == brw_flag_subreg(subreg).nr &&
-             sample_mask.subnr == brw_flag_subreg(
-                subreg + inst->group / 16).subnr);
-   } else {
-      bld.group(1, 0).exec_all()
-         .MOV(brw_flag_subreg(subreg + inst->group / 16), sample_mask);
-   }
-
-   if (inst->predicate) {
-      assert(inst->predicate == BRW_PREDICATE_NORMAL);
-      assert(!inst->predicate_inverse);
-      assert(inst->flag_subreg == 0);
-      /* Combine the sample mask with the existing predicate by using a
-       * vertical predication mode.
-       */
-      inst->predicate = BRW_PREDICATE_ALIGN1_ALLV;
-   } else {
-      inst->flag_subreg = subreg;
-      inst->predicate = BRW_PREDICATE_NORMAL;
-      inst->predicate_inverse = false;
-   }
-}
-
-static void
-setup_surface_descriptors(const fs_builder &bld, fs_inst *inst, uint32_t desc,
-                          const fs_reg &surface, const fs_reg &surface_handle)
-{
-   const gen_device_info *devinfo = bld.shader->devinfo;
-
-   /* We must have exactly one of surface and surface_handle */
-   assert((surface.file == BAD_FILE) != (surface_handle.file == BAD_FILE));
-
-   if (surface.file == IMM) {
-      inst->desc = desc | (surface.ud & 0xff);
-      inst->src[0] = brw_imm_ud(0);
-      inst->src[1] = brw_imm_ud(0); /* ex_desc */
-   } else if (surface_handle.file != BAD_FILE) {
-      /* Bindless surface */
-      assert(devinfo->gen >= 9);
-      inst->desc = desc | GEN9_BTI_BINDLESS;
-      inst->src[0] = brw_imm_ud(0);
-
-      /* We assume that the driver provided the handle in the top 20 bits so
-       * we can use the surface handle directly as the extended descriptor.
-       */
-      inst->src[1] = retype(surface_handle, BRW_REGISTER_TYPE_UD);
-   } else {
-      inst->desc = desc;
-      const fs_builder ubld = bld.exec_all().group(1, 0);
-      fs_reg tmp = ubld.vgrf(BRW_REGISTER_TYPE_UD);
-      ubld.AND(tmp, surface, brw_imm_ud(0xff));
-      inst->src[0] = component(tmp, 0);
-      inst->src[1] = brw_imm_ud(0); /* ex_desc */
-   }
-}
-
-static void
-lower_surface_logical_send(const fs_builder &bld, fs_inst *inst)
-{
-   const gen_device_info *devinfo = bld.shader->devinfo;
-
-   /* Get the logical send arguments. */
-   const fs_reg &addr = inst->src[SURFACE_LOGICAL_SRC_ADDRESS];
-   const fs_reg &src = inst->src[SURFACE_LOGICAL_SRC_DATA];
-   const fs_reg &surface = inst->src[SURFACE_LOGICAL_SRC_SURFACE];
-   const fs_reg &surface_handle = inst->src[SURFACE_LOGICAL_SRC_SURFACE_HANDLE];
-   const UNUSED fs_reg &dims = inst->src[SURFACE_LOGICAL_SRC_IMM_DIMS];
-   const fs_reg &arg = inst->src[SURFACE_LOGICAL_SRC_IMM_ARG];
-   const fs_reg &allow_sample_mask =
-      inst->src[SURFACE_LOGICAL_SRC_ALLOW_SAMPLE_MASK];
-   assert(arg.file == IMM);
-   assert(allow_sample_mask.file == IMM);
-
-   /* Calculate the total number of components of the payload. */
-   const unsigned addr_sz = inst->components_read(SURFACE_LOGICAL_SRC_ADDRESS);
-   const unsigned src_sz = inst->components_read(SURFACE_LOGICAL_SRC_DATA);
-
-   const bool is_typed_access =
-      inst->opcode == SHADER_OPCODE_TYPED_SURFACE_READ_LOGICAL ||
-      inst->opcode == SHADER_OPCODE_TYPED_SURFACE_WRITE_LOGICAL ||
-      inst->opcode == SHADER_OPCODE_TYPED_ATOMIC_LOGICAL;
-
-   const bool is_surface_access = is_typed_access ||
-      inst->opcode == SHADER_OPCODE_UNTYPED_SURFACE_READ_LOGICAL ||
-      inst->opcode == SHADER_OPCODE_UNTYPED_SURFACE_WRITE_LOGICAL ||
-      inst->opcode == SHADER_OPCODE_UNTYPED_ATOMIC_LOGICAL;
-
-   const bool is_stateless =
-      surface.file == IMM && (surface.ud == BRW_BTI_STATELESS ||
-                              surface.ud == GEN8_BTI_STATELESS_NON_COHERENT);
-
-   const bool has_side_effects = inst->has_side_effects();
-
-   fs_reg sample_mask = allow_sample_mask.ud ? sample_mask_reg(bld) :
-                                               fs_reg(brw_imm_d(0xffff));
-
-   /* From the BDW PRM Volume 7, page 147:
-    *
-    *  "For the Data Cache Data Port*, the header must be present for the
-    *   following message types: [...] Typed read/write/atomics"
-    *
-    * Earlier generations have a similar wording.  Because of this restriction
-    * we don't attempt to implement sample masks via predication for such
-    * messages prior to Gen9, since we have to provide a header anyway.  On
-    * Gen11+ the header has been removed so we can only use predication.
-    *
-    * For all stateless A32 messages, we also need a header
-    */
-   fs_reg header;
-   if ((devinfo->gen < 9 && is_typed_access) || is_stateless) {
-      fs_builder ubld = bld.exec_all().group(8, 0);
-      header = ubld.vgrf(BRW_REGISTER_TYPE_UD);
-      if (is_stateless) {
-         assert(!is_surface_access);
-         ubld.emit(SHADER_OPCODE_SCRATCH_HEADER, header);
-      } else {
-         ubld.MOV(header, brw_imm_d(0));
-         if (is_surface_access)
-            ubld.group(1, 0).MOV(component(header, 7), sample_mask);
-      }
-   }
-   const unsigned header_sz = header.file != BAD_FILE ? 1 : 0;
-
-   fs_reg payload, payload2;
-   unsigned mlen, ex_mlen = 0;
-   if (devinfo->gen >= 9 &&
-       (src.file == BAD_FILE || header.file == BAD_FILE)) {
-      /* We have split sends on gen9 and above */
-      if (header.file == BAD_FILE) {
-         payload = bld.move_to_vgrf(addr, addr_sz);
-         payload2 = bld.move_to_vgrf(src, src_sz);
-         mlen = addr_sz * (inst->exec_size / 8);
-         ex_mlen = src_sz * (inst->exec_size / 8);
-      } else {
-         assert(src.file == BAD_FILE);
-         payload = header;
-         payload2 = bld.move_to_vgrf(addr, addr_sz);
-         mlen = header_sz;
-         ex_mlen = addr_sz * (inst->exec_size / 8);
-      }
-   } else {
-      /* Allocate space for the payload. */
-      const unsigned sz = header_sz + addr_sz + src_sz;
-      payload = bld.vgrf(BRW_REGISTER_TYPE_UD, sz);
-      fs_reg *const components = new fs_reg[sz];
-      unsigned n = 0;
-
-      /* Construct the payload. */
-      if (header.file != BAD_FILE)
-         components[n++] = header;
-
-      for (unsigned i = 0; i < addr_sz; i++)
-         components[n++] = offset(addr, bld, i);
-
-      for (unsigned i = 0; i < src_sz; i++)
-         components[n++] = offset(src, bld, i);
-
-      bld.LOAD_PAYLOAD(payload, components, sz, header_sz);
-      mlen = header_sz + (addr_sz + src_sz) * inst->exec_size / 8;
-
-      delete[] components;
-   }
-
-   /* Predicate the instruction on the sample mask if no header is
-    * provided.
-    */
-   if ((header.file == BAD_FILE || !is_surface_access) &&
-       sample_mask.file != BAD_FILE && sample_mask.file != IMM)
-      emit_predicate_on_sample_mask(bld, inst);
-
-   uint32_t sfid;
-   switch (inst->opcode) {
-   case SHADER_OPCODE_BYTE_SCATTERED_WRITE_LOGICAL:
-   case SHADER_OPCODE_BYTE_SCATTERED_READ_LOGICAL:
-      /* Byte scattered opcodes go through the normal data cache */
-      sfid = GEN7_SFID_DATAPORT_DATA_CACHE;
-      break;
-
-   case SHADER_OPCODE_DWORD_SCATTERED_READ_LOGICAL:
-   case SHADER_OPCODE_DWORD_SCATTERED_WRITE_LOGICAL:
-      sfid =  devinfo->gen >= 7 ? GEN7_SFID_DATAPORT_DATA_CACHE :
-              devinfo->gen >= 6 ? GEN6_SFID_DATAPORT_RENDER_CACHE :
-                                  BRW_DATAPORT_READ_TARGET_RENDER_CACHE;
-      break;
-
-   case SHADER_OPCODE_UNTYPED_SURFACE_READ_LOGICAL:
-   case SHADER_OPCODE_UNTYPED_SURFACE_WRITE_LOGICAL:
-   case SHADER_OPCODE_UNTYPED_ATOMIC_LOGICAL:
-   case SHADER_OPCODE_UNTYPED_ATOMIC_FLOAT_LOGICAL:
-      /* Untyped Surface messages go through the data cache but the SFID value
-       * changed on Haswell.
-       */
-      sfid = (devinfo->gen >= 8 || devinfo->is_haswell ?
-              HSW_SFID_DATAPORT_DATA_CACHE_1 :
-              GEN7_SFID_DATAPORT_DATA_CACHE);
-      break;
-
-   case SHADER_OPCODE_TYPED_SURFACE_READ_LOGICAL:
-   case SHADER_OPCODE_TYPED_SURFACE_WRITE_LOGICAL:
-   case SHADER_OPCODE_TYPED_ATOMIC_LOGICAL:
-      /* Typed surface messages go through the render cache on IVB and the
-       * data cache on HSW+.
-       */
-      sfid = (devinfo->gen >= 8 || devinfo->is_haswell ?
-              HSW_SFID_DATAPORT_DATA_CACHE_1 :
-              GEN6_SFID_DATAPORT_RENDER_CACHE);
-      break;
-
-   default:
-      unreachable("Unsupported surface opcode");
-   }
-
-   uint32_t desc;
-   switch (inst->opcode) {
-   case SHADER_OPCODE_UNTYPED_SURFACE_READ_LOGICAL:
-      desc = brw_dp_untyped_surface_rw_desc(devinfo, inst->exec_size,
-                                            arg.ud, /* num_channels */
-                                            false   /* write */);
-      break;
-
-   case SHADER_OPCODE_UNTYPED_SURFACE_WRITE_LOGICAL:
-      desc = brw_dp_untyped_surface_rw_desc(devinfo, inst->exec_size,
-                                            arg.ud, /* num_channels */
-                                            true    /* write */);
-      break;
-
-   case SHADER_OPCODE_BYTE_SCATTERED_READ_LOGICAL:
-      desc = brw_dp_byte_scattered_rw_desc(devinfo, inst->exec_size,
-                                           arg.ud, /* bit_size */
-                                           false   /* write */);
-      break;
-
-   case SHADER_OPCODE_BYTE_SCATTERED_WRITE_LOGICAL:
-      desc = brw_dp_byte_scattered_rw_desc(devinfo, inst->exec_size,
-                                           arg.ud, /* bit_size */
-                                           true    /* write */);
-      break;
-
-   case SHADER_OPCODE_DWORD_SCATTERED_READ_LOGICAL:
-      assert(arg.ud == 32); /* bit_size */
-      desc = brw_dp_dword_scattered_rw_desc(devinfo, inst->exec_size,
-                                            false  /* write */);
-      break;
-
-   case SHADER_OPCODE_DWORD_SCATTERED_WRITE_LOGICAL:
-      assert(arg.ud == 32); /* bit_size */
-      desc = brw_dp_dword_scattered_rw_desc(devinfo, inst->exec_size,
-                                            true   /* write */);
-      break;
-
-   case SHADER_OPCODE_UNTYPED_ATOMIC_LOGICAL:
-      desc = brw_dp_untyped_atomic_desc(devinfo, inst->exec_size,
-                                        arg.ud, /* atomic_op */
-                                        !inst->dst.is_null());
-      break;
-
-   case SHADER_OPCODE_UNTYPED_ATOMIC_FLOAT_LOGICAL:
-      desc = brw_dp_untyped_atomic_float_desc(devinfo, inst->exec_size,
-                                              arg.ud, /* atomic_op */
-                                              !inst->dst.is_null());
-      break;
-
-   case SHADER_OPCODE_TYPED_SURFACE_READ_LOGICAL:
-      desc = brw_dp_typed_surface_rw_desc(devinfo, inst->exec_size, inst->group,
-                                          arg.ud, /* num_channels */
-                                          false   /* write */);
-      break;
-
-   case SHADER_OPCODE_TYPED_SURFACE_WRITE_LOGICAL:
-      desc = brw_dp_typed_surface_rw_desc(devinfo, inst->exec_size, inst->group,
-                                          arg.ud, /* num_channels */
-                                          true    /* write */);
-      break;
-
-   case SHADER_OPCODE_TYPED_ATOMIC_LOGICAL:
-      desc = brw_dp_typed_atomic_desc(devinfo, inst->exec_size, inst->group,
-                                      arg.ud, /* atomic_op */
-                                      !inst->dst.is_null());
-      break;
-
-   default:
-      unreachable("Unknown surface logical instruction");
-   }
-
-   /* Update the original instruction. */
-   inst->opcode = SHADER_OPCODE_SEND;
-   inst->mlen = mlen;
-   inst->ex_mlen = ex_mlen;
-   inst->header_size = header_sz;
-   inst->send_has_side_effects = has_side_effects;
-   inst->send_is_volatile = !has_side_effects;
-
-   /* Set up SFID and descriptors */
-   inst->sfid = sfid;
-   setup_surface_descriptors(bld, inst, desc, surface, surface_handle);
-
-   /* Finally, the payload */
-   inst->src[2] = payload;
-   inst->src[3] = payload2;
-
-   inst->resize_sources(4);
-}
-
-static void
-lower_surface_block_logical_send(const fs_builder &bld, fs_inst *inst)
-{
-   const gen_device_info *devinfo = bld.shader->devinfo;
-   assert(devinfo->gen >= 9);
-
-   /* Get the logical send arguments. */
-   const fs_reg &addr = inst->src[SURFACE_LOGICAL_SRC_ADDRESS];
-   const fs_reg &src = inst->src[SURFACE_LOGICAL_SRC_DATA];
-   const fs_reg &surface = inst->src[SURFACE_LOGICAL_SRC_SURFACE];
-   const fs_reg &surface_handle = inst->src[SURFACE_LOGICAL_SRC_SURFACE_HANDLE];
-   const fs_reg &arg = inst->src[SURFACE_LOGICAL_SRC_IMM_ARG];
-   assert(arg.file == IMM);
-   assert(inst->src[SURFACE_LOGICAL_SRC_IMM_DIMS].file == BAD_FILE);
-   assert(inst->src[SURFACE_LOGICAL_SRC_ALLOW_SAMPLE_MASK].file == BAD_FILE);
-
-   const bool is_stateless =
-      surface.file == IMM && (surface.ud == BRW_BTI_STATELESS ||
-                              surface.ud == GEN8_BTI_STATELESS_NON_COHERENT);
-
-   const bool has_side_effects = inst->has_side_effects();
-
-   const bool align_16B =
-      inst->opcode != SHADER_OPCODE_UNALIGNED_OWORD_BLOCK_READ_LOGICAL;
-
-   const bool write = inst->opcode == SHADER_OPCODE_OWORD_BLOCK_WRITE_LOGICAL;
-
-   /* The address is stored in the header.  See MH_A32_GO and MH_BTS_GO. */
-   fs_builder ubld = bld.exec_all().group(8, 0);
-   fs_reg header = ubld.vgrf(BRW_REGISTER_TYPE_UD);
-
-   if (is_stateless)
-      ubld.emit(SHADER_OPCODE_SCRATCH_HEADER, header);
-   else
-      ubld.MOV(header, brw_imm_d(0));
-
-   /* Address in OWord units when aligned to OWords. */
-   if (align_16B)
-      ubld.group(1, 0).SHR(component(header, 2), addr, brw_imm_ud(4));
-   else
-      ubld.group(1, 0).MOV(component(header, 2), addr);
-
-   fs_reg data;
-   unsigned ex_mlen = 0;
-   if (write) {
-      const unsigned src_sz = inst->components_read(SURFACE_LOGICAL_SRC_DATA);
-      data = retype(bld.move_to_vgrf(src, src_sz), BRW_REGISTER_TYPE_UD);
-      ex_mlen = src_sz * type_sz(src.type) * inst->exec_size / REG_SIZE;
-   }
-
-   inst->opcode = SHADER_OPCODE_SEND;
-   inst->mlen = 1;
-   inst->ex_mlen = ex_mlen;
-   inst->header_size = 1;
-   inst->send_has_side_effects = has_side_effects;
-   inst->send_is_volatile = !has_side_effects;
-
-   inst->sfid = GEN7_SFID_DATAPORT_DATA_CACHE;
-
-   const uint32_t desc = brw_dp_oword_block_rw_desc(devinfo, align_16B,
-                                                    arg.ud, write);
-   setup_surface_descriptors(bld, inst, desc, surface, surface_handle);
-
-   inst->src[2] = header;
-   inst->src[3] = data;
-
-   inst->resize_sources(4);
-}
-
-static fs_reg
-emit_a64_oword_block_header(const fs_builder &bld, const fs_reg &addr)
-{
-   const fs_builder ubld = bld.exec_all().group(8, 0);
-   fs_reg header = ubld.vgrf(BRW_REGISTER_TYPE_UD);
-   ubld.MOV(header, brw_imm_ud(0));
-
-   /* Use a 2-wide MOV to fill out the address */
-   assert(type_sz(addr.type) == 8 && addr.stride == 0);
-   fs_reg addr_vec2 = addr;
-   addr_vec2.type = BRW_REGISTER_TYPE_UD;
-   addr_vec2.stride = 1;
-   ubld.group(2, 0).MOV(header, addr_vec2);
-
-   return header;
-}
-
-static void
-lower_a64_logical_send(const fs_builder &bld, fs_inst *inst)
-{
-   const gen_device_info *devinfo = bld.shader->devinfo;
-
-   const fs_reg &addr = inst->src[0];
-   const fs_reg &src = inst->src[1];
-   const unsigned src_comps = inst->components_read(1);
-   assert(inst->src[2].file == IMM);
-   const unsigned arg = inst->src[2].ud;
-   const bool has_side_effects = inst->has_side_effects();
-
-   /* If the surface message has side effects and we're a fragment shader, we
-    * have to predicate with the sample mask to avoid helper invocations.
-    */
-   if (has_side_effects && bld.shader->stage == MESA_SHADER_FRAGMENT)
-      emit_predicate_on_sample_mask(bld, inst);
-
-   fs_reg payload, payload2;
-   unsigned mlen, ex_mlen = 0, header_size = 0;
-   if (inst->opcode == SHADER_OPCODE_A64_OWORD_BLOCK_READ_LOGICAL ||
-       inst->opcode == SHADER_OPCODE_A64_OWORD_BLOCK_WRITE_LOGICAL ||
-       inst->opcode == SHADER_OPCODE_A64_UNALIGNED_OWORD_BLOCK_READ_LOGICAL) {
-      assert(devinfo->gen >= 9);
-
-      /* OWORD messages only take a scalar address in a header */
-      mlen = 1;
-      header_size = 1;
-      payload = emit_a64_oword_block_header(bld, addr);
-
-      if (inst->opcode == SHADER_OPCODE_A64_OWORD_BLOCK_WRITE_LOGICAL) {
-         ex_mlen = src_comps * type_sz(src.type) * inst->exec_size / REG_SIZE;
-         payload2 = retype(bld.move_to_vgrf(src, src_comps),
-                           BRW_REGISTER_TYPE_UD);
-      }
-   } else if (devinfo->gen >= 9) {
-      /* On Skylake and above, we have SENDS */
-      mlen = 2 * (inst->exec_size / 8);
-      ex_mlen = src_comps * type_sz(src.type) * inst->exec_size / REG_SIZE;
-      payload = retype(bld.move_to_vgrf(addr, 1), BRW_REGISTER_TYPE_UD);
-      payload2 = retype(bld.move_to_vgrf(src, src_comps),
-                        BRW_REGISTER_TYPE_UD);
-   } else {
-      /* Add two because the address is 64-bit */
-      const unsigned dwords = 2 + src_comps;
-      mlen = dwords * (inst->exec_size / 8);
-
-      fs_reg sources[5];
-
-      sources[0] = addr;
-
-      for (unsigned i = 0; i < src_comps; i++)
-         sources[1 + i] = offset(src, bld, i);
-
-      payload = bld.vgrf(BRW_REGISTER_TYPE_UD, dwords);
-      bld.LOAD_PAYLOAD(payload, sources, 1 + src_comps, 0);
-   }
-
-   uint32_t desc;
-   switch (inst->opcode) {
-   case SHADER_OPCODE_A64_UNTYPED_READ_LOGICAL:
-      desc = brw_dp_a64_untyped_surface_rw_desc(devinfo, inst->exec_size,
-                                                arg,   /* num_channels */
-                                                false  /* write */);
-      break;
-
-   case SHADER_OPCODE_A64_UNTYPED_WRITE_LOGICAL:
-      desc = brw_dp_a64_untyped_surface_rw_desc(devinfo, inst->exec_size,
-                                                arg,   /* num_channels */
-                                                true   /* write */);
-      break;
-
-   case SHADER_OPCODE_A64_OWORD_BLOCK_READ_LOGICAL:
-      desc = brw_dp_a64_oword_block_rw_desc(devinfo,
-                                            true,    /* align_16B */
-                                            arg,     /* num_dwords */
-                                            false    /* write */);
-      break;
-
-   case SHADER_OPCODE_A64_UNALIGNED_OWORD_BLOCK_READ_LOGICAL:
-      desc = brw_dp_a64_oword_block_rw_desc(devinfo,
-                                            false,   /* align_16B */
-                                            arg,     /* num_dwords */
-                                            false    /* write */);
-      break;
-
-   case SHADER_OPCODE_A64_OWORD_BLOCK_WRITE_LOGICAL:
-      desc = brw_dp_a64_oword_block_rw_desc(devinfo,
-                                            true,    /* align_16B */
-                                            arg,     /* num_dwords */
-                                            true     /* write */);
-      break;
-
-   case SHADER_OPCODE_A64_BYTE_SCATTERED_READ_LOGICAL:
-      desc = brw_dp_a64_byte_scattered_rw_desc(devinfo, inst->exec_size,
-                                               arg,   /* bit_size */
-                                               false  /* write */);
-      break;
-
-   case SHADER_OPCODE_A64_BYTE_SCATTERED_WRITE_LOGICAL:
-      desc = brw_dp_a64_byte_scattered_rw_desc(devinfo, inst->exec_size,
-                                               arg,   /* bit_size */
-                                               true   /* write */);
-      break;
-
-   case SHADER_OPCODE_A64_UNTYPED_ATOMIC_LOGICAL:
-      desc = brw_dp_a64_untyped_atomic_desc(devinfo, inst->exec_size, 32,
-                                            arg,   /* atomic_op */
-                                            !inst->dst.is_null());
-      break;
-
-   case SHADER_OPCODE_A64_UNTYPED_ATOMIC_INT64_LOGICAL:
-      desc = brw_dp_a64_untyped_atomic_desc(devinfo, inst->exec_size, 64,
-                                            arg,   /* atomic_op */
-                                            !inst->dst.is_null());
-      break;
-
-
-   case SHADER_OPCODE_A64_UNTYPED_ATOMIC_FLOAT_LOGICAL:
-      desc = brw_dp_a64_untyped_atomic_float_desc(devinfo, inst->exec_size,
-                                                  arg,   /* atomic_op */
-                                                  !inst->dst.is_null());
-      break;
-
-   default:
-      unreachable("Unknown A64 logical instruction");
-   }
-
-   /* Update the original instruction. */
-   inst->opcode = SHADER_OPCODE_SEND;
-   inst->mlen = mlen;
-   inst->ex_mlen = ex_mlen;
-   inst->header_size = header_size;
-   inst->send_has_side_effects = has_side_effects;
-   inst->send_is_volatile = !has_side_effects;
-
-   /* Set up SFID and descriptors */
-   inst->sfid = HSW_SFID_DATAPORT_DATA_CACHE_1;
-   inst->desc = desc;
-   inst->resize_sources(4);
-   inst->src[0] = brw_imm_ud(0); /* desc */
-   inst->src[1] = brw_imm_ud(0); /* ex_desc */
-   inst->src[2] = payload;
-   inst->src[3] = payload2;
-}
-
-static void
-lower_varying_pull_constant_logical_send(const fs_builder &bld, fs_inst *inst)
-{
-   const gen_device_info *devinfo = bld.shader->devinfo;
-   const brw_compiler *compiler = bld.shader->compiler;
-
-   if (devinfo->gen >= 7) {
-      fs_reg index = inst->src[0];
-      /* We are switching the instruction from an ALU-like instruction to a
-       * send-from-grf instruction.  Since sends can't handle strides or
-       * source modifiers, we have to make a copy of the offset source.
-       */
-      fs_reg ubo_offset = bld.vgrf(BRW_REGISTER_TYPE_UD);
-      bld.MOV(ubo_offset, inst->src[1]);
-
-      assert(inst->src[2].file == BRW_IMMEDIATE_VALUE);
-      unsigned alignment = inst->src[2].ud;
-
-      inst->opcode = SHADER_OPCODE_SEND;
-      inst->mlen = inst->exec_size / 8;
-      inst->resize_sources(3);
-
-      if (index.file == IMM) {
-         inst->desc = index.ud & 0xff;
-         inst->src[0] = brw_imm_ud(0);
-      } else {
-         inst->desc = 0;
-         const fs_builder ubld = bld.exec_all().group(1, 0);
-         fs_reg tmp = ubld.vgrf(BRW_REGISTER_TYPE_UD);
-         ubld.AND(tmp, index, brw_imm_ud(0xff));
-         inst->src[0] = component(tmp, 0);
-      }
-      inst->src[1] = brw_imm_ud(0); /* ex_desc */
-      inst->src[2] = ubo_offset; /* payload */
-
-      if (compiler->indirect_ubos_use_sampler) {
-         const unsigned simd_mode =
-            inst->exec_size <= 8 ? BRW_SAMPLER_SIMD_MODE_SIMD8 :
-                                   BRW_SAMPLER_SIMD_MODE_SIMD16;
-
-         inst->sfid = BRW_SFID_SAMPLER;
-         inst->desc |= brw_sampler_desc(devinfo, 0, 0,
-                                        GEN5_SAMPLER_MESSAGE_SAMPLE_LD,
-                                        simd_mode, 0);
-      } else if (alignment >= 4) {
-         inst->sfid = (devinfo->gen >= 8 || devinfo->is_haswell ?
-                       HSW_SFID_DATAPORT_DATA_CACHE_1 :
-                       GEN7_SFID_DATAPORT_DATA_CACHE);
-         inst->desc |= brw_dp_untyped_surface_rw_desc(devinfo, inst->exec_size,
-                                                      4, /* num_channels */
-                                                      false   /* write */);
-      } else {
-         inst->sfid = GEN7_SFID_DATAPORT_DATA_CACHE;
-         inst->desc |= brw_dp_byte_scattered_rw_desc(devinfo, inst->exec_size,
-                                                     32,     /* bit_size */
-                                                     false   /* write */);
-         /* The byte scattered messages can only read one dword at a time so
-          * we have to duplicate the message 4 times to read the full vec4.
-          * Hopefully, dead code will clean up the mess if some of them aren't
-          * needed.
-          */
-         assert(inst->size_written == 16 * inst->exec_size);
-         inst->size_written /= 4;
-         for (unsigned c = 1; c < 4; c++) {
-            /* Emit a copy of the instruction because we're about to modify
-             * it.  Because this loop starts at 1, we will emit copies for the
-             * first 3 and the final one will be the modified instruction.
-             */
-            bld.emit(*inst);
-
-            /* Offset the source */
-            inst->src[2] = bld.vgrf(BRW_REGISTER_TYPE_UD);
-            bld.ADD(inst->src[2], ubo_offset, brw_imm_ud(c * 4));
-
-            /* Offset the destination */
-            inst->dst = offset(inst->dst, bld, 1);
-         }
-      }
-   } else {
-      const fs_reg payload(MRF, FIRST_PULL_LOAD_MRF(devinfo->gen),
-                           BRW_REGISTER_TYPE_UD);
-
-      bld.MOV(byte_offset(payload, REG_SIZE), inst->src[1]);
-
-      inst->opcode = FS_OPCODE_VARYING_PULL_CONSTANT_LOAD_GEN4;
-      inst->resize_sources(1);
-      inst->base_mrf = payload.nr;
-      inst->header_size = 1;
-      inst->mlen = 1 + inst->exec_size / 8;
-   }
-}
-
-static void
-lower_math_logical_send(const fs_builder &bld, fs_inst *inst)
-{
-   assert(bld.shader->devinfo->gen < 6);
-
-   inst->base_mrf = 2;
-   inst->mlen = inst->sources * inst->exec_size / 8;
-
-   if (inst->sources > 1) {
-      /* From the Ironlake PRM, Volume 4, Part 1, Section 6.1.13
-       * "Message Payload":
-       *
-       * "Operand0[7].  For the INT DIV functions, this operand is the
-       *  denominator."
-       *  ...
-       * "Operand1[7].  For the INT DIV functions, this operand is the
-       *  numerator."
-       */
-      const bool is_int_div = inst->opcode != SHADER_OPCODE_POW;
-      const fs_reg src0 = is_int_div ? inst->src[1] : inst->src[0];
-      const fs_reg src1 = is_int_div ? inst->src[0] : inst->src[1];
-
-      inst->resize_sources(1);
-      inst->src[0] = src0;
-
-      assert(inst->exec_size == 8);
-      bld.MOV(fs_reg(MRF, inst->base_mrf + 1, src1.type), src1);
-   }
-}
-
-bool
-fs_visitor::lower_logical_sends()
-{
-   bool progress = false;
-
-   foreach_block_and_inst_safe(block, fs_inst, inst, cfg) {
-      const fs_builder ibld(this, block, inst);
-
-      switch (inst->opcode) {
-      case FS_OPCODE_FB_WRITE_LOGICAL:
-         assert(stage == MESA_SHADER_FRAGMENT);
-         lower_fb_write_logical_send(ibld, inst,
-                                     brw_wm_prog_data(prog_data),
-                                     (const brw_wm_prog_key *)key,
-                                     payload);
-         break;
-
-      case FS_OPCODE_FB_READ_LOGICAL:
-         lower_fb_read_logical_send(ibld, inst);
-         break;
-
-      case SHADER_OPCODE_TEX_LOGICAL:
-         lower_sampler_logical_send(ibld, inst, SHADER_OPCODE_TEX);
-         break;
-
-      case SHADER_OPCODE_TXD_LOGICAL:
-         lower_sampler_logical_send(ibld, inst, SHADER_OPCODE_TXD);
-         break;
-
-      case SHADER_OPCODE_TXF_LOGICAL:
-         lower_sampler_logical_send(ibld, inst, SHADER_OPCODE_TXF);
-         break;
-
-      case SHADER_OPCODE_TXL_LOGICAL:
-         lower_sampler_logical_send(ibld, inst, SHADER_OPCODE_TXL);
-         break;
-
-      case SHADER_OPCODE_TXS_LOGICAL:
-         lower_sampler_logical_send(ibld, inst, SHADER_OPCODE_TXS);
-         break;
-
-      case SHADER_OPCODE_IMAGE_SIZE_LOGICAL:
-         lower_sampler_logical_send(ibld, inst,
-                                    SHADER_OPCODE_IMAGE_SIZE_LOGICAL);
-         break;
-
-      case FS_OPCODE_TXB_LOGICAL:
-         lower_sampler_logical_send(ibld, inst, FS_OPCODE_TXB);
-         break;
-
-      case SHADER_OPCODE_TXF_CMS_LOGICAL:
-         lower_sampler_logical_send(ibld, inst, SHADER_OPCODE_TXF_CMS);
-         break;
-
-      case SHADER_OPCODE_TXF_CMS_W_LOGICAL:
-         lower_sampler_logical_send(ibld, inst, SHADER_OPCODE_TXF_CMS_W);
-         break;
-
-      case SHADER_OPCODE_TXF_UMS_LOGICAL:
-         lower_sampler_logical_send(ibld, inst, SHADER_OPCODE_TXF_UMS);
-         break;
-
-      case SHADER_OPCODE_TXF_MCS_LOGICAL:
-         lower_sampler_logical_send(ibld, inst, SHADER_OPCODE_TXF_MCS);
-         break;
-
-      case SHADER_OPCODE_LOD_LOGICAL:
-         lower_sampler_logical_send(ibld, inst, SHADER_OPCODE_LOD);
-         break;
-
-      case SHADER_OPCODE_TG4_LOGICAL:
-         lower_sampler_logical_send(ibld, inst, SHADER_OPCODE_TG4);
-         break;
-
-      case SHADER_OPCODE_TG4_OFFSET_LOGICAL:
-         lower_sampler_logical_send(ibld, inst, SHADER_OPCODE_TG4_OFFSET);
-         break;
-
-      case SHADER_OPCODE_SAMPLEINFO_LOGICAL:
-         lower_sampler_logical_send(ibld, inst, SHADER_OPCODE_SAMPLEINFO);
-         break;
-
-      case SHADER_OPCODE_UNTYPED_SURFACE_READ_LOGICAL:
-      case SHADER_OPCODE_UNTYPED_SURFACE_WRITE_LOGICAL:
-      case SHADER_OPCODE_BYTE_SCATTERED_READ_LOGICAL:
-      case SHADER_OPCODE_BYTE_SCATTERED_WRITE_LOGICAL:
-      case SHADER_OPCODE_DWORD_SCATTERED_READ_LOGICAL:
-      case SHADER_OPCODE_DWORD_SCATTERED_WRITE_LOGICAL:
-      case SHADER_OPCODE_UNTYPED_ATOMIC_LOGICAL:
-      case SHADER_OPCODE_UNTYPED_ATOMIC_FLOAT_LOGICAL:
-      case SHADER_OPCODE_TYPED_SURFACE_READ_LOGICAL:
-      case SHADER_OPCODE_TYPED_SURFACE_WRITE_LOGICAL:
-      case SHADER_OPCODE_TYPED_ATOMIC_LOGICAL:
-         lower_surface_logical_send(ibld, inst);
-         break;
-
-      case SHADER_OPCODE_OWORD_BLOCK_READ_LOGICAL:
-      case SHADER_OPCODE_UNALIGNED_OWORD_BLOCK_READ_LOGICAL:
-      case SHADER_OPCODE_OWORD_BLOCK_WRITE_LOGICAL:
-         lower_surface_block_logical_send(ibld, inst);
-         break;
-
-      case SHADER_OPCODE_A64_UNTYPED_WRITE_LOGICAL:
-      case SHADER_OPCODE_A64_UNTYPED_READ_LOGICAL:
-      case SHADER_OPCODE_A64_OWORD_BLOCK_READ_LOGICAL:
-      case SHADER_OPCODE_A64_UNALIGNED_OWORD_BLOCK_READ_LOGICAL:
-      case SHADER_OPCODE_A64_OWORD_BLOCK_WRITE_LOGICAL:
-      case SHADER_OPCODE_A64_BYTE_SCATTERED_WRITE_LOGICAL:
-      case SHADER_OPCODE_A64_BYTE_SCATTERED_READ_LOGICAL:
-      case SHADER_OPCODE_A64_UNTYPED_ATOMIC_LOGICAL:
-      case SHADER_OPCODE_A64_UNTYPED_ATOMIC_INT64_LOGICAL:
-      case SHADER_OPCODE_A64_UNTYPED_ATOMIC_FLOAT_LOGICAL:
-         lower_a64_logical_send(ibld, inst);
-         break;
-
-      case FS_OPCODE_VARYING_PULL_CONSTANT_LOAD_LOGICAL:
-         lower_varying_pull_constant_logical_send(ibld, inst);
-         break;
-
-      case SHADER_OPCODE_RCP:
-      case SHADER_OPCODE_RSQ:
-      case SHADER_OPCODE_SQRT:
-      case SHADER_OPCODE_EXP2:
-      case SHADER_OPCODE_LOG2:
-      case SHADER_OPCODE_SIN:
-      case SHADER_OPCODE_COS:
-      case SHADER_OPCODE_POW:
-      case SHADER_OPCODE_INT_QUOTIENT:
-      case SHADER_OPCODE_INT_REMAINDER:
-         /* The math opcodes are overloaded for the send-like and
-          * expression-like instructions which seems kind of icky.  Gen6+ has
-          * a native (but rather quirky) MATH instruction so we don't need to
-          * do anything here.  On Gen4-5 we'll have to lower the Gen6-like
-          * logical instructions (which we can easily recognize because they
-          * have mlen = 0) into send-like virtual instructions.
-          */
-         if (devinfo->gen < 6 && inst->mlen == 0) {
-            lower_math_logical_send(ibld, inst);
-            break;
-
-         } else {
-            continue;
-         }
-
-      default:
-         continue;
-      }
-
-      progress = true;
-   }
-
-   if (progress)
-      invalidate_analysis(DEPENDENCY_INSTRUCTIONS | DEPENDENCY_VARIABLES);
-
-   return progress;
-}
-
-static bool
-is_mixed_float_with_fp32_dst(const fs_inst *inst)
-{
-   /* This opcode sometimes uses :W type on the source even if the operand is
-    * a :HF, because in gen7 there is no support for :HF, and thus it uses :W.
-    */
-   if (inst->opcode == BRW_OPCODE_F16TO32)
-      return true;
-
-   if (inst->dst.type != BRW_REGISTER_TYPE_F)
-      return false;
-
-   for (int i = 0; i < inst->sources; i++) {
-      if (inst->src[i].type == BRW_REGISTER_TYPE_HF)
-         return true;
-   }
-
-   return false;
-}
-
-static bool
-is_mixed_float_with_packed_fp16_dst(const fs_inst *inst)
-{
-   /* This opcode sometimes uses :W type on the destination even if the
-    * destination is a :HF, because in gen7 there is no support for :HF, and
-    * thus it uses :W.
-    */
-   if (inst->opcode == BRW_OPCODE_F32TO16 &&
-       inst->dst.stride == 1)
-      return true;
-
-   if (inst->dst.type != BRW_REGISTER_TYPE_HF ||
-       inst->dst.stride != 1)
-      return false;
-
-   for (int i = 0; i < inst->sources; i++) {
-      if (inst->src[i].type == BRW_REGISTER_TYPE_F)
-         return true;
-   }
-
-   return false;
-}
-
-/**
- * Get the closest allowed SIMD width for instruction \p inst accounting for
- * some common regioning and execution control restrictions that apply to FPU
- * instructions.  These restrictions don't necessarily have any relevance to
- * instructions not executed by the FPU pipeline like extended math, control
- * flow or send message instructions.
- *
- * For virtual opcodes it's really up to the instruction -- In some cases
- * (e.g. where a virtual instruction unrolls into a simple sequence of FPU
- * instructions) it may simplify virtual instruction lowering if we can
- * enforce FPU-like regioning restrictions already on the virtual instruction,
- * in other cases (e.g. virtual send-like instructions) this may be
- * excessively restrictive.
- */
-static unsigned
-get_fpu_lowered_simd_width(const struct gen_device_info *devinfo,
-                           const fs_inst *inst)
-{
-   /* Maximum execution size representable in the instruction controls. */
-   unsigned max_width = MIN2(32, inst->exec_size);
-
-   /* According to the PRMs:
-    *  "A. In Direct Addressing mode, a source cannot span more than 2
-    *      adjacent GRF registers.
-    *   B. A destination cannot span more than 2 adjacent GRF registers."
-    *
-    * Look for the source or destination with the largest register region
-    * which is the one that is going to limit the overall execution size of
-    * the instruction due to this rule.
-    */
-   unsigned reg_count = DIV_ROUND_UP(inst->size_written, REG_SIZE);
-
-   for (unsigned i = 0; i < inst->sources; i++)
-      reg_count = MAX2(reg_count, DIV_ROUND_UP(inst->size_read(i), REG_SIZE));
-
-   /* Calculate the maximum execution size of the instruction based on the
-    * factor by which it goes over the hardware limit of 2 GRFs.
-    */
-   if (reg_count > 2)
-      max_width = MIN2(max_width, inst->exec_size / DIV_ROUND_UP(reg_count, 2));
-
-   /* According to the IVB PRMs:
-    *  "When destination spans two registers, the source MUST span two
-    *   registers. The exception to the above rule:
-    *
-    *    - When source is scalar, the source registers are not incremented.
-    *    - When source is packed integer Word and destination is packed
-    *      integer DWord, the source register is not incremented but the
-    *      source sub register is incremented."
-    *
-    * The hardware specs from Gen4 to Gen7.5 mention similar regioning
-    * restrictions.  The code below intentionally doesn't check whether the
-    * destination type is integer because empirically the hardware doesn't
-    * seem to care what the actual type is as long as it's dword-aligned.
-    */
-   if (devinfo->gen < 8) {
-      for (unsigned i = 0; i < inst->sources; i++) {
-         /* IVB implements DF scalars as <0;2,1> regions. */
-         const bool is_scalar_exception = is_uniform(inst->src[i]) &&
-            (devinfo->is_haswell || type_sz(inst->src[i].type) != 8);
-         const bool is_packed_word_exception =
-            type_sz(inst->dst.type) == 4 && inst->dst.stride == 1 &&
-            type_sz(inst->src[i].type) == 2 && inst->src[i].stride == 1;
-
-         /* We check size_read(i) against size_written instead of REG_SIZE
-          * because we want to properly handle SIMD32.  In SIMD32, you can end
-          * up with writes to 4 registers and a source that reads 2 registers
-          * and we may still need to lower all the way to SIMD8 in that case.
-          */
-         if (inst->size_written > REG_SIZE &&
-             inst->size_read(i) != 0 &&
-             inst->size_read(i) < inst->size_written &&
-             !is_scalar_exception && !is_packed_word_exception) {
-            const unsigned reg_count = DIV_ROUND_UP(inst->size_written, REG_SIZE);
-            max_width = MIN2(max_width, inst->exec_size / reg_count);
-         }
-      }
-   }
-
-   if (devinfo->gen < 6) {
-      /* From the G45 PRM, Volume 4 Page 361:
-       *
-       *    "Operand Alignment Rule: With the exceptions listed below, a
-       *     source/destination operand in general should be aligned to even
-       *     256-bit physical register with a region size equal to two 256-bit
-       *     physical registers."
-       *
-       * Normally we enforce this by allocating virtual registers to the
-       * even-aligned class.  But we need to handle payload registers.
-       */
-      for (unsigned i = 0; i < inst->sources; i++) {
-         if (inst->src[i].file == FIXED_GRF && (inst->src[i].nr & 1) &&
-             inst->size_read(i) > REG_SIZE) {
-            max_width = MIN2(max_width, 8);
-         }
-      }
-   }
-
-   /* From the IVB PRMs:
-    *  "When an instruction is SIMD32, the low 16 bits of the execution mask
-    *   are applied for both halves of the SIMD32 instruction. If different
-    *   execution mask channels are required, split the instruction into two
-    *   SIMD16 instructions."
-    *
-    * There is similar text in the HSW PRMs.  Gen4-6 don't even implement
-    * 32-wide control flow support in hardware and will behave similarly.
-    */
-   if (devinfo->gen < 8 && !inst->force_writemask_all)
-      max_width = MIN2(max_width, 16);
-
-   /* From the IVB PRMs (applies to HSW too):
-    *  "Instructions with condition modifiers must not use SIMD32."
-    *
-    * From the BDW PRMs (applies to later hardware too):
-    *  "Ternary instruction with condition modifiers must not use SIMD32."
-    */
-   if (inst->conditional_mod && (devinfo->gen < 8 || inst->is_3src(devinfo)))
-      max_width = MIN2(max_width, 16);
-
-   /* From the IVB PRMs (applies to other devices that don't have the
-    * gen_device_info::supports_simd16_3src flag set):
-    *  "In Align16 access mode, SIMD16 is not allowed for DW operations and
-    *   SIMD8 is not allowed for DF operations."
-    */
-   if (inst->is_3src(devinfo) && !devinfo->supports_simd16_3src)
-      max_width = MIN2(max_width, inst->exec_size / reg_count);
-
-   /* Pre-Gen8 EUs are hardwired to use the QtrCtrl+1 (where QtrCtrl is
-    * the 8-bit quarter of the execution mask signals specified in the
-    * instruction control fields) for the second compressed half of any
-    * single-precision instruction (for double-precision instructions
-    * it's hardwired to use NibCtrl+1, at least on HSW), which means that
-    * the EU will apply the wrong execution controls for the second
-    * sequential GRF write if the number of channels per GRF is not exactly
-    * eight in single-precision mode (or four in double-float mode).
-    *
-    * In this situation we calculate the maximum size of the split
-    * instructions so they only ever write to a single register.
-    */
-   if (devinfo->gen < 8 && inst->size_written > REG_SIZE &&
-       !inst->force_writemask_all) {
-      const unsigned channels_per_grf = inst->exec_size /
-         DIV_ROUND_UP(inst->size_written, REG_SIZE);
-      const unsigned exec_type_size = get_exec_type_size(inst);
-      assert(exec_type_size);
-
-      /* The hardware shifts exactly 8 channels per compressed half of the
-       * instruction in single-precision mode and exactly 4 in double-precision.
-       */
-      if (channels_per_grf != (exec_type_size == 8 ? 4 : 8))
-         max_width = MIN2(max_width, channels_per_grf);
-
-      /* Lower all non-force_writemask_all DF instructions to SIMD4 on IVB/BYT
-       * because HW applies the same channel enable signals to both halves of
-       * the compressed instruction which will be just wrong under
-       * non-uniform control flow.
-       */
-      if (devinfo->gen == 7 && !devinfo->is_haswell &&
-          (exec_type_size == 8 || type_sz(inst->dst.type) == 8))
-         max_width = MIN2(max_width, 4);
-   }
-
-   /* From the SKL PRM, Special Restrictions for Handling Mixed Mode
-    * Float Operations:
-    *
-    *    "No SIMD16 in mixed mode when destination is f32. Instruction
-    *     execution size must be no more than 8."
-    *
-    * FIXME: the simulator doesn't seem to complain if we don't do this and
-    * empirical testing with existing CTS tests show that they pass just fine
-    * without implementing this, however, since our interpretation of the PRM
-    * is that conversion MOVs between HF and F are still mixed-float
-    * instructions (and therefore subject to this restriction) we decided to
-    * split them to be safe. Might be useful to do additional investigation to
-    * lift the restriction if we can ensure that it is safe though, since these
-    * conversions are common when half-float types are involved since many
-    * instructions do not support HF types and conversions from/to F are
-    * required.
-    */
-   if (is_mixed_float_with_fp32_dst(inst))
-      max_width = MIN2(max_width, 8);
-
-   /* From the SKL PRM, Special Restrictions for Handling Mixed Mode
-    * Float Operations:
-    *
-    *    "No SIMD16 in mixed mode when destination is packed f16 for both
-    *     Align1 and Align16."
-    */
-   if (is_mixed_float_with_packed_fp16_dst(inst))
-      max_width = MIN2(max_width, 8);
-
-   /* Only power-of-two execution sizes are representable in the instruction
-    * control fields.
-    */
-   return 1 << util_logbase2(max_width);
-}
-
-/**
- * Get the maximum allowed SIMD width for instruction \p inst accounting for
- * various payload size restrictions that apply to sampler message
- * instructions.
- *
- * This is only intended to provide a maximum theoretical bound for the
- * execution size of the message based on the number of argument components
- * alone, which in most cases will determine whether the SIMD8 or SIMD16
- * variant of the message can be used, though some messages may have
- * additional restrictions not accounted for here (e.g. pre-ILK hardware uses
- * the message length to determine the exact SIMD width and argument count,
- * which makes a number of sampler message combinations impossible to
- * represent).
- */
-static unsigned
-get_sampler_lowered_simd_width(const struct gen_device_info *devinfo,
-                               const fs_inst *inst)
-{
-   /* If we have a min_lod parameter on anything other than a simple sample
-    * message, it will push it over 5 arguments and we have to fall back to
-    * SIMD8.
-    */
-   if (inst->opcode != SHADER_OPCODE_TEX &&
-       inst->components_read(TEX_LOGICAL_SRC_MIN_LOD))
-      return 8;
-
-   /* Calculate the number of coordinate components that have to be present
-    * assuming that additional arguments follow the texel coordinates in the
-    * message payload.  On IVB+ there is no need for padding, on ILK-SNB we
-    * need to pad to four or three components depending on the message,
-    * pre-ILK we need to pad to at most three components.
-    */
-   const unsigned req_coord_components =
-      (devinfo->gen >= 7 ||
-       !inst->components_read(TEX_LOGICAL_SRC_COORDINATE)) ? 0 :
-      (devinfo->gen >= 5 && inst->opcode != SHADER_OPCODE_TXF_LOGICAL &&
-                            inst->opcode != SHADER_OPCODE_TXF_CMS_LOGICAL) ? 4 :
-      3;
-
-   /* On Gen9+ the LOD argument is for free if we're able to use the LZ
-    * variant of the TXL or TXF message.
-    */
-   const bool implicit_lod = devinfo->gen >= 9 &&
-                             (inst->opcode == SHADER_OPCODE_TXL ||
-                              inst->opcode == SHADER_OPCODE_TXF) &&
-                             inst->src[TEX_LOGICAL_SRC_LOD].is_zero();
-
-   /* Calculate the total number of argument components that need to be passed
-    * to the sampler unit.
-    */
-   const unsigned num_payload_components =
-      MAX2(inst->components_read(TEX_LOGICAL_SRC_COORDINATE),
-           req_coord_components) +
-      inst->components_read(TEX_LOGICAL_SRC_SHADOW_C) +
-      (implicit_lod ? 0 : inst->components_read(TEX_LOGICAL_SRC_LOD)) +
-      inst->components_read(TEX_LOGICAL_SRC_LOD2) +
-      inst->components_read(TEX_LOGICAL_SRC_SAMPLE_INDEX) +
-      (inst->opcode == SHADER_OPCODE_TG4_OFFSET_LOGICAL ?
-       inst->components_read(TEX_LOGICAL_SRC_TG4_OFFSET) : 0) +
-      inst->components_read(TEX_LOGICAL_SRC_MCS);
-
-   /* SIMD16 messages with more than five arguments exceed the maximum message
-    * size supported by the sampler, regardless of whether a header is
-    * provided or not.
-    */
-   return MIN2(inst->exec_size,
-               num_payload_components > MAX_SAMPLER_MESSAGE_SIZE / 2 ? 8 : 16);
-}
-
-/**
- * Get the closest native SIMD width supported by the hardware for instruction
- * \p inst.  The instruction will be left untouched by
- * fs_visitor::lower_simd_width() if the returned value is equal to the
- * original execution size.
- */
-static unsigned
-get_lowered_simd_width(const struct gen_device_info *devinfo,
-                       const fs_inst *inst)
-{
-   switch (inst->opcode) {
-   case BRW_OPCODE_MOV:
-   case BRW_OPCODE_SEL:
-   case BRW_OPCODE_NOT:
-   case BRW_OPCODE_AND:
-   case BRW_OPCODE_OR:
-   case BRW_OPCODE_XOR:
-   case BRW_OPCODE_SHR:
-   case BRW_OPCODE_SHL:
-   case BRW_OPCODE_ASR:
-   case BRW_OPCODE_ROR:
-   case BRW_OPCODE_ROL:
-   case BRW_OPCODE_CMPN:
-   case BRW_OPCODE_CSEL:
-   case BRW_OPCODE_F32TO16:
-   case BRW_OPCODE_F16TO32:
-   case BRW_OPCODE_BFREV:
-   case BRW_OPCODE_BFE:
-   case BRW_OPCODE_ADD:
-   case BRW_OPCODE_MUL:
-   case BRW_OPCODE_AVG:
-   case BRW_OPCODE_FRC:
-   case BRW_OPCODE_RNDU:
-   case BRW_OPCODE_RNDD:
-   case BRW_OPCODE_RNDE:
-   case BRW_OPCODE_RNDZ:
-   case BRW_OPCODE_LZD:
-   case BRW_OPCODE_FBH:
-   case BRW_OPCODE_FBL:
-   case BRW_OPCODE_CBIT:
-   case BRW_OPCODE_SAD2:
-   case BRW_OPCODE_MAD:
-   case BRW_OPCODE_LRP:
-   case FS_OPCODE_PACK:
-   case SHADER_OPCODE_SEL_EXEC:
-   case SHADER_OPCODE_CLUSTER_BROADCAST:
-   case SHADER_OPCODE_MOV_RELOC_IMM:
-      return get_fpu_lowered_simd_width(devinfo, inst);
-
-   case BRW_OPCODE_CMP: {
-      /* The Ivybridge/BayTrail WaCMPInstFlagDepClearedEarly workaround says that
-       * when the destination is a GRF the dependency-clear bit on the flag
-       * register is cleared early.
-       *
-       * Suggested workarounds are to disable coissuing CMP instructions
-       * or to split CMP(16) instructions into two CMP(8) instructions.
-       *
-       * We choose to split into CMP(8) instructions since disabling
-       * coissuing would affect CMP instructions not otherwise affected by
-       * the errata.
-       */
-      const unsigned max_width = (devinfo->gen == 7 && !devinfo->is_haswell &&
-                                  !inst->dst.is_null() ? 8 : ~0);
-      return MIN2(max_width, get_fpu_lowered_simd_width(devinfo, inst));
-   }
-   case BRW_OPCODE_BFI1:
-   case BRW_OPCODE_BFI2:
-      /* The Haswell WaForceSIMD8ForBFIInstruction workaround says that we
-       * should
-       *  "Force BFI instructions to be executed always in SIMD8."
-       */
-      return MIN2(devinfo->is_haswell ? 8 : ~0u,
-                  get_fpu_lowered_simd_width(devinfo, inst));
-
-   case BRW_OPCODE_IF:
-      assert(inst->src[0].file == BAD_FILE || inst->exec_size <= 16);
-      return inst->exec_size;
-
-   case SHADER_OPCODE_RCP:
-   case SHADER_OPCODE_RSQ:
-   case SHADER_OPCODE_SQRT:
-   case SHADER_OPCODE_EXP2:
-   case SHADER_OPCODE_LOG2:
-   case SHADER_OPCODE_SIN:
-   case SHADER_OPCODE_COS: {
-      /* Unary extended math instructions are limited to SIMD8 on Gen4 and
-       * Gen6. Extended Math Function is limited to SIMD8 with half-float.
-       */
-      if (devinfo->gen == 6 || (devinfo->gen == 4 && !devinfo->is_g4x))
-         return MIN2(8, inst->exec_size);
-      if (inst->dst.type == BRW_REGISTER_TYPE_HF)
-         return MIN2(8, inst->exec_size);
-      return MIN2(16, inst->exec_size);
-   }
-
-   case SHADER_OPCODE_POW: {
-      /* SIMD16 is only allowed on Gen7+. Extended Math Function is limited
-       * to SIMD8 with half-float
-       */
-      if (devinfo->gen < 7)
-         return MIN2(8, inst->exec_size);
-      if (inst->dst.type == BRW_REGISTER_TYPE_HF)
-         return MIN2(8, inst->exec_size);
-      return MIN2(16, inst->exec_size);
-   }
-
-   case SHADER_OPCODE_USUB_SAT:
-   case SHADER_OPCODE_ISUB_SAT:
-      return get_fpu_lowered_simd_width(devinfo, inst);
-
-   case SHADER_OPCODE_INT_QUOTIENT:
-   case SHADER_OPCODE_INT_REMAINDER:
-      /* Integer division is limited to SIMD8 on all generations. */
-      return MIN2(8, inst->exec_size);
-
-   case FS_OPCODE_LINTERP:
-   case SHADER_OPCODE_GET_BUFFER_SIZE:
-   case FS_OPCODE_UNIFORM_PULL_CONSTANT_LOAD:
-   case FS_OPCODE_PACK_HALF_2x16_SPLIT:
-   case FS_OPCODE_INTERPOLATE_AT_SAMPLE:
-   case FS_OPCODE_INTERPOLATE_AT_SHARED_OFFSET:
-   case FS_OPCODE_INTERPOLATE_AT_PER_SLOT_OFFSET:
-      return MIN2(16, inst->exec_size);
-
-   case FS_OPCODE_VARYING_PULL_CONSTANT_LOAD_LOGICAL:
-      /* Pre-ILK hardware doesn't have a SIMD8 variant of the texel fetch
-       * message used to implement varying pull constant loads, so expand it
-       * to SIMD16.  An alternative with longer message payload length but
-       * shorter return payload would be to use the SIMD8 sampler message that
-       * takes (header, u, v, r) as parameters instead of (header, u).
-       */
-      return (devinfo->gen == 4 ? 16 : MIN2(16, inst->exec_size));
-
-   case FS_OPCODE_DDX_COARSE:
-   case FS_OPCODE_DDX_FINE:
-   case FS_OPCODE_DDY_COARSE:
-   case FS_OPCODE_DDY_FINE:
-      /* The implementation of this virtual opcode may require emitting
-       * compressed Align16 instructions, which are severely limited on some
-       * generations.
-       *
-       * From the Ivy Bridge PRM, volume 4 part 3, section 3.3.9 (Register
-       * Region Restrictions):
-       *
-       *  "In Align16 access mode, SIMD16 is not allowed for DW operations
-       *   and SIMD8 is not allowed for DF operations."
-       *
-       * In this context, "DW operations" means "operations acting on 32-bit
-       * values", so it includes operations on floats.
-       *
-       * Gen4 has a similar restriction.  From the i965 PRM, section 11.5.3
-       * (Instruction Compression -> Rules and Restrictions):
-       *
-       *  "A compressed instruction must be in Align1 access mode. Align16
-       *   mode instructions cannot be compressed."
-       *
-       * Similar text exists in the g45 PRM.
-       *
-       * Empirically, compressed align16 instructions using odd register
-       * numbers don't appear to work on Sandybridge either.
-       */
-      return (devinfo->gen == 4 || devinfo->gen == 6 ||
-              (devinfo->gen == 7 && !devinfo->is_haswell) ?
-              MIN2(8, inst->exec_size) : MIN2(16, inst->exec_size));
-
-   case SHADER_OPCODE_MULH:
-      /* MULH is lowered to the MUL/MACH sequence using the accumulator, which
-       * is 8-wide on Gen7+.
-       */
-      return (devinfo->gen >= 7 ? 8 :
-              get_fpu_lowered_simd_width(devinfo, inst));
-
-   case FS_OPCODE_FB_WRITE_LOGICAL:
-      /* Gen6 doesn't support SIMD16 depth writes but we cannot handle them
-       * here.
-       */
-      assert(devinfo->gen != 6 ||
-             inst->src[FB_WRITE_LOGICAL_SRC_SRC_DEPTH].file == BAD_FILE ||
-             inst->exec_size == 8);
-      /* Dual-source FB writes are unsupported in SIMD16 mode. */
-      return (inst->src[FB_WRITE_LOGICAL_SRC_COLOR1].file != BAD_FILE ?
-              8 : MIN2(16, inst->exec_size));
-
-   case FS_OPCODE_FB_READ_LOGICAL:
-      return MIN2(16, inst->exec_size);
-
-   case SHADER_OPCODE_TEX_LOGICAL:
-   case SHADER_OPCODE_TXF_CMS_LOGICAL:
-   case SHADER_OPCODE_TXF_UMS_LOGICAL:
-   case SHADER_OPCODE_TXF_MCS_LOGICAL:
-   case SHADER_OPCODE_LOD_LOGICAL:
-   case SHADER_OPCODE_TG4_LOGICAL:
-   case SHADER_OPCODE_SAMPLEINFO_LOGICAL:
-   case SHADER_OPCODE_TXF_CMS_W_LOGICAL:
-   case SHADER_OPCODE_TG4_OFFSET_LOGICAL:
-      return get_sampler_lowered_simd_width(devinfo, inst);
-
-   case SHADER_OPCODE_TXD_LOGICAL:
-      /* TXD is unsupported in SIMD16 mode. */
-      return 8;
-
-   case SHADER_OPCODE_TXL_LOGICAL:
-   case FS_OPCODE_TXB_LOGICAL:
-      /* Only one execution size is representable pre-ILK depending on whether
-       * the shadow reference argument is present.
-       */
-      if (devinfo->gen == 4)
-         return inst->src[TEX_LOGICAL_SRC_SHADOW_C].file == BAD_FILE ? 16 : 8;
-      else
-         return get_sampler_lowered_simd_width(devinfo, inst);
-
-   case SHADER_OPCODE_TXF_LOGICAL:
-   case SHADER_OPCODE_TXS_LOGICAL:
-      /* Gen4 doesn't have SIMD8 variants for the RESINFO and LD-with-LOD
-       * messages.  Use SIMD16 instead.
-       */
-      if (devinfo->gen == 4)
-         return 16;
-      else
-         return get_sampler_lowered_simd_width(devinfo, inst);
-
-   case SHADER_OPCODE_TYPED_ATOMIC_LOGICAL:
-   case SHADER_OPCODE_TYPED_SURFACE_READ_LOGICAL:
-   case SHADER_OPCODE_TYPED_SURFACE_WRITE_LOGICAL:
-      return 8;
-
-   case SHADER_OPCODE_UNTYPED_ATOMIC_LOGICAL:
-   case SHADER_OPCODE_UNTYPED_ATOMIC_FLOAT_LOGICAL:
-   case SHADER_OPCODE_UNTYPED_SURFACE_READ_LOGICAL:
-   case SHADER_OPCODE_UNTYPED_SURFACE_WRITE_LOGICAL:
-   case SHADER_OPCODE_BYTE_SCATTERED_WRITE_LOGICAL:
-   case SHADER_OPCODE_BYTE_SCATTERED_READ_LOGICAL:
-   case SHADER_OPCODE_DWORD_SCATTERED_WRITE_LOGICAL:
-   case SHADER_OPCODE_DWORD_SCATTERED_READ_LOGICAL:
-      return MIN2(16, inst->exec_size);
-
-   case SHADER_OPCODE_A64_UNTYPED_WRITE_LOGICAL:
-   case SHADER_OPCODE_A64_UNTYPED_READ_LOGICAL:
-   case SHADER_OPCODE_A64_BYTE_SCATTERED_WRITE_LOGICAL:
-   case SHADER_OPCODE_A64_BYTE_SCATTERED_READ_LOGICAL:
-      return devinfo->gen <= 8 ? 8 : MIN2(16, inst->exec_size);
-
-   case SHADER_OPCODE_A64_OWORD_BLOCK_READ_LOGICAL:
-   case SHADER_OPCODE_A64_UNALIGNED_OWORD_BLOCK_READ_LOGICAL:
-   case SHADER_OPCODE_A64_OWORD_BLOCK_WRITE_LOGICAL:
-      assert(inst->exec_size <= 16);
-      return inst->exec_size;
-
-   case SHADER_OPCODE_A64_UNTYPED_ATOMIC_LOGICAL:
-   case SHADER_OPCODE_A64_UNTYPED_ATOMIC_INT64_LOGICAL:
-   case SHADER_OPCODE_A64_UNTYPED_ATOMIC_FLOAT_LOGICAL:
-      return 8;
-
-   case SHADER_OPCODE_URB_READ_SIMD8:
-   case SHADER_OPCODE_URB_READ_SIMD8_PER_SLOT:
-   case SHADER_OPCODE_URB_WRITE_SIMD8:
-   case SHADER_OPCODE_URB_WRITE_SIMD8_PER_SLOT:
-   case SHADER_OPCODE_URB_WRITE_SIMD8_MASKED:
-   case SHADER_OPCODE_URB_WRITE_SIMD8_MASKED_PER_SLOT:
-      return MIN2(8, inst->exec_size);
-
-   case SHADER_OPCODE_QUAD_SWIZZLE: {
-      const unsigned swiz = inst->src[1].ud;
-      return (is_uniform(inst->src[0]) ?
-                 get_fpu_lowered_simd_width(devinfo, inst) :
-              devinfo->gen < 11 && type_sz(inst->src[0].type) == 4 ? 8 :
-              swiz == BRW_SWIZZLE_XYXY || swiz == BRW_SWIZZLE_ZWZW ? 4 :
-              get_fpu_lowered_simd_width(devinfo, inst));
-   }
-   case SHADER_OPCODE_MOV_INDIRECT: {
-      /* From IVB and HSW PRMs:
-       *
-       * "2.When the destination requires two registers and the sources are
-       *  indirect, the sources must use 1x1 regioning mode.
-       *
-       * In case of DF instructions in HSW/IVB, the exec_size is limited by
-       * the EU decompression logic not handling VxH indirect addressing
-       * correctly.
-       */
-      const unsigned max_size = (devinfo->gen >= 8 ? 2 : 1) * REG_SIZE;
-      /* Prior to Broadwell, we only have 8 address subregisters. */
-      return MIN3(devinfo->gen >= 8 ? 16 : 8,
-                  max_size / (inst->dst.stride * type_sz(inst->dst.type)),
-                  inst->exec_size);
-   }
-
-   case SHADER_OPCODE_LOAD_PAYLOAD: {
-      const unsigned reg_count =
-         DIV_ROUND_UP(inst->dst.component_size(inst->exec_size), REG_SIZE);
-
-      if (reg_count > 2) {
-         /* Only LOAD_PAYLOAD instructions with per-channel destination region
-          * can be easily lowered (which excludes headers and heterogeneous
-          * types).
-          */
-         assert(!inst->header_size);
-         for (unsigned i = 0; i < inst->sources; i++)
-            assert(type_sz(inst->dst.type) == type_sz(inst->src[i].type) ||
-                   inst->src[i].file == BAD_FILE);
-
-         return inst->exec_size / DIV_ROUND_UP(reg_count, 2);
-      } else {
-         return inst->exec_size;
-      }
-   }
-   default:
-      return inst->exec_size;
-   }
-}
-
-/**
- * Return true if splitting out the group of channels of instruction \p inst
- * given by lbld.group() requires allocating a temporary for the i-th source
- * of the lowered instruction.
- */
-static inline bool
-needs_src_copy(const fs_builder &lbld, const fs_inst *inst, unsigned i)
-{
-   return !(is_periodic(inst->src[i], lbld.dispatch_width()) ||
-            (inst->components_read(i) == 1 &&
-             lbld.dispatch_width() <= inst->exec_size)) ||
-          (inst->flags_written() &
-           flag_mask(inst->src[i], type_sz(inst->src[i].type)));
-=======
    return true;
->>>>>>> be466399
 }
 
 /**
@@ -7216,29 +2464,10 @@
    int num_insts = cfg->last_block()->end_ip + 1;
    fs_inst **inst_arr = new fs_inst * [num_insts];
 
-<<<<<<< HEAD
-/**
- * Find the first instruction in the program that might start a region of
- * divergent control flow due to a HALT jump.  There is no
- * find_halt_control_flow_region_end(), the region of divergence extends until
- * the only FS_OPCODE_PLACEHOLDER_HALT in the program.
- */
-static const fs_inst *
-find_halt_control_flow_region_start(const fs_visitor *v)
-{
-   if (v->stage == MESA_SHADER_FRAGMENT &&
-       brw_wm_prog_data(v->prog_data)->uses_kill) {
-      foreach_block_and_inst(block, fs_inst, inst, v->cfg) {
-         if (inst->opcode == FS_OPCODE_DISCARD_JUMP ||
-             inst->opcode == FS_OPCODE_PLACEHOLDER_HALT)
-            return inst;
-      }
-=======
    int ip = 0;
    foreach_block_and_inst(block, fs_inst, inst, cfg) {
       assert(ip >= block->start_ip && ip <= block->end_ip);
       inst_arr[ip++] = inst;
->>>>>>> be466399
    }
    assert(ip == num_insts);
 
@@ -8071,15 +3300,6 @@
                               struct brw_wm_prog_data *prog_data,
                               const struct brw_mue_map *mue_map)
 {
-<<<<<<< HEAD
-   prog_data->uses_src_depth = prog_data->uses_src_w =
-      BITSET_TEST(shader->info.system_values_read, SYSTEM_VALUE_FRAG_COORD);
-
-   /* key->alpha_test_func means simulating alpha testing via discards,
-    * so the shader definitely kills pixels.
-    */
-=======
->>>>>>> be466399
    prog_data->uses_kill = shader->info.fs.uses_discard ||
                           shader->info.fs.uses_demote;
    prog_data->uses_omask = !key->ignore_sample_mask_out &&
@@ -8090,32 +3310,6 @@
    prog_data->computed_stencil =
       shader->info.outputs_written & BITFIELD64_BIT(FRAG_RESULT_STENCIL);
 
-<<<<<<< HEAD
-   prog_data->persample_dispatch =
-      key->multisample_fbo &&
-      (key->persample_interp ||
-       BITSET_TEST(shader->info.system_values_read, SYSTEM_VALUE_SAMPLE_ID) ||
-       BITSET_TEST(shader->info.system_values_read, SYSTEM_VALUE_SAMPLE_POS) ||
-       shader->info.fs.uses_sample_qualifier ||
-       shader->info.outputs_read);
-
-   if (devinfo->gen >= 6) {
-      prog_data->uses_sample_mask =
-         BITSET_TEST(shader->info.system_values_read, SYSTEM_VALUE_SAMPLE_MASK_IN);
-
-      /* From the Ivy Bridge PRM documentation for 3DSTATE_PS:
-       *
-       *    "MSDISPMODE_PERSAMPLE is required in order to select
-       *    POSOFFSET_SAMPLE"
-       *
-       * So we can only really get sample positions if we are doing real
-       * per-sample dispatch.  If we need gl_SamplePosition and we don't have
-       * persample dispatch, we hard-code it to 0.5.
-       */
-      prog_data->uses_pos_offset = prog_data->persample_dispatch &&
-         BITSET_TEST(shader->info.system_values_read, SYSTEM_VALUE_SAMPLE_POS);
-   }
-=======
    prog_data->sample_shading =
       shader->info.fs.uses_sample_shading ||
       shader->info.outputs_read;
@@ -8141,7 +3335,6 @@
 
    prog_data->uses_sample_mask =
       BITSET_TEST(shader->info.system_values_read, SYSTEM_VALUE_SAMPLE_MASK_IN);
->>>>>>> be466399
 
    /* From the Ivy Bridge PRM documentation for 3DSTATE_PS:
     *
