--- conflicted
+++ resolved
@@ -536,199 +536,6 @@
  * and necessary info for shader state setup.
  */
 struct ir3_shader_variant {
-<<<<<<< HEAD
-	struct fd_bo *bo;
-
-	/* variant id (for debug) */
-	uint32_t id;
-
-	struct ir3_shader_key key;
-
-	/* vertex shaders can have an extra version for hwbinning pass,
-	 * which is pointed to by so->binning:
-	 */
-	bool binning_pass;
-//	union {
-		struct ir3_shader_variant *binning;
-		struct ir3_shader_variant *nonbinning;
-//	};
-
-	struct ir3 *ir;     /* freed after assembling machine instructions */
-
-	/* shader variants form a linked list: */
-	struct ir3_shader_variant *next;
-
-	/* replicated here to avoid passing extra ptrs everywhere: */
-	gl_shader_stage type;
-	struct ir3_shader *shader;
-
-	/*
-	 * Below here is serialized when written to disk cache:
-	 */
-
-	/* The actual binary shader instructions, size given by info.sizedwords: */
-	uint32_t *bin;
-
-	struct ir3_const_state *const_state;
-
-	/*
-	 * The following macros are used by the shader disk cache save/
-	 * restore paths to serialize/deserialize the variant.  Any
-	 * pointers that require special handling in store_variant()
-	 * and retrieve_variant() should go above here.
-	 */
-#define VARIANT_CACHE_START    offsetof(struct ir3_shader_variant, info)
-#define VARIANT_CACHE_PTR(v)   (((char *)v) + VARIANT_CACHE_START)
-#define VARIANT_CACHE_SIZE     (sizeof(struct ir3_shader_variant) - VARIANT_CACHE_START)
-
-	struct ir3_info info;
-
-	/* Levels of nesting of flow control:
-	 */
-	unsigned branchstack;
-
-	unsigned max_sun;
-	unsigned loops;
-
-	/* the instructions length is in units of instruction groups
-	 * (4 instructions for a3xx, 16 instructions for a4xx.. each
-	 * instruction is 2 dwords):
-	 */
-	unsigned instrlen;
-
-	/* the constants length is in units of vec4's, and is the sum of
-	 * the uniforms and the built-in compiler constants
-	 */
-	unsigned constlen;
-
-	/* About Linkage:
-	 *   + Let the frag shader determine the position/compmask for the
-	 *     varyings, since it is the place where we know if the varying
-	 *     is actually used, and if so, which components are used.  So
-	 *     what the hw calls "outloc" is taken from the "inloc" of the
-	 *     frag shader.
-	 *   + From the vert shader, we only need the output regid
-	 */
-
-	bool frag_face, color0_mrt;
-	uint8_t fragcoord_compmask;
-
-	/* NOTE: for input/outputs, slot is:
-	 *   gl_vert_attrib  - for VS inputs
-	 *   gl_varying_slot - for VS output / FS input
-	 *   gl_frag_result  - for FS output
-	 */
-
-	/* varyings/outputs: */
-	unsigned outputs_count;
-	struct {
-		uint8_t slot;
-		uint8_t regid;
-		uint8_t view;
-		bool    half : 1;
-	} outputs[32 + 2];  /* +POSITION +PSIZE */
-	bool writes_pos, writes_smask, writes_psize, writes_stencilref;
-
-	/* Size in dwords of all outputs for VS, size of entire patch for HS. */
-	uint32_t output_size;
-
-	/* Expected size of incoming output_loc for HS, DS, and GS */
-	uint32_t input_size;
-
-	/* Map from location to offset in per-primitive storage. In dwords for
-	 * HS, where varyings are read in the next stage via ldg with a dword
-	 * offset, and in bytes for all other stages.
-	 */
-	unsigned output_loc[32 + 4]; /* +POSITION +PSIZE +CLIP_DIST0 +CLIP_DIST1 */
-
-	/* attributes (VS) / varyings (FS):
-	 * Note that sysval's should come *after* normal inputs.
-	 */
-	unsigned inputs_count;
-	struct {
-		uint8_t slot;
-		uint8_t regid;
-		uint8_t compmask;
-		/* location of input (ie. offset passed to bary.f, etc).  This
-		 * matches the SP_VS_VPC_DST_REG.OUTLOCn value (a3xx and a4xx
-		 * have the OUTLOCn value offset by 8, presumably to account
-		 * for gl_Position/gl_PointSize)
-		 */
-		uint8_t inloc;
-		/* vertex shader specific: */
-		bool    sysval     : 1;   /* slot is a gl_system_value */
-		/* fragment shader specific: */
-		bool    bary       : 1;   /* fetched varying (vs one loaded into reg) */
-		bool    rasterflat : 1;   /* special handling for emit->rasterflat */
-		bool    half       : 1;
-		bool    flat       : 1;
-	} inputs[32 + 2];  /* +POSITION +FACE */
-
-	/* sum of input components (scalar).  For frag shaders, it only counts
-	 * the varying inputs:
-	 */
-	unsigned total_in;
-
-	/* For frag shaders, the total number of inputs (not scalar,
-	 * ie. SP_VS_PARAM_REG.TOTALVSOUTVAR)
-	 */
-	unsigned varying_in;
-
-	/* Remapping table to map Image and SSBO to hw state: */
-	struct ir3_ibo_mapping image_mapping;
-
-	/* number of samplers/textures (which are currently 1:1): */
-	int num_samp;
-
-	/* is there an implicit sampler to read framebuffer (FS only).. if
-	 * so the sampler-idx is 'num_samp - 1' (ie. it is appended after
-	 * the last "real" texture)
-	 */
-	bool fb_read;
-
-	/* do we have one or more SSBO instructions: */
-	bool has_ssbo;
-
-	/* Which bindless resources are used, for filling out sp_xs_config */
-	bool bindless_tex;
-	bool bindless_samp;
-	bool bindless_ibo;
-	bool bindless_ubo;
-
-	/* do we need derivatives: */
-	bool need_pixlod;
-
-	bool need_fine_derivatives;
-
-	/* do we have image write, etc (which prevents early-z): */
-	bool no_earlyz;
-
-	/* do we have kill, which also prevents early-z, but not necessarily
-	 * early-lrz (as long as lrz-write is disabled, which must be handled
-	 * outside of ir3.  Unlike other no_earlyz cases, kill doesn't have
-	 * side effects that prevent early-lrz discard.
-	 */
-	bool has_kill;
-
-	bool per_samp;
-
-	/* Are we using split or merged register file? */
-	bool mergedregs;
-
-	uint8_t clip_mask, cull_mask;
-
-	/* for astc srgb workaround, the number/base of additional
-	 * alpha tex states we need, and index of original tex states
-	 */
-	struct {
-		unsigned base, count;
-		unsigned orig_idx[16];
-	} astc_srgb;
-
-	/* texture sampler pre-dispatches */
-	uint32_t num_sampler_prefetch;
-	struct ir3_sampler_prefetch sampler_prefetch[IR3_MAX_SAMPLER_PREFETCH];
-=======
    struct fd_bo *bo;
 
    /* variant id (for debug) */
@@ -1027,7 +834,6 @@
 
    /* For when we don't have a shader, variant's copy of streamout state */
    struct ir3_stream_output_info stream_output;
->>>>>>> be466399
 };
 
 static inline const char *
