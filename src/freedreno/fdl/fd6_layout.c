--- conflicted
+++ resolved
@@ -124,174 +124,6 @@
             uint32_t depth0, uint32_t mip_levels, uint32_t array_size,
             bool is_3d, struct fdl_explicit_layout *explicit_layout)
 {
-<<<<<<< HEAD
-	uint32_t offset = 0, heightalign;
-	uint32_t ubwc_blockwidth, ubwc_blockheight;
-
-	assert(nr_samples > 0);
-	layout->width0 = width0;
-	layout->height0 = height0;
-	layout->depth0 = depth0;
-
-	layout->cpp = util_format_get_blocksize(format);
-	layout->cpp *= nr_samples;
-	layout->cpp_shift = ffs(layout->cpp) - 1;
-
-	layout->format = format;
-	layout->nr_samples = nr_samples;
-	layout->layer_first = !is_3d;
-
-	fdl6_get_ubwc_blockwidth(layout, &ubwc_blockwidth, &ubwc_blockheight);
-
-	if (depth0 > 1 || ubwc_blockwidth == 0)
-		layout->ubwc = false;
-
-	if (layout->ubwc || util_format_is_depth_or_stencil(format))
-		layout->tile_all = true;
-
-	/* in layer_first layout, the level (slice) contains just one
-	 * layer (since in fact the layer contains the slices)
-	 */
-	uint32_t layers_in_level = layout->layer_first ? 1 : array_size;
-
-	/* note: for tiled+noubwc layouts, we can use a lower pitchalign
-	 * which will affect the linear levels only, (the hardware will still
-	 * expect the tiled alignment on the tiled levels)
-	 */
-	if (layout->tile_mode) {
-		fdl6_tile_alignment(layout, &heightalign);
-	} else {
-		layout->base_align = 64;
-		layout->pitchalign = 0;
-		/* align pitch to at least 16 pixels:
-		 * both turnip and galium assume there is enough alignment for 16x4
-		 * aligned gmem store. turnip can use CP_BLIT to work without this
-		 * extra alignment, but gallium driver doesn't implement it yet
-		 */
-		if (layout->cpp > 4)
-			layout->pitchalign = fdl_cpp_shift(layout) - 2;
-
-		/* when possible, use a bit more alignment than necessary
-		 * presumably this is better for performance?
-		 */
-		if (!explicit_layout)
-			layout->pitchalign = fdl_cpp_shift(layout);
-
-		/* not used, avoid "may be used uninitialized" warning */
-		heightalign = 1;
-	}
-
-	fdl_set_pitchalign(layout, layout->pitchalign + 6);
-
-	if (explicit_layout) {
-		offset = explicit_layout->offset;
-		layout->pitch0 = explicit_layout->pitch;
-		if (align(layout->pitch0, 1 << layout->pitchalign) != layout->pitch0)
-			return false;
-	}
-
-	uint32_t ubwc_width0 = width0;
-	uint32_t ubwc_height0 = height0;
-	uint32_t ubwc_tile_height_alignment = RGB_TILE_HEIGHT_ALIGNMENT;
-	if (mip_levels > 1) {
-		/* With mipmapping enabled, UBWC layout is power-of-two sized,
-		 * specified in log2 width/height in the descriptors.  The height
-		 * alignment is 64 for mipmapping, but for buffer sharing (always
-		 * single level) other participants expect 16.
-		 */
-		ubwc_width0 = util_next_power_of_two(width0);
-		ubwc_height0 = util_next_power_of_two(height0);
-		ubwc_tile_height_alignment = 64;
-	}
-	layout->ubwc_width0 = align(DIV_ROUND_UP(ubwc_width0, ubwc_blockwidth),
-								RGB_TILE_WIDTH_ALIGNMENT);
-	ubwc_height0 = align(DIV_ROUND_UP(ubwc_height0, ubwc_blockheight),
-			ubwc_tile_height_alignment);
-
-	for (uint32_t level = 0; level < mip_levels; level++) {
-		uint32_t depth = u_minify(depth0, level);
-		struct fdl_slice *slice = &layout->slices[level];
-		struct fdl_slice *ubwc_slice = &layout->ubwc_slices[level];
-		uint32_t tile_mode = fdl_tile_mode(layout, level);
-		uint32_t pitch = fdl_pitch(layout, level);
-		uint32_t height;
-
-		/* tiled levels of 3D textures are rounded up to PoT dimensions: */
-		if (is_3d && tile_mode) {
-			height = u_minify(util_next_power_of_two(height0), level);
-		} else {
-			height = u_minify(height0, level);
-		}
-
-		uint32_t nblocksy = util_format_get_nblocksy(format, height);
-		if (tile_mode)
-			nblocksy = align(nblocksy, heightalign);
-
-		/* The blits used for mem<->gmem work at a granularity of
-		 * 16x4, which can cause faults due to over-fetch on the
-		 * last level.  The simple solution is to over-allocate a
-		 * bit the last level to ensure any over-fetch is harmless.
-		 * The pitch is already sufficiently aligned, but height
-		 * may not be. note this only matters if last level is linear
-		 */
-		if (level == mip_levels - 1)
-			nblocksy = align(nblocksy, 4);
-
-		slice->offset = offset + layout->size;
-
-		/* 1d array and 2d array textures must all have the same layer size
-		 * for each miplevel on a6xx. 3d textures can have different layer
-		 * sizes for high levels, but the hw auto-sizer is buggy (or at least
-		 * different than what this code does), so as soon as the layer size
-		 * range gets into range, we stop reducing it.
-		 */
-		if (is_3d) {
-			if (level < 1 || layout->slices[level - 1].size0 > 0xf000) {
-				slice->size0 = align(nblocksy * pitch, 4096);
-			} else {
-				slice->size0 = layout->slices[level - 1].size0;
-			}
-		} else {
-			slice->size0 = nblocksy * pitch;
-		}
-
-		layout->size += slice->size0 * depth * layers_in_level;
-
-		if (layout->ubwc) {
-			/* with UBWC every level is aligned to 4K */
-			layout->size = align(layout->size, 4096);
-
-			uint32_t meta_pitch = fdl_ubwc_pitch(layout, level);
-			uint32_t meta_height = align(u_minify(ubwc_height0, level),
-					ubwc_tile_height_alignment);
-
-			ubwc_slice->size0 = align(meta_pitch * meta_height, UBWC_PLANE_SIZE_ALIGNMENT);
-			ubwc_slice->offset = offset + layout->ubwc_layer_size;
-			layout->ubwc_layer_size += ubwc_slice->size0;
-		}
-	}
-
-	if (layout->layer_first) {
-		layout->layer_size = align(layout->size, 4096);
-		layout->size = layout->layer_size * array_size;
-	}
-
-	/* Place the UBWC slices before the uncompressed slices, because the
-	 * kernel expects UBWC to be at the start of the buffer.  In the HW, we
-	 * get to program the UBWC and non-UBWC offset/strides
-	 * independently.
-	 */
-	if (layout->ubwc) {
-		for (uint32_t level = 0; level < mip_levels; level++)
-			layout->slices[level].offset += layout->ubwc_layer_size * array_size;
-		layout->size += layout->ubwc_layer_size * array_size;
-	}
-
-	/* include explicit offset in size */
-	layout->size += offset;
-
-	return true;
-=======
    uint32_t offset = 0, heightalign;
    uint32_t ubwc_blockwidth, ubwc_blockheight;
 
@@ -474,5 +306,4 @@
    layout->size += offset;
 
    return true;
->>>>>>> be466399
 }