--- conflicted
+++ resolved
@@ -3037,100 +3037,6 @@
    return prog->data->LinkStatus;
 }
 
-<<<<<<< HEAD
-
-/**
- * Compile a GLSL shader.  Called via glCompileShader().
- */
-void
-_mesa_glsl_compile_shader(struct gl_context *ctx, struct gl_shader *shader)
-{
-   struct _mesa_glsl_parse_state *state =
-      new(shader) _mesa_glsl_parse_state(ctx, shader->Type, shader);
-
-   const char *source = shader->Source;
-   /* Check if the user called glCompileShader without first calling
-    * glShaderSource.  This should fail to compile, but not raise a GL_ERROR.
-    */
-   if (source == NULL) {
-      shader->CompileStatus = GL_FALSE;
-      return;
-   }
-
-   state->error = glcpp_preprocess(state, &source, &state->info_log,
-			     &ctx->Extensions, ctx->API);
-
-   if (ctx->Shader.Flags & GLSL_DUMP) {
-      printf("GLSL source for %s shader %d:\n",
-	     _mesa_glsl_shader_target_name(state->target), shader->Name);
-      printf("%s\n", shader->Source);
-   }
-
-   if (!state->error) {
-     _mesa_glsl_lexer_ctor(state, source);
-     _mesa_glsl_parse(state);
-     _mesa_glsl_lexer_dtor(state);
-   }
-
-   ralloc_free(shader->ir);
-   shader->ir = new(shader) exec_list;
-   if (!state->error && !state->translation_unit.is_empty())
-      _mesa_ast_to_hir(shader->ir, state);
-
-   if (!state->error && !shader->ir->is_empty()) {
-      validate_ir_tree(shader->ir);
-
-      /* Do some optimization at compile time to reduce shader IR size
-       * and reduce later work if the same shader is linked multiple times
-       */
-      while (do_common_optimization(shader->ir, false, false, 32))
-	 ;
-
-      validate_ir_tree(shader->ir);
-   }
-
-   shader->symbols = state->symbols;
-
-   shader->CompileStatus = !state->error;
-   shader->InfoLog = state->info_log;
-   shader->Version = state->language_version;
-   memcpy(shader->builtins_to_link, state->builtins_to_link,
-	  sizeof(shader->builtins_to_link[0]) * state->num_builtins_to_link);
-   shader->num_builtins_to_link = state->num_builtins_to_link;
-
-   if (ctx->Shader.Flags & GLSL_LOG) {
-      _mesa_write_shader_to_file(shader);
-   }
-
-   if (ctx->Shader.Flags & GLSL_DUMP) {
-      if (shader->CompileStatus) {
-	 printf("GLSL IR for shader %d:\n", shader->Name);
-	 _mesa_print_ir(shader->ir, NULL);
-	 printf("\n\n");
-      } else {
-	 printf("GLSL shader %d failed to compile.\n", shader->Name);
-      }
-      if (shader->InfoLog && shader->InfoLog[0] != 0) {
-	 printf("GLSL shader %d info log:\n", shader->Name);
-	 printf("%s\n", shader->InfoLog);
-      }
-   }
-
-   if (shader->UniformBlocks)
-      ralloc_free(shader->UniformBlocks);
-   shader->NumUniformBlocks = state->num_uniform_blocks;
-   shader->UniformBlocks = state->uniform_blocks;
-   ralloc_steal(shader, shader->UniformBlocks);
-
-   /* Retain any live IR, but trash the rest. */
-   reparent_ir(shader->ir, shader->ir);
-
-   ralloc_free(state);
-}
-
-
-=======
->>>>>>> 367bafc7
 /**
  * Link a GLSL shader program.  Called via glLinkProgram().
  */
