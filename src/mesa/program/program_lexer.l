%{
/*
 * Copyright © 2009 Intel Corporation
 *
 * Permission is hereby granted, free of charge, to any person obtaining a
 * copy of this software and associated documentation files (the "Software"),
 * to deal in the Software without restriction, including without limitation
 * the rights to use, copy, modify, merge, publish, distribute, sublicense,
 * and/or sell copies of the Software, and to permit persons to whom the
 * Software is furnished to do so, subject to the following conditions:
 *
 * The above copyright notice and this permission notice (including the next
 * paragraph) shall be included in all copies or substantial portions of the
 * Software.
 *
 * THE SOFTWARE IS PROVIDED "AS IS", WITHOUT WARRANTY OF ANY KIND, EXPRESS OR
 * IMPLIED, INCLUDING BUT NOT LIMITED TO THE WARRANTIES OF MERCHANTABILITY,
 * FITNESS FOR A PARTICULAR PURPOSE AND NONINFRINGEMENT.  IN NO EVENT SHALL
 * THE AUTHORS OR COPYRIGHT HOLDERS BE LIABLE FOR ANY CLAIM, DAMAGES OR OTHER
 * LIABILITY, WHETHER IN AN ACTION OF CONTRACT, TORT OR OTHERWISE, ARISING
 * FROM, OUT OF OR IN CONNECTION WITH THE SOFTWARE OR THE USE OR OTHER
 * DEALINGS IN THE SOFTWARE.
 */
#include "main/glheader.h"
#include "main/imports.h"
#include "program/prog_instruction.h"
#include "program/prog_statevars.h"
#include "program/symbol_table.h"
#include "program/program_parser.h"
#include "program/program_parse.tab.h"
#include "util/strtod.h"

#define require_ARB_vp (yyextra->mode == ARB_vertex)
#define require_ARB_fp (yyextra->mode == ARB_fragment)
#define require_shadow (yyextra->option.Shadow)
#define require_rect   (yyextra->option.TexRect)
#define require_texarray        (yyextra->option.TexArray)

#ifndef HAVE_UNISTD_H
#define YY_NO_UNISTD_H
#endif

#define return_token_or_IDENTIFIER(condition, token)	\
   do {							\
      if (condition) {					\
	 return token;					\
      } else {						\
	 return handle_ident(yyextra, yytext, yylval);	\
      }							\
   } while (0)

#define return_token_or_DOT(condition, token)		\
   do {							\
      if (condition) {					\
	 return token;					\
      } else {						\
	 yyless(1);					\
	 return DOT;					\
      }							\
   } while (0)


#define return_opcode(condition, token, opcode, len)	\
   do {							\
      if (condition &&					\
	  _mesa_parse_instruction_suffix(yyextra,	\
					 yytext + len,	\
					 & yylval->temp_inst)) {	\
	 yylval->temp_inst.Opcode = OPCODE_ ## opcode;	\
	 return token;					\
      } else {						\
	 return handle_ident(yyextra, yytext, yylval);	\
      }							\
   } while (0)

#define SWIZZLE_INVAL  MAKE_SWIZZLE4(SWIZZLE_NIL, SWIZZLE_NIL, \
				     SWIZZLE_NIL, SWIZZLE_NIL)

static unsigned
mask_from_char(char c)
{
   switch (c) {
   case 'x':
   case 'r':
      return WRITEMASK_X;
   case 'y':
   case 'g':
      return WRITEMASK_Y;
   case 'z':
   case 'b':
      return WRITEMASK_Z;
   case 'w':
   case 'a':
      return WRITEMASK_W;
   }

   return 0;
}

static unsigned
swiz_from_char(char c)
{
   switch (c) {
   case 'x':
   case 'r':
      return SWIZZLE_X;
   case 'y':
   case 'g':
      return SWIZZLE_Y;
   case 'z':
   case 'b':
      return SWIZZLE_Z;
   case 'w':
   case 'a':
      return SWIZZLE_W;
   }

   return 0;
}

static int
handle_ident(struct asm_parser_state *state, const char *text, YYSTYPE *lval)
{
   lval->string = strdup(text);

   return (_mesa_symbol_table_find_symbol(state->st, text) == NULL)
      ? IDENTIFIER : USED_IDENTIFIER;
}

#define YY_USER_ACTION							\
   do {									\
      yylloc->first_column = yylloc->last_column;			\
      yylloc->last_column += yyleng;					\
      if ((yylloc->first_line == 1)					\
	  && (yylloc->first_column == 1)) {				\
	 yylloc->position = 1;						\
      } else {								\
	 yylloc->position += yylloc->last_column - yylloc->first_column; \
      }									\
   } while(0);

#define YY_NO_INPUT

/* Yes, this is intentionally doing nothing. We have this line of code
here only to avoid the compiler complaining about an unput function
that is defined, but never called. */
#define YY_USER_INIT while (0) { unput(0); }

#define YY_EXTRA_TYPE struct asm_parser_state *

/* Flex defines a couple of functions with no declarations nor the
static keyword. Declare them here to avoid a compiler warning. */
int yyget_column  (yyscan_t yyscanner);
void yyset_column (int  column_no , yyscan_t yyscanner);

%}

num    [0-9]+
exp    [Ee][-+]?[0-9]+
frac   "."[0-9]+
dot    "."[ \t]*

sat    (_SAT)?

<<<<<<< HEAD
%option prefix="_mesa_program_"
=======
%option prefix="_mesa_program_lexer_"
>>>>>>> 367bafc7
%option bison-bridge bison-locations reentrant noyywrap
%%

"!!ARBvp1.0"              { return ARBvp_10; }
"!!ARBfp1.0"              { return ARBfp_10; }
ADDRESS                   {
   yylval->integer = at_address;
   return_token_or_IDENTIFIER(require_ARB_vp, ADDRESS);
}
ALIAS                     { return ALIAS; }
ATTRIB                    { return ATTRIB; }
END                       { return END; }
OPTION                    { return OPTION; }
OUTPUT                    { return OUTPUT; }
PARAM                     { return PARAM; }
TEMP                      { yylval->integer = at_temp; return TEMP; }

ABS{sat}           { return_opcode(             1, VECTOR_OP, ABS, 3); }
ADD{sat}           { return_opcode(             1, BIN_OP, ADD, 3); }
ARL                { return_opcode(require_ARB_vp, ARL, ARL, 3); }

CMP{sat}           { return_opcode(require_ARB_fp, TRI_OP, CMP, 3); }
COS{sat}           { return_opcode(require_ARB_fp, SCALAR_OP, COS, 3); }

DP3{sat}           { return_opcode(             1, BIN_OP, DP3, 3); }
DP4{sat}           { return_opcode(             1, BIN_OP, DP4, 3); }
DPH{sat}           { return_opcode(             1, BIN_OP, DPH, 3); }
DST{sat}           { return_opcode(             1, BIN_OP, DST, 3); }

EX2{sat}           { return_opcode(             1, SCALAR_OP, EX2, 3); }
EXP                { return_opcode(require_ARB_vp, SCALAR_OP, EXP, 3); }

FLR{sat}           { return_opcode(             1, VECTOR_OP, FLR, 3); }
FRC{sat}           { return_opcode(             1, VECTOR_OP, FRC, 3); }

KIL                { return_opcode(require_ARB_fp, KIL, KIL, 3); }

LIT{sat}           { return_opcode(             1, VECTOR_OP, LIT, 3); }
LG2{sat}           { return_opcode(             1, SCALAR_OP, LG2, 3); }
LOG                { return_opcode(require_ARB_vp, SCALAR_OP, LOG, 3); }
LRP{sat}           { return_opcode(require_ARB_fp, TRI_OP, LRP, 3); }

MAD{sat}           { return_opcode(             1, TRI_OP, MAD, 3); }
MAX{sat}           { return_opcode(             1, BIN_OP, MAX, 3); }
MIN{sat}           { return_opcode(             1, BIN_OP, MIN, 3); }
MOV{sat}           { return_opcode(             1, VECTOR_OP, MOV, 3); }
MUL{sat}           { return_opcode(             1, BIN_OP, MUL, 3); }

POW{sat}           { return_opcode(             1, BINSC_OP, POW, 3); }

RCP{sat}           { return_opcode(             1, SCALAR_OP, RCP, 3); }
RSQ{sat}           { return_opcode(             1, SCALAR_OP, RSQ, 3); }

SCS{sat}           { return_opcode(require_ARB_fp, SCALAR_OP, SCS, 3); }
SGE{sat}           { return_opcode(             1, BIN_OP, SGE, 3); }
SIN{sat}           { return_opcode(require_ARB_fp, SCALAR_OP, SIN, 3); }
SLT{sat}           { return_opcode(             1, BIN_OP, SLT, 3); }
SUB{sat}           { return_opcode(             1, BIN_OP, SUB, 3); }
SWZ{sat}           { return_opcode(             1, SWZ, SWZ, 3); }

TEX{sat}           { return_opcode(require_ARB_fp, SAMPLE_OP, TEX, 3); }
TXB{sat}           { return_opcode(require_ARB_fp, SAMPLE_OP, TXB, 3); }
TXP{sat}           { return_opcode(require_ARB_fp, SAMPLE_OP, TXP, 3); }

XPD{sat}           { return_opcode(             1, BIN_OP, XPD, 3); }

vertex                    { return_token_or_IDENTIFIER(require_ARB_vp, VERTEX); }
fragment                  { return_token_or_IDENTIFIER(require_ARB_fp, FRAGMENT); }
program                   { return PROGRAM; }
state                     { return STATE; }
result                    { return RESULT; }

{dot}ambient              { return AMBIENT; }
{dot}attenuation          { return ATTENUATION; }
{dot}back                 { return BACK; }
{dot}clip                 { return_token_or_DOT(require_ARB_vp, CLIP); }
{dot}color                { return COLOR; }
{dot}depth                { return_token_or_DOT(require_ARB_fp, DEPTH); }
{dot}diffuse              { return DIFFUSE; }
{dot}direction            { return DIRECTION; }
{dot}emission             { return EMISSION; }
{dot}env                  { return ENV; }
{dot}eye                  { return EYE; }
{dot}fogcoord             { return FOGCOORD; }
{dot}fog                  { return FOG; }
{dot}front                { return FRONT; }
{dot}half                 { return HALF; }
{dot}inverse              { return INVERSE; }
{dot}invtrans             { return INVTRANS; }
{dot}light                { return LIGHT; }
{dot}lightmodel           { return LIGHTMODEL; }
{dot}lightprod            { return LIGHTPROD; }
{dot}local                { return LOCAL; }
{dot}material             { return MATERIAL; }
{dot}program              { return MAT_PROGRAM; }
{dot}matrix               { return MATRIX; }
{dot}matrixindex          { return_token_or_DOT(require_ARB_vp, MATRIXINDEX); }
{dot}modelview            { return MODELVIEW; }
{dot}mvp                  { return MVP; }
{dot}normal               { return_token_or_DOT(require_ARB_vp, NORMAL); }
{dot}object               { return OBJECT; }
{dot}palette              { return PALETTE; }
{dot}params               { return PARAMS; }
{dot}plane                { return PLANE; }
{dot}point                { return_token_or_DOT(require_ARB_vp, POINT_TOK); }
{dot}pointsize            { return_token_or_DOT(require_ARB_vp, POINTSIZE); }
{dot}position             { return POSITION; }
{dot}primary              { return PRIMARY; }
{dot}projection           { return PROJECTION; }
{dot}range                { return_token_or_DOT(require_ARB_fp, RANGE); }
{dot}row                  { return ROW; }
{dot}scenecolor           { return SCENECOLOR; }
{dot}secondary            { return SECONDARY; }
{dot}shininess            { return SHININESS; }
{dot}size                 { return_token_or_DOT(require_ARB_vp, SIZE_TOK); }
{dot}specular             { return SPECULAR; }
{dot}spot                 { return SPOT; }
{dot}texcoord             { return TEXCOORD; }
{dot}texenv               { return_token_or_DOT(require_ARB_fp, TEXENV); }
{dot}texgen               { return_token_or_DOT(require_ARB_vp, TEXGEN); }
{dot}q                    { return_token_or_DOT(require_ARB_vp, TEXGEN_Q); }
{dot}s                    { return_token_or_DOT(require_ARB_vp, TEXGEN_S); }
{dot}t                    { return_token_or_DOT(require_ARB_vp, TEXGEN_T); }
{dot}texture              { return TEXTURE; }
{dot}transpose            { return TRANSPOSE; }
{dot}attrib               { return_token_or_DOT(require_ARB_vp, VTXATTRIB); }
{dot}weight               { return_token_or_DOT(require_ARB_vp, WEIGHT); }

texture                   { return_token_or_IDENTIFIER(require_ARB_fp, TEXTURE_UNIT); }
1D                        { return_token_or_IDENTIFIER(require_ARB_fp, TEX_1D); }
2D                        { return_token_or_IDENTIFIER(require_ARB_fp, TEX_2D); }
3D                        { return_token_or_IDENTIFIER(require_ARB_fp, TEX_3D); }
CUBE                      { return_token_or_IDENTIFIER(require_ARB_fp, TEX_CUBE); }
RECT                      { return_token_or_IDENTIFIER(require_ARB_fp && require_rect, TEX_RECT); }
SHADOW1D                  { return_token_or_IDENTIFIER(require_ARB_fp && require_shadow, TEX_SHADOW1D); }
SHADOW2D                  { return_token_or_IDENTIFIER(require_ARB_fp && require_shadow, TEX_SHADOW2D); }
SHADOWRECT                { return_token_or_IDENTIFIER(require_ARB_fp && require_shadow && require_rect, TEX_SHADOWRECT); }
ARRAY1D                   { return_token_or_IDENTIFIER(require_ARB_fp && require_texarray, TEX_ARRAY1D); }
ARRAY2D                   { return_token_or_IDENTIFIER(require_ARB_fp && require_texarray, TEX_ARRAY2D); }
ARRAYSHADOW1D             { return_token_or_IDENTIFIER(require_ARB_fp && require_shadow && require_texarray, TEX_ARRAYSHADOW1D); }
ARRAYSHADOW2D             { return_token_or_IDENTIFIER(require_ARB_fp && require_shadow && require_texarray, TEX_ARRAYSHADOW2D); }

[_a-zA-Z$][_a-zA-Z0-9$]*  { return handle_ident(yyextra, yytext, yylval); }

".."                      { return DOT_DOT; }

{num}                     {
   yylval->integer = strtol(yytext, NULL, 10);
   return INTEGER;
}
{num}?{frac}{exp}?        {
   yylval->real = _mesa_strtof(yytext, NULL);
   return REAL;
}
{num}"."/[^.]             {
   yylval->real = _mesa_strtof(yytext, NULL);
   return REAL;
}
{num}{exp}                {
   yylval->real = _mesa_strtof(yytext, NULL);
   return REAL;
}
{num}"."{exp}             {
   yylval->real = _mesa_strtof(yytext, NULL);
   return REAL;
}

".xyzw"                   {
   yylval->swiz_mask.swizzle = SWIZZLE_NOOP;
   yylval->swiz_mask.mask = WRITEMASK_XYZW;
   return MASK4;
}

".xy"[zw]                 {
   yylval->swiz_mask.swizzle = SWIZZLE_INVAL;
   yylval->swiz_mask.mask = WRITEMASK_XY
      | mask_from_char(yytext[3]);
   return MASK3;
}
".xzw"                    {
   yylval->swiz_mask.swizzle = SWIZZLE_INVAL;
   yylval->swiz_mask.mask = WRITEMASK_XZW;
   return MASK3;
}
".yzw"                    {
   yylval->swiz_mask.swizzle = SWIZZLE_INVAL;
   yylval->swiz_mask.mask = WRITEMASK_YZW;
   return MASK3;
}

".x"[yzw]                 {
   yylval->swiz_mask.swizzle = SWIZZLE_INVAL;
   yylval->swiz_mask.mask = WRITEMASK_X
      | mask_from_char(yytext[2]);
   return MASK2;
}
".y"[zw]                  {
   yylval->swiz_mask.swizzle = SWIZZLE_INVAL;
   yylval->swiz_mask.mask = WRITEMASK_Y
      | mask_from_char(yytext[2]);
   return MASK2;
}
".zw"                     {
   yylval->swiz_mask.swizzle = SWIZZLE_INVAL;
   yylval->swiz_mask.mask = WRITEMASK_ZW;
   return MASK2;
}

"."[xyzw]                 {
   const unsigned s = swiz_from_char(yytext[1]);
   yylval->swiz_mask.swizzle = MAKE_SWIZZLE4(s, s, s, s);
   yylval->swiz_mask.mask = mask_from_char(yytext[1]);
   return MASK1; 
}

"."[xyzw]{4}              {
   yylval->swiz_mask.swizzle = MAKE_SWIZZLE4(swiz_from_char(yytext[1]),
					    swiz_from_char(yytext[2]),
					    swiz_from_char(yytext[3]),
					    swiz_from_char(yytext[4]));
   yylval->swiz_mask.mask = 0;
   return SWIZZLE;
}

".rgba"                   {
   yylval->swiz_mask.swizzle = SWIZZLE_NOOP;
   yylval->swiz_mask.mask = WRITEMASK_XYZW;
   return_token_or_DOT(require_ARB_fp, MASK4);
}

".rg"[ba]                 {
   yylval->swiz_mask.swizzle = SWIZZLE_INVAL;
   yylval->swiz_mask.mask = WRITEMASK_XY
      | mask_from_char(yytext[3]);
   return_token_or_DOT(require_ARB_fp, MASK3);
}
".rba"                    {
   yylval->swiz_mask.swizzle = SWIZZLE_INVAL;
   yylval->swiz_mask.mask = WRITEMASK_XZW;
   return_token_or_DOT(require_ARB_fp, MASK3);
}
".gba"                    {
   yylval->swiz_mask.swizzle = SWIZZLE_INVAL;
   yylval->swiz_mask.mask = WRITEMASK_YZW;
   return_token_or_DOT(require_ARB_fp, MASK3);
}

".r"[gba]                 {
   yylval->swiz_mask.swizzle = SWIZZLE_INVAL;
   yylval->swiz_mask.mask = WRITEMASK_X
      | mask_from_char(yytext[2]);
   return_token_or_DOT(require_ARB_fp, MASK2);
}
".g"[ba]                  {
   yylval->swiz_mask.swizzle = SWIZZLE_INVAL;
   yylval->swiz_mask.mask = WRITEMASK_Y
      | mask_from_char(yytext[2]);
   return_token_or_DOT(require_ARB_fp, MASK2);
}
".ba"                     {
   yylval->swiz_mask.swizzle = SWIZZLE_INVAL;
   yylval->swiz_mask.mask = WRITEMASK_ZW;
   return_token_or_DOT(require_ARB_fp, MASK2);
}

"."[gba]                  {
   const unsigned s = swiz_from_char(yytext[1]);
   yylval->swiz_mask.swizzle = MAKE_SWIZZLE4(s, s, s, s);
   yylval->swiz_mask.mask = mask_from_char(yytext[1]);
   return_token_or_DOT(require_ARB_fp, MASK1);
}


".r"                      {
   if (require_ARB_vp) {
      return TEXGEN_R;
   } else {
      yylval->swiz_mask.swizzle = MAKE_SWIZZLE4(SWIZZLE_X, SWIZZLE_X,
						SWIZZLE_X, SWIZZLE_X);
      yylval->swiz_mask.mask = WRITEMASK_X;
      return MASK1;
   }
}

"."[rgba]{4}              {
   yylval->swiz_mask.swizzle = MAKE_SWIZZLE4(swiz_from_char(yytext[1]),
					    swiz_from_char(yytext[2]),
					    swiz_from_char(yytext[3]),
					    swiz_from_char(yytext[4]));
   yylval->swiz_mask.mask = 0;
   return_token_or_DOT(require_ARB_fp, SWIZZLE);
}

"."                       { return DOT; }

\n                        {
   yylloc->first_line++;
   yylloc->first_column = 1;
   yylloc->last_line++;
   yylloc->last_column = 1;
   yylloc->position++;
}
[ \t\r]+                  /* eat whitespace */ ;
#.*$                      /* eat comments */ ;
.                         { return yytext[0]; }
%%

void
_mesa_program_lexer_ctor(void **scanner, struct asm_parser_state *state,
			 const char *string, size_t len)
{
   yylex_init_extra(state, scanner);
   yy_scan_bytes(string, len, *scanner);
}

void
_mesa_program_lexer_dtor(void *scanner)
{
   yylex_destroy(scanner);
}<|MERGE_RESOLUTION|>--- conflicted
+++ resolved
@@ -162,11 +162,7 @@
 
 sat    (_SAT)?
 
-<<<<<<< HEAD
-%option prefix="_mesa_program_"
-=======
 %option prefix="_mesa_program_lexer_"
->>>>>>> 367bafc7
 %option bison-bridge bison-locations reentrant noyywrap
 %%
 
