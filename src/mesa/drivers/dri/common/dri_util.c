--- conflicted
+++ resolved
@@ -314,14 +314,11 @@
 static void driSwapBuffers(__DRIdrawable *dPriv)
 {
     __DRIscreen *psp = dPriv->driScreenPriv;
-<<<<<<< HEAD
-=======
     drm_clip_rect_t *rects;
     int i;
     
     if (!dPriv->numClipRects)
         return;
->>>>>>> a8ee35c1
 
     psp->DriverAPI.SwapBuffers(dPriv);
 
