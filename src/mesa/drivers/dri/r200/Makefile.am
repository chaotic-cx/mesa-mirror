--- conflicted
+++ resolved
@@ -38,36 +38,9 @@
 	-I$(top_srcdir)/src/mesa/drivers/dri/common \
 	-I$(top_srcdir)/src/mesa/drivers/dri/r200/server \
 	$(DEFINES) \
-<<<<<<< HEAD
-	$(API_DEFINES) \
-	$(VISIBILITY_CFLAGS) \
-	$(RADEON_CFLAGS)
-
-dridir = $(DRI_DRIVER_INSTALL_DIR)
-
-if HAVE_R200_DRI
-dri_LTLIBRARIES = r200_dri.la
-endif
-
-r200_dri_la_SOURCES = \
-        $(R200_C_FILES)
-
-r200_dri_la_LDFLAGS = -module -avoid-version -shared
-r200_dri_la_LIBADD = \
-	../common/libdricommon.la \
-	$(DRI_LIB_DEPS) \
-	$(RADEON_LIBS)
-
-# Provide compatibility with scripts for the old Mesa build system for
-# a while by putting a link to the driver into /lib of the build tree.
-all-local: r200_dri.la
-	$(MKDIR_P) $(top_builddir)/$(LIB_DIR);
-	ln -f .libs/r200_dri.so $(top_builddir)/$(LIB_DIR)/r200_dri.so;
-=======
 	$(VISIBILITY_CFLAGS) \
 	$(RADEON_CFLAGS)
 
 noinst_LTLIBRARIES = libr200_dri.la
 libr200_dri_la_SOURCES = $(R200_C_FILES)
-libr200_dri_la_LIBADD = $(RADEON_LIBS)
->>>>>>> 367bafc7
+libr200_dri_la_LIBADD = $(RADEON_LIBS)