--- conflicted
+++ resolved
@@ -765,14 +765,7 @@
       ctx->Const.AllowMappedBuffersDuringExecution = true;
 
    /* GL_ARB_get_program_binary */
-   /* The QT framework has a bug in their shader program cache, which is built
-    * on GL_ARB_get_program_binary. In an effort to allow them to fix the bug
-    * we don't enable more than 1 binary format for compatibility profiles.
-    * This is only being done on the 18.0 release branch.
-    */
-   if (ctx->API != API_OPENGL_COMPAT) {
-      ctx->Const.NumProgramBinaryFormats = 1;
-   }
+   ctx->Const.NumProgramBinaryFormats = 1;
 }
 
 static void
@@ -1066,8 +1059,6 @@
       return false;
    }
 
-<<<<<<< HEAD
-=======
    if (devinfo->gen == 11) {
       fprintf(stderr,
               "WARNING: i965 does not fully support Gen11 yet.\n"
@@ -1077,7 +1068,6 @@
 
    brw_upload_init(&brw->upload, brw->bufmgr, 65536);
 
->>>>>>> f163900f
    brw_init_state(brw);
 
    intelInitExtensions(ctx);
@@ -1195,8 +1185,6 @@
    brw->throttle_batch[0] = NULL;
 
    driDestroyOptionCache(&brw->optionCache);
-
-   disk_cache_destroy(brw->ctx.Cache);
 
    /* free the Mesa context */
    _mesa_free_context_data(&brw->ctx);
