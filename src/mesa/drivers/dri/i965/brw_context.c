--- conflicted
+++ resolved
@@ -127,50 +127,6 @@
 static const GLubyte *
 intel_get_string(struct gl_context * ctx, GLenum name)
 {
-<<<<<<< HEAD
-   __DRIscreen *sPriv = driContextPriv->driScreenPriv;
-   struct intel_screen *screen = sPriv->driverPrivate;
-   struct dd_function_table functions;
-   const unsigned req_version = major_version * 10 + minor_version;
-   unsigned max_supported_version = 0;
-   unsigned i;
-
-#ifdef TEXTURE_FLOAT_ENABLED
-   bool has_texture_float = true;
-#else
-   bool has_texture_float = false;
-#endif
-
-   bool supports_gl30 = has_texture_float &&
-                        (screen->gen == 6 ||
-                         (screen->gen == 7 &&
-                          screen->kernel_has_gen7_sol_reset));
-
-   /* Determine max_supported_version. */
-   switch (api) {
-   case API_OPENGL:
-      max_supported_version = supports_gl30 ? 30 : 21;
-      break;
-   case API_OPENGLES:
-      max_supported_version = 11;
-      break;
-   case API_OPENGLES2:
-      max_supported_version = 20;
-      break;
-   case API_OPENGL_CORE:
-      max_supported_version = supports_gl30 ? 31 : 0;
-      break;
-   default:
-      break;
-   }
-
-   if (max_supported_version == 0) {
-      *error = __DRI_CTX_ERROR_BAD_API;
-      return false;
-   } else if (req_version > max_supported_version) {
-      *error = __DRI_CTX_ERROR_BAD_VERSION;
-      return false;
-=======
    const struct brw_context *const brw = brw_context(ctx);
 
    switch (name) {
@@ -348,7 +304,6 @@
             }
          }
       }
->>>>>>> 367bafc7
    }
 
    /* Resolve color buffers for non-coherent framebuffer fetch. */
@@ -369,16 +324,6 @@
       }
    }
 
-<<<<<<< HEAD
-   /* brwInitVtbl needs to know the chipset generation so that it can set the
-    * right pointers.
-    */
-   brw->intel.gen = screen->gen;
-
-   brwInitVtbl( brw );
-
-   brwInitDriverFunctions(screen, &functions);
-=======
    /* If FRAMEBUFFER_SRGB is used on Gen9+ then we need to resolve any of the
     * single-sampled color renderbuffers because the CCS buffer isn't
     * supported for SRGB formats. This only matters if FRAMEBUFFER_SRGB is
@@ -389,21 +334,10 @@
       struct gl_framebuffer *fb = ctx->DrawBuffer;
       for (int i = 0; i < fb->_NumColorDrawBuffers; i++) {
          struct gl_renderbuffer *rb = fb->_ColorDrawBuffers[i];
->>>>>>> 367bafc7
 
          if (rb == NULL)
             continue;
 
-<<<<<<< HEAD
-   if (!intelInitContext( intel, api, mesaVis, driContextPriv,
-			  sharedContextPrivate, &functions )) {
-      printf("%s: failed to init intel context\n", __FUNCTION__);
-      *error = __DRI_CTX_ERROR_NO_MEMORY;
-      return false;
-   }
-
-   brw_init_surface_formats(brw);
-=======
          struct intel_renderbuffer *irb = intel_renderbuffer(rb);
          struct intel_mipmap_tree *mt = irb->mt;
 
@@ -501,7 +435,6 @@
     */
    if (!brw->driContext->driScreenPriv->dri2.useInvalidate)
       functions->Viewport = intel_viewport;
->>>>>>> 367bafc7
 
    functions->Flush = intel_glFlush;
    functions->Finish = intel_finish;
@@ -798,71 +731,6 @@
    ctx->Const.NativeIntegers = true;
    ctx->Const.VertexID_is_zero_based = true;
 
-<<<<<<< HEAD
-   if (intel->is_g4x || intel->gen >= 5) {
-      brw->CMD_VF_STATISTICS = GM45_3DSTATE_VF_STATISTICS;
-      brw->CMD_PIPELINE_SELECT = CMD_PIPELINE_SELECT_GM45;
-      brw->has_surface_tile_offset = true;
-      if (intel->gen < 6)
-	  brw->has_compr4 = true;
-      brw->has_aa_line_parameters = true;
-      brw->has_pln = true;
-  } else {
-      brw->CMD_VF_STATISTICS = GEN4_3DSTATE_VF_STATISTICS;
-      brw->CMD_PIPELINE_SELECT = CMD_PIPELINE_SELECT_965;
-   }
-
-   /* WM maximum threads is number of EUs times number of threads per EU. */
-   assert(intel->gen <= 7);
-
-   if (intel->is_haswell) {
-      if (intel->gt == 1) {
-	 brw->max_wm_threads = 102;
-	 brw->max_vs_threads = 70;
-	 brw->urb.size = 128;
-	 brw->urb.max_vs_entries = 640;
-	 brw->urb.max_gs_entries = 256;
-      } else if (intel->gt == 2) {
-	 brw->max_wm_threads = 204;
-	 brw->max_vs_threads = 280;
-	 brw->urb.size = 256;
-	 brw->urb.max_vs_entries = 1664;
-	 brw->urb.max_gs_entries = 640;
-      }
-   } else if (intel->gen == 7) {
-      if (intel->gt == 1) {
-	 brw->max_wm_threads = 48;
-	 brw->max_vs_threads = 36;
-	 brw->max_gs_threads = 36;
-	 brw->urb.size = 128;
-	 brw->urb.max_vs_entries = 512;
-	 brw->urb.max_gs_entries = 192;
-      } else if (intel->gt == 2) {
-	 brw->max_wm_threads = 172;
-	 brw->max_vs_threads = 128;
-	 brw->max_gs_threads = 128;
-	 brw->urb.size = 256;
-	 brw->urb.max_vs_entries = 704;
-	 brw->urb.max_gs_entries = 320;
-      } else {
-	 assert(!"Unknown gen7 device.");
-      }
-   } else if (intel->gen == 6) {
-      if (intel->gt == 2) {
-	 brw->max_wm_threads = 80;
-	 brw->max_vs_threads = 60;
-	 brw->max_gs_threads = 60;
-	 brw->urb.size = 64;            /* volume 5c.5 section 5.1 */
-	 brw->urb.max_vs_entries = 256; /* volume 2a (see 3DSTATE_URB) */
-	 brw->urb.max_gs_entries = 256;
-      } else {
-	 brw->max_wm_threads = 40;
-	 brw->max_vs_threads = 24;
-	 brw->max_gs_threads = 21; /* conservative; 24 if rendering disabled */
-	 brw->urb.size = 32;            /* volume 5c.5 section 5.1 */
-	 brw->urb.max_vs_entries = 256; /* volume 2a (see 3DSTATE_URB) */
-	 brw->urb.max_gs_entries = 256;
-=======
    /* Regarding the CMP instruction, the Ivybridge PRM says:
     *
     *   "For each enabled channel 0b or 1b is assigned to the appropriate flag
@@ -1211,7 +1079,6 @@
          fprintf(stderr, "Gen6+ requires Kernel 3.6 or later.\n");
          intelDestroyContext(driContextPriv);
          return false;
->>>>>>> 367bafc7
       }
    }
 
