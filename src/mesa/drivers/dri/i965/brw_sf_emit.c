/*
 Copyright (C) Intel Corp.  2006.  All Rights Reserved.
 Intel funded Tungsten Graphics (http://www.tungstengraphics.com) to
 develop this 3D driver.
 
 Permission is hereby granted, free of charge, to any person obtaining
 a copy of this software and associated documentation files (the
 "Software"), to deal in the Software without restriction, including
 without limitation the rights to use, copy, modify, merge, publish,
 distribute, sublicense, and/or sell copies of the Software, and to
 permit persons to whom the Software is furnished to do so, subject to
 the following conditions:
 
 The above copyright notice and this permission notice (including the
 next paragraph) shall be included in all copies or substantial
 portions of the Software.
 
 THE SOFTWARE IS PROVIDED "AS IS", WITHOUT WARRANTY OF ANY KIND,
 EXPRESS OR IMPLIED, INCLUDING BUT NOT LIMITED TO THE WARRANTIES OF
 MERCHANTABILITY, FITNESS FOR A PARTICULAR PURPOSE AND NONINFRINGEMENT.
 IN NO EVENT SHALL THE COPYRIGHT OWNER(S) AND/OR ITS SUPPLIERS BE
 LIABLE FOR ANY CLAIM, DAMAGES OR OTHER LIABILITY, WHETHER IN AN ACTION
 OF CONTRACT, TORT OR OTHERWISE, ARISING FROM, OUT OF OR IN CONNECTION
 WITH THE SOFTWARE OR THE USE OR OTHER DEALINGS IN THE SOFTWARE.
 
 **********************************************************************/
 /*
  * Authors:
  *   Keith Whitwell <keith@tungstengraphics.com>
  */
   

#include "glheader.h"
#include "macros.h"
#include "enums.h"

#include "intel_batchbuffer.h"

#include "brw_defines.h"
#include "brw_context.h"
#include "brw_eu.h"
#include "brw_util.h"
#include "brw_sf.h"


static struct brw_reg get_vert_attr(struct brw_sf_compile *c,
				    struct brw_reg vert,
				    GLuint attr)
{
   GLuint off = c->attr_to_idx[attr] / 2;
   GLuint sub = c->attr_to_idx[attr] % 2;

   return brw_vec4_grf(vert.nr + off, sub * 4);
}

static GLboolean have_attr(struct brw_sf_compile *c,
			   GLuint attr)
{
   return (c->key.attrs & (1<<attr)) ? 1 : 0;
}

/**
 * Sets VERT_RESULT_FOGC.Y  for gl_FrontFacing
 *
 * This is currently executed if the fragment program uses VERT_RESULT_FOGC
 * at all, but this could be eliminated with a scan of the FP contents.
 */
static void
do_front_facing( struct brw_sf_compile *c )
{
   struct brw_compile *p = &c->func; 
   int i;

   if (!have_attr(c, VERT_RESULT_FOGC))
      return;

   brw_push_insn_state(p);
   brw_CMP(p, brw_null_reg(), 
        c->key.frontface_ccw ? BRW_CONDITIONAL_G : BRW_CONDITIONAL_L,
        c->det, brw_imm_f(0));
   brw_set_predicate_control(p, BRW_PREDICATE_NONE);
   for (i = 0; i < 3; i++) {
       struct brw_reg fogc = get_vert_attr(c, c->vert[i],FRAG_ATTRIB_FOGC);
       brw_MOV(p, get_element(fogc, 1), brw_imm_f(0));
       brw_set_predicate_control(p, BRW_PREDICATE_NORMAL);
       brw_MOV(p, get_element(fogc, 1), brw_imm_f(1));
       brw_set_predicate_control(p, BRW_PREDICATE_NONE);
   }
   brw_pop_insn_state(p);
}

			 
/*********************************************************************** 
 * Twoside lighting
 */
static void copy_bfc( struct brw_sf_compile *c,
		      struct brw_reg vert )
{
   struct brw_compile *p = &c->func;
   GLuint i;

   for (i = 0; i < 2; i++) {
      if (have_attr(c, VERT_RESULT_COL0+i) &&
	  have_attr(c, VERT_RESULT_BFC0+i))
	 brw_MOV(p, 
		 get_vert_attr(c, vert, VERT_RESULT_COL0+i), 
		 get_vert_attr(c, vert, VERT_RESULT_BFC0+i));
   }
}


static void do_twoside_color( struct brw_sf_compile *c )
{
   struct brw_compile *p = &c->func;
   struct brw_instruction *if_insn;
   GLuint backface_conditional = c->key.frontface_ccw ? BRW_CONDITIONAL_G : BRW_CONDITIONAL_L;

   /* Already done in clip program:
    */
   if (c->key.primitive == SF_UNFILLED_TRIS)
      return;

   /* XXX: What happens if BFC isn't present?  This could only happen
    * for user-supplied vertex programs, as t_vp_build.c always does
    * the right thing.
    */
   if (!(have_attr(c, VERT_RESULT_COL0) && have_attr(c, VERT_RESULT_BFC0)) &&
       !(have_attr(c, VERT_RESULT_COL1) && have_attr(c, VERT_RESULT_BFC1)))
      return;
   
   /* Need to use BRW_EXECUTE_4 and also do an 4-wide compare in order
    * to get all channels active inside the IF.  In the clipping code
    * we run with NoMask, so it's not an option and we can use
    * BRW_EXECUTE_1 for all comparisions.
    */
   brw_push_insn_state(p);
   brw_CMP(p, vec4(brw_null_reg()), backface_conditional, c->det, brw_imm_f(0));
   if_insn = brw_IF(p, BRW_EXECUTE_4); 
   {
      switch (c->nr_verts) {
      case 3: copy_bfc(c, c->vert[2]);
      case 2: copy_bfc(c, c->vert[1]);
      case 1: copy_bfc(c, c->vert[0]);
      }
   }
   brw_ENDIF(p, if_insn);
   brw_pop_insn_state(p);
}



/***********************************************************************
 * Flat shading
 */

#define VERT_RESULT_COLOR_BITS ((1<<VERT_RESULT_COL0) | \
                                 (1<<VERT_RESULT_COL1))

static void copy_colors( struct brw_sf_compile *c,
		     struct brw_reg dst,
		     struct brw_reg src)
{
   struct brw_compile *p = &c->func;
   GLuint i;

   for (i = VERT_RESULT_COL0; i <= VERT_RESULT_COL1; i++) {
      if (have_attr(c,i))
	 brw_MOV(p, 
		 get_vert_attr(c, dst, i), 
		 get_vert_attr(c, src, i));
   }
}



/* Need to use a computed jump to copy flatshaded attributes as the
 * vertices are ordered according to y-coordinate before reaching this
 * point, so the PV could be anywhere.
 */
static void do_flatshade_triangle( struct brw_sf_compile *c )
{
   struct brw_compile *p = &c->func;
   struct brw_reg ip = brw_ip_reg();
   GLuint nr = brw_count_bits(c->key.attrs & VERT_RESULT_COLOR_BITS);
   if (!nr)
      return;

   /* Already done in clip program:
    */
   if (c->key.primitive == SF_UNFILLED_TRIS)
      return;

   brw_push_insn_state(p);
   
   brw_MUL(p, c->pv, c->pv, brw_imm_ud(nr*2+1));
   brw_JMPI(p, ip, ip, c->pv);

   copy_colors(c, c->vert[1], c->vert[0]);
   copy_colors(c, c->vert[2], c->vert[0]);
   brw_JMPI(p, ip, ip, brw_imm_ud(nr*4+1));

   copy_colors(c, c->vert[0], c->vert[1]);
   copy_colors(c, c->vert[2], c->vert[1]);
   brw_JMPI(p, ip, ip, brw_imm_ud(nr*2));

   copy_colors(c, c->vert[0], c->vert[2]);
   copy_colors(c, c->vert[1], c->vert[2]);

   brw_pop_insn_state(p);
}
	

static void do_flatshade_line( struct brw_sf_compile *c )
{
   struct brw_compile *p = &c->func;
   struct brw_reg ip = brw_ip_reg();
   GLuint nr = brw_count_bits(c->key.attrs & VERT_RESULT_COLOR_BITS);
   
   if (!nr)
      return;

   /* Already done in clip program: 
    */
   if (c->key.primitive == SF_UNFILLED_TRIS)
      return;

   brw_push_insn_state(p);
   
   brw_MUL(p, c->pv, c->pv, brw_imm_ud(nr+1));
   brw_JMPI(p, ip, ip, c->pv);
   copy_colors(c, c->vert[1], c->vert[0]);

   brw_JMPI(p, ip, ip, brw_imm_ud(nr));
   copy_colors(c, c->vert[0], c->vert[1]);

   brw_pop_insn_state(p);
}

	

/***********************************************************************
 * Triangle setup.
 */


static void alloc_regs( struct brw_sf_compile *c )
{
   GLuint reg, i;

   /* Values computed by fixed function unit:
    */
   c->pv  = retype(brw_vec1_grf(1, 1), BRW_REGISTER_TYPE_UD);
   c->det = brw_vec1_grf(1, 2);
   c->dx0 = brw_vec1_grf(1, 3);
   c->dx2 = brw_vec1_grf(1, 4);
   c->dy0 = brw_vec1_grf(1, 5);
   c->dy2 = brw_vec1_grf(1, 6);

   /* z and 1/w passed in seperately:
    */
   c->z[0]     = brw_vec1_grf(2, 0);
   c->inv_w[0] = brw_vec1_grf(2, 1);
   c->z[1]     = brw_vec1_grf(2, 2);
   c->inv_w[1] = brw_vec1_grf(2, 3);
   c->z[2]     = brw_vec1_grf(2, 4);
   c->inv_w[2] = brw_vec1_grf(2, 5);
   
   /* The vertices:
    */
   reg = 3;
   for (i = 0; i < c->nr_verts; i++) {
      c->vert[i] = brw_vec8_grf(reg, 0);
      reg += c->nr_attr_regs;
   }

   /* Temporaries, allocated after last vertex reg.
    */
   c->inv_det = brw_vec1_grf(reg, 0);  reg++;
   c->a1_sub_a0 = brw_vec8_grf(reg, 0);  reg++;
   c->a2_sub_a0 = brw_vec8_grf(reg, 0);  reg++;
   c->tmp = brw_vec8_grf(reg, 0);  reg++;

   /* Note grf allocation:
    */
   c->prog_data.total_grf = reg;
   

   /* Outputs of this program - interpolation coefficients for
    * rasterization:
    */
   c->m1Cx = brw_vec8_reg(BRW_MESSAGE_REGISTER_FILE, 1, 0);
   c->m2Cy = brw_vec8_reg(BRW_MESSAGE_REGISTER_FILE, 2, 0);
   c->m3C0 = brw_vec8_reg(BRW_MESSAGE_REGISTER_FILE, 3, 0);
}


static void copy_z_inv_w( struct brw_sf_compile *c )
{
   struct brw_compile *p = &c->func;
   GLuint i;

   brw_push_insn_state(p);
	
   /* Copy both scalars with a single MOV:
    */
   for (i = 0; i < c->nr_verts; i++)
      brw_MOV(p, vec2(suboffset(c->vert[i], 2)), vec2(c->z[i]));
	 
   brw_pop_insn_state(p);
}


static void invert_det( struct brw_sf_compile *c)
{
   /* Looks like we invert all 8 elements just to get 1/det in
    * position 2 !?!
    */
   brw_math(&c->func, 
	    c->inv_det, 
	    BRW_MATH_FUNCTION_INV,
	    BRW_MATH_SATURATE_NONE,
	    0, 
	    c->det,
	    BRW_MATH_DATA_SCALAR,
	    BRW_MATH_PRECISION_FULL);

}

#define NON_PERPECTIVE_ATTRS  (FRAG_BIT_WPOS | \
                               FRAG_BIT_COL0 | \
			       FRAG_BIT_COL1)

static GLboolean calculate_masks( struct brw_sf_compile *c,
				  GLuint reg,
				  GLushort *pc,
				  GLushort *pc_persp,
				  GLushort *pc_linear)
{
   GLboolean is_last_attr = (reg == c->nr_setup_regs - 1);
   GLuint persp_mask = c->key.attrs & ~NON_PERPECTIVE_ATTRS;
   GLuint linear_mask;

   if (c->key.do_flat_shading)
      linear_mask = c->key.attrs & ~(FRAG_BIT_COL0|FRAG_BIT_COL1);
   else
      linear_mask = c->key.attrs;

   *pc_persp = 0;
   *pc_linear = 0;
   *pc = 0xf;
      
   if (persp_mask & (1 << c->idx_to_attr[reg*2])) 
      *pc_persp = 0xf;

   if (linear_mask & (1 << c->idx_to_attr[reg*2])) 
      *pc_linear = 0xf;

   /* Maybe only processs one attribute on the final round:
    */
   if (reg*2+1 < c->nr_setup_attrs) {
      *pc |= 0xf0;

      if (persp_mask & (1 << c->idx_to_attr[reg*2+1])) 
	 *pc_persp |= 0xf0;

      if (linear_mask & (1 << c->idx_to_attr[reg*2+1])) 
	 *pc_linear |= 0xf0;
   }

   return is_last_attr;
}



void brw_emit_tri_setup( struct brw_sf_compile *c, GLboolean allocate)
{
   struct brw_compile *p = &c->func;
   GLuint i;

   c->nr_verts = 3;

   if (allocate)
      alloc_regs(c);

   invert_det(c);
   copy_z_inv_w(c);
   do_front_facing(c);

   if (c->key.do_twoside_color) 
      do_twoside_color(c);

   if (c->key.do_flat_shading)
      do_flatshade_triangle(c);
      
   
   for (i = 0; i < c->nr_setup_regs; i++)
   {
      /* Pair of incoming attributes:
       */
      struct brw_reg a0 = offset(c->vert[0], i);
      struct brw_reg a1 = offset(c->vert[1], i);
      struct brw_reg a2 = offset(c->vert[2], i);
      GLushort pc, pc_persp, pc_linear;
      GLboolean last = calculate_masks(c, i, &pc, &pc_persp, &pc_linear);

      if (pc_persp)
      {
	 brw_set_predicate_control_flag_value(p, pc_persp);
	 brw_MUL(p, a0, a0, c->inv_w[0]);
	 brw_MUL(p, a1, a1, c->inv_w[1]);
	 brw_MUL(p, a2, a2, c->inv_w[2]);
      }
      
      
      /* Calculate coefficients for interpolated values:
       */      
      if (pc_linear)
      {
	 brw_set_predicate_control_flag_value(p, pc_linear);

	 brw_ADD(p, c->a1_sub_a0, a1, negate(a0));
	 brw_ADD(p, c->a2_sub_a0, a2, negate(a0));

	 /* calculate dA/dx
	  */
	 brw_MUL(p, brw_null_reg(), c->a1_sub_a0, c->dy2);
	 brw_MAC(p, c->tmp, c->a2_sub_a0, negate(c->dy0));
	 brw_MUL(p, c->m1Cx, c->tmp, c->inv_det);
		
	 /* calculate dA/dy
	  */
	 brw_MUL(p, brw_null_reg(), c->a2_sub_a0, c->dx0);
	 brw_MAC(p, c->tmp, c->a1_sub_a0, negate(c->dx2));
	 brw_MUL(p, c->m2Cy, c->tmp, c->inv_det);
      }

      {
	 brw_set_predicate_control_flag_value(p, pc); 
	 /* start point for interpolation
	  */
	 brw_MOV(p, c->m3C0, a0);
      
	 /* Copy m0..m3 to URB.  m0 is implicitly copied from r0 in
	  * the send instruction:
	  */	 
	 brw_urb_WRITE(p, 
		       brw_null_reg(),
		       0,
		       brw_vec8_grf(0, 0), /* r0, will be copied to m0 */
		       0, 	/* allocate */
		       1,	/* used */
		       4, 	/* msg len */
		       0,	/* response len */
		       last,	/* eot */
		       last, 	/* writes complete */
		       i*4,	/* offset */
		       BRW_URB_SWIZZLE_TRANSPOSE); /* XXX: Swizzle control "SF to windower" */
      }
   }
}



void brw_emit_line_setup( struct brw_sf_compile *c, GLboolean allocate)
{
   struct brw_compile *p = &c->func;
   GLuint i;


   c->nr_verts = 2;

   if (allocate)
      alloc_regs(c);

   invert_det(c);
   copy_z_inv_w(c);

   if (c->key.do_flat_shading)
      do_flatshade_line(c);

   for (i = 0; i < c->nr_setup_regs; i++)
   {
      /* Pair of incoming attributes:
       */
      struct brw_reg a0 = offset(c->vert[0], i);
      struct brw_reg a1 = offset(c->vert[1], i);
      GLushort pc, pc_persp, pc_linear;
      GLboolean last = calculate_masks(c, i, &pc, &pc_persp, &pc_linear);

      if (pc_persp)
      {
	 brw_set_predicate_control_flag_value(p, pc_persp);
	 brw_MUL(p, a0, a0, c->inv_w[0]);
	 brw_MUL(p, a1, a1, c->inv_w[1]);
      }

      /* Calculate coefficients for position, color:
       */
      if (pc_linear) {
	 brw_set_predicate_control_flag_value(p, pc_linear); 

	 brw_ADD(p, c->a1_sub_a0, a1, negate(a0));

 	 brw_MUL(p, c->tmp, c->a1_sub_a0, c->dx0); 
	 brw_MUL(p, c->m1Cx, c->tmp, c->inv_det);
		
	 brw_MUL(p, c->tmp, c->a1_sub_a0, c->dy0);
	 brw_MUL(p, c->m2Cy, c->tmp, c->inv_det);
      }

      {
	 brw_set_predicate_control_flag_value(p, pc); 

	 /* start point for interpolation
	  */
	 brw_MOV(p, c->m3C0, a0);

	 /* Copy m0..m3 to URB. 
	  */
	 brw_urb_WRITE(p, 
		       brw_null_reg(),
		       0,
		       brw_vec8_grf(0, 0),
		       0, 	/* allocate */
		       1, 	/* used */
		       4, 	/* msg len */
		       0,	/* response len */
		       last, 	/* eot */
		       last, 	/* writes complete */
		       i*4,	/* urb destination offset */
		       BRW_URB_SWIZZLE_TRANSPOSE); 
      }
   } 
}

<<<<<<< HEAD
void brw_emit_point_sprite_setup( struct brw_sf_compile *c, GLboolean allocate )
=======
void brw_emit_point_sprite_setup( struct brw_sf_compile *c, GLboolean allocate)
>>>>>>> d3f7b463
{
   struct brw_compile *p = &c->func;
   GLuint i;

   c->nr_verts = 1;

   if (allocate)
<<<<<<< HEAD
       alloc_regs(c);
=======
      alloc_regs(c);
>>>>>>> d3f7b463

   copy_z_inv_w(c);
   for (i = 0; i < c->nr_setup_regs; i++)
   {
      struct brw_sf_point_tex *tex = &c->point_attrs[c->idx_to_attr[2*i]];
      struct brw_reg a0 = offset(c->vert[0], i);
      GLushort pc, pc_persp, pc_linear;
      GLboolean last = calculate_masks(c, i, &pc, &pc_persp, &pc_linear);
            
      if (pc_persp)
      {				
	  if (!tex->CoordReplace) {
	      brw_set_predicate_control_flag_value(p, pc_persp);
	      brw_MUL(p, a0, a0, c->inv_w[0]);
	  }
      }

      if (tex->CoordReplace) {
	  /* Caculate 1.0/PointWidth */
	  brw_math(&c->func,
		  c->tmp,
		  BRW_MATH_FUNCTION_INV,
		  BRW_MATH_SATURATE_NONE,
		  0,
		  c->dx0,
		  BRW_MATH_DATA_SCALAR,
		  BRW_MATH_PRECISION_FULL);

	  if (c->key.SpriteOrigin == GL_LOWER_LEFT) {
	   	brw_MUL(p, c->m1Cx, c->tmp, c->inv_w[0]);
		brw_MOV(p, vec1(suboffset(c->m1Cx, 1)), brw_imm_f(0.0));
	  	brw_MUL(p, c->m2Cy, c->tmp, negate(c->inv_w[0]));
		brw_MOV(p, vec1(suboffset(c->m2Cy, 0)), brw_imm_f(0.0));
	  } else {
	   	brw_MUL(p, c->m1Cx, c->tmp, c->inv_w[0]);
		brw_MOV(p, vec1(suboffset(c->m1Cx, 1)), brw_imm_f(0.0));
	  	brw_MUL(p, c->m2Cy, c->tmp, c->inv_w[0]);
		brw_MOV(p, vec1(suboffset(c->m2Cy, 0)), brw_imm_f(0.0));
	  }
      } else {
	  brw_MOV(p, c->m1Cx, brw_imm_ud(0));
	  brw_MOV(p, c->m2Cy, brw_imm_ud(0));
      }

      {
	 brw_set_predicate_control_flag_value(p, pc); 
	 if (tex->CoordReplace) {
	     if (c->key.SpriteOrigin == GL_LOWER_LEFT) {
		 brw_MUL(p, c->m3C0, c->inv_w[0], brw_imm_f(1.0));
		 brw_MOV(p, vec1(suboffset(c->m3C0, 0)), brw_imm_f(0.0));
	     }
	     else
		 brw_MOV(p, c->m3C0, brw_imm_f(0.0));
	 } else {
	 	brw_MOV(p, c->m3C0, a0); /* constant value */
	 }

	 /* Copy m0..m3 to URB. 
	  */
	 brw_urb_WRITE(p, 
		       brw_null_reg(),
		       0,
		       brw_vec8_grf(0, 0),
		       0, 	/* allocate */
		       1,	/* used */
		       4, 	/* msg len */
		       0,	/* response len */
		       last, 	/* eot */
		       last, 	/* writes complete */
		       i*4,	/* urb destination offset */
		       BRW_URB_SWIZZLE_TRANSPOSE);
      }
   }
}

/* Points setup - several simplifications as all attributes are
 * constant across the face of the point (point sprites excluded!)
 */
void brw_emit_point_setup( struct brw_sf_compile *c, GLboolean allocate)
{
   struct brw_compile *p = &c->func;
   GLuint i;

   c->nr_verts = 1;
   
   if (allocate)
      alloc_regs(c);

   copy_z_inv_w(c);

   brw_MOV(p, c->m1Cx, brw_imm_ud(0)); /* zero - move out of loop */
   brw_MOV(p, c->m2Cy, brw_imm_ud(0)); /* zero - move out of loop */

   for (i = 0; i < c->nr_setup_regs; i++)
   {
      struct brw_reg a0 = offset(c->vert[0], i);
      GLushort pc, pc_persp, pc_linear;
      GLboolean last = calculate_masks(c, i, &pc, &pc_persp, &pc_linear);
            
      if (pc_persp)
      {				
	 /* This seems odd as the values are all constant, but the
	  * fragment shader will be expecting it:
	  */
	 brw_set_predicate_control_flag_value(p, pc_persp);
	 brw_MUL(p, a0, a0, c->inv_w[0]);
      }


      /* The delta values are always zero, just send the starting
       * coordinate.  Again, this is to fit in with the interpolation
       * code in the fragment shader.
       */
      {
	 brw_set_predicate_control_flag_value(p, pc); 

	 brw_MOV(p, c->m3C0, a0); /* constant value */

	 /* Copy m0..m3 to URB. 
	  */
	 brw_urb_WRITE(p, 
		       brw_null_reg(),
		       0,
		       brw_vec8_grf(0, 0),
		       0, 	/* allocate */
		       1,	/* used */
		       4, 	/* msg len */
		       0,	/* response len */
		       last, 	/* eot */
		       last, 	/* writes complete */
		       i*4,	/* urb destination offset */
		       BRW_URB_SWIZZLE_TRANSPOSE);
      }
   }
}

void brw_emit_anyprim_setup( struct brw_sf_compile *c )
{
   struct brw_compile *p = &c->func;
   struct brw_reg ip = brw_ip_reg();
   struct brw_reg payload_prim = brw_uw1_reg(BRW_GENERAL_REGISTER_FILE, 1, 0);
   struct brw_reg payload_attr = get_element_ud(brw_vec1_reg(BRW_GENERAL_REGISTER_FILE, 1, 0), 0); 
   struct brw_reg primmask;
   struct brw_instruction *jmp;
   struct brw_reg v1_null_ud = vec1(retype(brw_null_reg(), BRW_REGISTER_TYPE_UD));
   
   GLuint saveflag;

   c->nr_verts = 3;
   alloc_regs(c);

   primmask = retype(get_element(c->tmp, 0), BRW_REGISTER_TYPE_UD);

   brw_MOV(p, primmask, brw_imm_ud(1));
   brw_SHL(p, primmask, primmask, payload_prim);

   brw_set_conditionalmod(p, BRW_CONDITIONAL_Z);
   brw_AND(p, v1_null_ud, primmask, brw_imm_ud((1<<_3DPRIM_TRILIST) |
					       (1<<_3DPRIM_TRISTRIP) |
					       (1<<_3DPRIM_TRIFAN) |
					       (1<<_3DPRIM_TRISTRIP_REVERSE) |
					       (1<<_3DPRIM_POLYGON) |
					       (1<<_3DPRIM_RECTLIST) |
					       (1<<_3DPRIM_TRIFAN_NOSTIPPLE)));
   jmp = brw_JMPI(p, ip, ip, brw_imm_w(0));
   {
      saveflag = p->flag_value;
      brw_push_insn_state(p); 
      brw_emit_tri_setup( c, GL_FALSE );
      brw_pop_insn_state(p);
      p->flag_value = saveflag;
      /* note - thread killed in subroutine, so must
       * restore the flag which is changed when building
       * the subroutine. fix #13240
       */
   }
   brw_land_fwd_jump(p, jmp);

   brw_set_conditionalmod(p, BRW_CONDITIONAL_Z);
   brw_AND(p, v1_null_ud, primmask, brw_imm_ud((1<<_3DPRIM_LINELIST) |
					       (1<<_3DPRIM_LINESTRIP) |
					       (1<<_3DPRIM_LINELOOP) |
					       (1<<_3DPRIM_LINESTRIP_CONT) |
					       (1<<_3DPRIM_LINESTRIP_BF) |
					       (1<<_3DPRIM_LINESTRIP_CONT_BF)));
   jmp = brw_JMPI(p, ip, ip, brw_imm_w(0));
   {
      saveflag = p->flag_value;
      brw_push_insn_state(p); 
      brw_emit_line_setup( c, GL_FALSE );
      brw_pop_insn_state(p);
      p->flag_value = saveflag;
<<<<<<< HEAD
      /* note - thread killed in subroutine */
   }
   brw_land_fwd_jump(p, jmp); 

   brw_set_conditionalmod(p, BRW_CONDITIONAL_Z);
   brw_AND(p, v1_null_ud, payload_attr, brw_imm_ud(1<<BRW_SPRITE_POINT_ENABLE));
   jmp = brw_JMPI(p, ip, ip, brw_imm_w(0));
   {
      saveflag = p->flag_value;
      brw_push_insn_state(p); 
      brw_emit_point_sprite_setup( c, GL_FALSE );
      brw_pop_insn_state(p);
      p->flag_value = saveflag;
=======
>>>>>>> d3f7b463
      /* note - thread killed in subroutine */
   }
   brw_land_fwd_jump(p, jmp); 

<<<<<<< HEAD
=======
   brw_set_conditionalmod(p, BRW_CONDITIONAL_Z);
   brw_AND(p, v1_null_ud, payload_attr, brw_imm_ud(1<<BRW_SPRITE_POINT_ENABLE));
   jmp = brw_JMPI(p, ip, ip, brw_imm_w(0));
   {
      saveflag = p->flag_value;
      brw_push_insn_state(p); 
      brw_emit_point_sprite_setup( c, GL_FALSE );
      brw_pop_insn_state(p);
      p->flag_value = saveflag;
   }
   brw_land_fwd_jump(p, jmp); 

>>>>>>> d3f7b463
   brw_emit_point_setup( c, GL_FALSE );
}



<|MERGE_RESOLUTION|>--- conflicted
+++ resolved
@@ -533,11 +533,7 @@
    } 
 }
 
-<<<<<<< HEAD
-void brw_emit_point_sprite_setup( struct brw_sf_compile *c, GLboolean allocate )
-=======
 void brw_emit_point_sprite_setup( struct brw_sf_compile *c, GLboolean allocate)
->>>>>>> d3f7b463
 {
    struct brw_compile *p = &c->func;
    GLuint i;
@@ -545,11 +541,7 @@
    c->nr_verts = 1;
 
    if (allocate)
-<<<<<<< HEAD
-       alloc_regs(c);
-=======
       alloc_regs(c);
->>>>>>> d3f7b463
 
    copy_z_inv_w(c);
    for (i = 0; i < c->nr_setup_regs; i++)
@@ -742,7 +734,6 @@
       brw_emit_line_setup( c, GL_FALSE );
       brw_pop_insn_state(p);
       p->flag_value = saveflag;
-<<<<<<< HEAD
       /* note - thread killed in subroutine */
    }
    brw_land_fwd_jump(p, jmp); 
@@ -756,27 +747,9 @@
       brw_emit_point_sprite_setup( c, GL_FALSE );
       brw_pop_insn_state(p);
       p->flag_value = saveflag;
-=======
->>>>>>> d3f7b463
-      /* note - thread killed in subroutine */
    }
    brw_land_fwd_jump(p, jmp); 
 
-<<<<<<< HEAD
-=======
-   brw_set_conditionalmod(p, BRW_CONDITIONAL_Z);
-   brw_AND(p, v1_null_ud, payload_attr, brw_imm_ud(1<<BRW_SPRITE_POINT_ENABLE));
-   jmp = brw_JMPI(p, ip, ip, brw_imm_w(0));
-   {
-      saveflag = p->flag_value;
-      brw_push_insn_state(p); 
-      brw_emit_point_sprite_setup( c, GL_FALSE );
-      brw_pop_insn_state(p);
-      p->flag_value = saveflag;
-   }
-   brw_land_fwd_jump(p, jmp); 
-
->>>>>>> d3f7b463
    brw_emit_point_setup( c, GL_FALSE );
 }
 
