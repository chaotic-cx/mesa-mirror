--- conflicted
+++ resolved
@@ -597,11 +597,7 @@
    image->dri_format = driGLFormatToImageFormat(image->format);
    image->has_depthstencil = iobj->mt->stencil_mt? true : false;
    image->planar_format = iobj->planar_format;
-<<<<<<< HEAD
-   if (image->dri_format == MESA_FORMAT_NONE) {
-=======
    if (image->dri_format == __DRI_IMAGE_FORMAT_NONE) {
->>>>>>> f163900f
       *error = __DRI_IMAGE_ERROR_BAD_PARAMETER;
       free(image);
       return NULL;
@@ -773,17 +769,10 @@
    image->pitch = surf.row_pitch_B;
    image->modifier = modifier;
 
-<<<<<<< HEAD
-   if (aux_surf.size) {
-      image->aux_offset = surf.size;
-      image->aux_pitch = aux_surf.row_pitch;
-      image->aux_size = aux_surf.size;
-=======
    if (aux_surf.size_B) {
       image->aux_offset = surf.size_B;
       image->aux_pitch = aux_surf.row_pitch_B;
       image->aux_size = aux_surf.size_B;
->>>>>>> f163900f
    }
 
    return image;
@@ -1175,15 +1164,9 @@
          return NULL;
       }
 
-<<<<<<< HEAD
-      image->aux_size = aux_surf.size;
-
-      const int end = image->aux_offset + aux_surf.size;
-=======
       image->aux_size = aux_surf.size_B;
 
       const int end = image->aux_offset + aux_surf.size_B;
->>>>>>> f163900f
       if (size < end)
          size = end;
    } else {
