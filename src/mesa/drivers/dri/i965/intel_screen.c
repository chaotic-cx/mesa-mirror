/*
 * Copyright 2003 VMware, Inc.
 * All Rights Reserved.
 *
 * Permission is hereby granted, free of charge, to any person obtaining a
 * copy of this software and associated documentation files (the
 * "Software"), to deal in the Software without restriction, including
 * without limitation the rights to use, copy, modify, merge, publish,
 * distribute, sublicense, and/or sell copies of the Software, and to
 * permit persons to whom the Software is furnished to do so, subject to
 * the following conditions:
 *
 * The above copyright notice and this permission notice (including the
 * next paragraph) shall be included in all copies or substantial portions
 * of the Software.
 *
 * THE SOFTWARE IS PROVIDED "AS IS", WITHOUT WARRANTY OF ANY KIND, EXPRESS
 * OR IMPLIED, INCLUDING BUT NOT LIMITED TO THE WARRANTIES OF
 * MERCHANTABILITY, FITNESS FOR A PARTICULAR PURPOSE AND NONINFRINGEMENT.
 * IN NO EVENT SHALL VMWARE AND/OR ITS SUPPLIERS BE LIABLE FOR
 * ANY CLAIM, DAMAGES OR OTHER LIABILITY, WHETHER IN AN ACTION OF CONTRACT,
 * TORT OR OTHERWISE, ARISING FROM, OUT OF OR IN CONNECTION WITH THE
 * SOFTWARE OR THE USE OR OTHER DEALINGS IN THE SOFTWARE.
 */

#include <drm_fourcc.h>
#include <errno.h>
#include <time.h>
#include <unistd.h>
#include "main/context.h"
#include "main/framebuffer.h"
#include "main/renderbuffer.h"
#include "main/texobj.h"
#include "main/hash.h"
#include "main/fbobject.h"
#include "main/version.h"
#include "swrast/s_renderbuffer.h"
#include "util/ralloc.h"
#include "brw_defines.h"
#include "brw_state.h"
#include "compiler/nir/nir.h"

#include "utils.h"
#include "util/xmlpool.h"

static const __DRIconfigOptionsExtension brw_config_options = {
   .base = { __DRI_CONFIG_OPTIONS, 1 },
   .xml =
DRI_CONF_BEGIN
   DRI_CONF_SECTION_PERFORMANCE
      /* Options correspond to DRI_CONF_BO_REUSE_DISABLED,
       * DRI_CONF_BO_REUSE_ALL
       */
      DRI_CONF_OPT_BEGIN_V(bo_reuse, enum, 1, "0:1")
	 DRI_CONF_DESC_BEGIN(en, "Buffer object reuse")
	    DRI_CONF_ENUM(0, "Disable buffer object reuse")
	    DRI_CONF_ENUM(1, "Enable reuse of all sizes of buffer objects")
	 DRI_CONF_DESC_END
      DRI_CONF_OPT_END
      DRI_CONF_MESA_NO_ERROR("false")
   DRI_CONF_SECTION_END

   DRI_CONF_SECTION_QUALITY
      DRI_CONF_PRECISE_TRIG("false")

      DRI_CONF_OPT_BEGIN(clamp_max_samples, int, -1)
              DRI_CONF_DESC(en, "Clamp the value of GL_MAX_SAMPLES to the "
                            "given integer. If negative, then do not clamp.")
      DRI_CONF_OPT_END
   DRI_CONF_SECTION_END

   DRI_CONF_SECTION_DEBUG
      DRI_CONF_NO_RAST("false")
      DRI_CONF_ALWAYS_FLUSH_BATCH("false")
      DRI_CONF_ALWAYS_FLUSH_CACHE("false")
      DRI_CONF_DISABLE_THROTTLING("false")
      DRI_CONF_FORCE_GLSL_EXTENSIONS_WARN("false")
      DRI_CONF_FORCE_GLSL_VERSION(0)
      DRI_CONF_DISABLE_GLSL_LINE_CONTINUATIONS("false")
      DRI_CONF_DISABLE_BLEND_FUNC_EXTENDED("false")
      DRI_CONF_DUAL_COLOR_BLEND_BY_LOCATION("false")
      DRI_CONF_ALLOW_GLSL_EXTENSION_DIRECTIVE_MIDSHADER("false")
      DRI_CONF_ALLOW_GLSL_BUILTIN_VARIABLE_REDECLARATION("false")
      DRI_CONF_ALLOW_GLSL_CROSS_STAGE_INTERPOLATION_MISMATCH("false")
      DRI_CONF_ALLOW_HIGHER_COMPAT_VERSION("false")
      DRI_CONF_FORCE_GLSL_ABS_SQRT("false")

      DRI_CONF_OPT_BEGIN_B(shader_precompile, "true")
	 DRI_CONF_DESC(en, "Perform code generation at shader link time.")
      DRI_CONF_OPT_END
   DRI_CONF_SECTION_END

   DRI_CONF_SECTION_MISCELLANEOUS
      DRI_CONF_GLSL_ZERO_INIT("false")
      DRI_CONF_ALLOW_RGB10_CONFIGS("false")
   DRI_CONF_SECTION_END
DRI_CONF_END
};

#include "intel_batchbuffer.h"
#include "intel_buffers.h"
#include "brw_bufmgr.h"
#include "intel_fbo.h"
#include "intel_mipmap_tree.h"
#include "intel_screen.h"
#include "intel_tex.h"
#include "intel_image.h"

#include "brw_context.h"

#include "i915_drm.h"

/**
 * For debugging purposes, this returns a time in seconds.
 */
double
get_time(void)
{
   struct timespec tp;

   clock_gettime(CLOCK_MONOTONIC, &tp);

   return tp.tv_sec + tp.tv_nsec / 1000000000.0;
}

static const __DRItexBufferExtension intelTexBufferExtension = {
   .base = { __DRI_TEX_BUFFER, 3 },

   .setTexBuffer        = intelSetTexBuffer,
   .setTexBuffer2       = intelSetTexBuffer2,
   .releaseTexBuffer    = NULL,
};

static void
intel_dri2_flush_with_flags(__DRIcontext *cPriv,
                            __DRIdrawable *dPriv,
                            unsigned flags,
                            enum __DRI2throttleReason reason)
{
   struct brw_context *brw = cPriv->driverPrivate;

   if (!brw)
      return;

   struct gl_context *ctx = &brw->ctx;

   FLUSH_VERTICES(ctx, 0);

   if (flags & __DRI2_FLUSH_DRAWABLE)
      intel_resolve_for_dri2_flush(brw, dPriv);

   if (reason == __DRI2_THROTTLE_SWAPBUFFER)
      brw->need_swap_throttle = true;
   if (reason == __DRI2_THROTTLE_FLUSHFRONT)
      brw->need_flush_throttle = true;

   intel_batchbuffer_flush(brw);
}

/**
 * Provides compatibility with loaders that only support the older (version
 * 1-3) flush interface.
 *
 * That includes libGL up to Mesa 9.0, and the X Server at least up to 1.13.
 */
static void
intel_dri2_flush(__DRIdrawable *drawable)
{
   intel_dri2_flush_with_flags(drawable->driContextPriv, drawable,
                               __DRI2_FLUSH_DRAWABLE,
                               __DRI2_THROTTLE_SWAPBUFFER);
}

static const struct __DRI2flushExtensionRec intelFlushExtension = {
    .base = { __DRI2_FLUSH, 4 },

    .flush              = intel_dri2_flush,
    .invalidate         = dri2InvalidateDrawable,
    .flush_with_flags   = intel_dri2_flush_with_flags,
};

static const struct intel_image_format intel_image_formats[] = {
   { __DRI_IMAGE_FOURCC_ARGB2101010, __DRI_IMAGE_COMPONENTS_RGBA, 1,
     { { 0, 0, 0, __DRI_IMAGE_FORMAT_ARGB2101010, 4 } } },

   { __DRI_IMAGE_FOURCC_XRGB2101010, __DRI_IMAGE_COMPONENTS_RGB, 1,
     { { 0, 0, 0, __DRI_IMAGE_FORMAT_XRGB2101010, 4 } } },

   { __DRI_IMAGE_FOURCC_ARGB8888, __DRI_IMAGE_COMPONENTS_RGBA, 1,
     { { 0, 0, 0, __DRI_IMAGE_FORMAT_ARGB8888, 4 } } },

   { __DRI_IMAGE_FOURCC_ABGR8888, __DRI_IMAGE_COMPONENTS_RGBA, 1,
     { { 0, 0, 0, __DRI_IMAGE_FORMAT_ABGR8888, 4 } } },

   { __DRI_IMAGE_FOURCC_SARGB8888, __DRI_IMAGE_COMPONENTS_RGBA, 1,
     { { 0, 0, 0, __DRI_IMAGE_FORMAT_SARGB8, 4 } } },

   { __DRI_IMAGE_FOURCC_XRGB8888, __DRI_IMAGE_COMPONENTS_RGB, 1,
     { { 0, 0, 0, __DRI_IMAGE_FORMAT_XRGB8888, 4 }, } },

   { __DRI_IMAGE_FOURCC_XBGR8888, __DRI_IMAGE_COMPONENTS_RGB, 1,
     { { 0, 0, 0, __DRI_IMAGE_FORMAT_XBGR8888, 4 }, } },

   { __DRI_IMAGE_FOURCC_ARGB1555, __DRI_IMAGE_COMPONENTS_RGBA, 1,
     { { 0, 0, 0, __DRI_IMAGE_FORMAT_ARGB1555, 2 } } },

   { __DRI_IMAGE_FOURCC_RGB565, __DRI_IMAGE_COMPONENTS_RGB, 1,
     { { 0, 0, 0, __DRI_IMAGE_FORMAT_RGB565, 2 } } },

   { __DRI_IMAGE_FOURCC_R8, __DRI_IMAGE_COMPONENTS_R, 1,
     { { 0, 0, 0, __DRI_IMAGE_FORMAT_R8, 1 }, } },

   { __DRI_IMAGE_FOURCC_R16, __DRI_IMAGE_COMPONENTS_R, 1,
     { { 0, 0, 0, __DRI_IMAGE_FORMAT_R16, 1 }, } },

   { __DRI_IMAGE_FOURCC_GR88, __DRI_IMAGE_COMPONENTS_RG, 1,
     { { 0, 0, 0, __DRI_IMAGE_FORMAT_GR88, 2 }, } },

   { __DRI_IMAGE_FOURCC_GR1616, __DRI_IMAGE_COMPONENTS_RG, 1,
     { { 0, 0, 0, __DRI_IMAGE_FORMAT_GR1616, 2 }, } },

   { __DRI_IMAGE_FOURCC_YUV410, __DRI_IMAGE_COMPONENTS_Y_U_V, 3,
     { { 0, 0, 0, __DRI_IMAGE_FORMAT_R8, 1 },
       { 1, 2, 2, __DRI_IMAGE_FORMAT_R8, 1 },
       { 2, 2, 2, __DRI_IMAGE_FORMAT_R8, 1 } } },

   { __DRI_IMAGE_FOURCC_YUV411, __DRI_IMAGE_COMPONENTS_Y_U_V, 3,
     { { 0, 0, 0, __DRI_IMAGE_FORMAT_R8, 1 },
       { 1, 2, 0, __DRI_IMAGE_FORMAT_R8, 1 },
       { 2, 2, 0, __DRI_IMAGE_FORMAT_R8, 1 } } },

   { __DRI_IMAGE_FOURCC_YUV420, __DRI_IMAGE_COMPONENTS_Y_U_V, 3,
     { { 0, 0, 0, __DRI_IMAGE_FORMAT_R8, 1 },
       { 1, 1, 1, __DRI_IMAGE_FORMAT_R8, 1 },
       { 2, 1, 1, __DRI_IMAGE_FORMAT_R8, 1 } } },

   { __DRI_IMAGE_FOURCC_YUV422, __DRI_IMAGE_COMPONENTS_Y_U_V, 3,
     { { 0, 0, 0, __DRI_IMAGE_FORMAT_R8, 1 },
       { 1, 1, 0, __DRI_IMAGE_FORMAT_R8, 1 },
       { 2, 1, 0, __DRI_IMAGE_FORMAT_R8, 1 } } },

   { __DRI_IMAGE_FOURCC_YUV444, __DRI_IMAGE_COMPONENTS_Y_U_V, 3,
     { { 0, 0, 0, __DRI_IMAGE_FORMAT_R8, 1 },
       { 1, 0, 0, __DRI_IMAGE_FORMAT_R8, 1 },
       { 2, 0, 0, __DRI_IMAGE_FORMAT_R8, 1 } } },

   { __DRI_IMAGE_FOURCC_YVU410, __DRI_IMAGE_COMPONENTS_Y_U_V, 3,
     { { 0, 0, 0, __DRI_IMAGE_FORMAT_R8, 1 },
       { 2, 2, 2, __DRI_IMAGE_FORMAT_R8, 1 },
       { 1, 2, 2, __DRI_IMAGE_FORMAT_R8, 1 } } },

   { __DRI_IMAGE_FOURCC_YVU411, __DRI_IMAGE_COMPONENTS_Y_U_V, 3,
     { { 0, 0, 0, __DRI_IMAGE_FORMAT_R8, 1 },
       { 2, 2, 0, __DRI_IMAGE_FORMAT_R8, 1 },
       { 1, 2, 0, __DRI_IMAGE_FORMAT_R8, 1 } } },

   { __DRI_IMAGE_FOURCC_YVU420, __DRI_IMAGE_COMPONENTS_Y_U_V, 3,
     { { 0, 0, 0, __DRI_IMAGE_FORMAT_R8, 1 },
       { 2, 1, 1, __DRI_IMAGE_FORMAT_R8, 1 },
       { 1, 1, 1, __DRI_IMAGE_FORMAT_R8, 1 } } },

   { __DRI_IMAGE_FOURCC_YVU422, __DRI_IMAGE_COMPONENTS_Y_U_V, 3,
     { { 0, 0, 0, __DRI_IMAGE_FORMAT_R8, 1 },
       { 2, 1, 0, __DRI_IMAGE_FORMAT_R8, 1 },
       { 1, 1, 0, __DRI_IMAGE_FORMAT_R8, 1 } } },

   { __DRI_IMAGE_FOURCC_YVU444, __DRI_IMAGE_COMPONENTS_Y_U_V, 3,
     { { 0, 0, 0, __DRI_IMAGE_FORMAT_R8, 1 },
       { 2, 0, 0, __DRI_IMAGE_FORMAT_R8, 1 },
       { 1, 0, 0, __DRI_IMAGE_FORMAT_R8, 1 } } },

   { __DRI_IMAGE_FOURCC_NV12, __DRI_IMAGE_COMPONENTS_Y_UV, 2,
     { { 0, 0, 0, __DRI_IMAGE_FORMAT_R8, 1 },
       { 1, 1, 1, __DRI_IMAGE_FORMAT_GR88, 2 } } },

   { __DRI_IMAGE_FOURCC_NV16, __DRI_IMAGE_COMPONENTS_Y_UV, 2,
     { { 0, 0, 0, __DRI_IMAGE_FORMAT_R8, 1 },
       { 1, 1, 0, __DRI_IMAGE_FORMAT_GR88, 2 } } },

   /* For YUYV and UYVY buffers, we set up two overlapping DRI images
    * and treat them as planar buffers in the compositors.
    * Plane 0 is GR88 and samples YU or YV pairs and places Y into
    * the R component, while plane 1 is ARGB/ABGR and samples YUYV/UYVY
    * clusters and places pairs and places U into the G component and
    * V into A.  This lets the texture sampler interpolate the Y
    * components correctly when sampling from plane 0, and interpolate
    * U and V correctly when sampling from plane 1. */
   { __DRI_IMAGE_FOURCC_YUYV, __DRI_IMAGE_COMPONENTS_Y_XUXV, 2,
     { { 0, 0, 0, __DRI_IMAGE_FORMAT_GR88, 2 },
       { 0, 1, 0, __DRI_IMAGE_FORMAT_ARGB8888, 4 } } },
   { __DRI_IMAGE_FOURCC_UYVY, __DRI_IMAGE_COMPONENTS_Y_UXVX, 2,
     { { 0, 0, 0, __DRI_IMAGE_FORMAT_GR88, 2 },
       { 0, 1, 0, __DRI_IMAGE_FORMAT_ABGR8888, 4 } } }
};

static const struct {
   uint64_t modifier;
   unsigned since_gen;
} supported_modifiers[] = {
   { .modifier = DRM_FORMAT_MOD_LINEAR       , .since_gen = 1 },
   { .modifier = I915_FORMAT_MOD_X_TILED     , .since_gen = 1 },
   { .modifier = I915_FORMAT_MOD_Y_TILED     , .since_gen = 6 },
   { .modifier = I915_FORMAT_MOD_Y_TILED_CCS , .since_gen = 9 },
};

static bool
modifier_is_supported(const struct gen_device_info *devinfo,
                      const struct intel_image_format *fmt, int dri_format,
                      uint64_t modifier)
{
   const struct isl_drm_modifier_info *modinfo =
      isl_drm_modifier_get_info(modifier);
   int i;

   /* ISL had better know about the modifier */
   if (!modinfo)
      return false;

   if (modinfo->aux_usage == ISL_AUX_USAGE_CCS_E) {
      /* If INTEL_DEBUG=norbc is set, don't support any CCS_E modifiers */
      if (unlikely(INTEL_DEBUG & DEBUG_NO_RBC))
         return false;

      /* CCS_E is not supported for planar images */
      if (fmt && fmt->nplanes > 1)
         return false;

      if (fmt) {
         assert(dri_format == 0);
         dri_format = fmt->planes[0].dri_format;
      }

      mesa_format format = driImageFormatToGLFormat(dri_format);
      format = _mesa_get_srgb_format_linear(format);
      if (!isl_format_supports_ccs_e(devinfo,
                                     brw_isl_format_for_mesa_format(format)))
         return false;
   }

   for (i = 0; i < ARRAY_SIZE(supported_modifiers); i++) {
      if (supported_modifiers[i].modifier != modifier)
         continue;

      return supported_modifiers[i].since_gen <= devinfo->gen;
   }

   return false;
}

static uint64_t
tiling_to_modifier(uint32_t tiling)
{
   static const uint64_t map[] = {
      [I915_TILING_NONE]   = DRM_FORMAT_MOD_LINEAR,
      [I915_TILING_X]      = I915_FORMAT_MOD_X_TILED,
      [I915_TILING_Y]      = I915_FORMAT_MOD_Y_TILED,
   };

   assert(tiling < ARRAY_SIZE(map));

   return map[tiling];
}

static void
intel_image_warn_if_unaligned(__DRIimage *image, const char *func)
{
   uint32_t tiling, swizzle;
   brw_bo_get_tiling(image->bo, &tiling, &swizzle);

   if (tiling != I915_TILING_NONE && (image->offset & 0xfff)) {
      _mesa_warning(NULL, "%s: offset 0x%08x not on tile boundary",
                    func, image->offset);
   }
}

static const struct intel_image_format *
intel_image_format_lookup(int fourcc)
{
   for (unsigned i = 0; i < ARRAY_SIZE(intel_image_formats); i++) {
      if (intel_image_formats[i].fourcc == fourcc)
         return &intel_image_formats[i];
   }

   return NULL;
}

static boolean
intel_image_get_fourcc(__DRIimage *image, int *fourcc)
{
   if (image->planar_format) {
      *fourcc = image->planar_format->fourcc;
      return true;
   }

   for (unsigned i = 0; i < ARRAY_SIZE(intel_image_formats); i++) {
      if (intel_image_formats[i].planes[0].dri_format == image->dri_format) {
         *fourcc = intel_image_formats[i].fourcc;
         return true;
      }
   }
   return false;
}

static __DRIimage *
intel_allocate_image(struct intel_screen *screen, int dri_format,
                     void *loaderPrivate)
{
    __DRIimage *image;

    image = calloc(1, sizeof *image);
    if (image == NULL)
	return NULL;

    image->screen = screen;
    image->dri_format = dri_format;
    image->offset = 0;

    image->format = driImageFormatToGLFormat(dri_format);
    if (dri_format != __DRI_IMAGE_FORMAT_NONE &&
        image->format == MESA_FORMAT_NONE) {
       free(image);
       return NULL;
    }

    image->internal_format = _mesa_get_format_base_format(image->format);
    image->data = loaderPrivate;

    return image;
}

/**
 * Sets up a DRIImage structure to point to a slice out of a miptree.
 */
static void
intel_setup_image_from_mipmap_tree(struct brw_context *brw, __DRIimage *image,
                                   struct intel_mipmap_tree *mt, GLuint level,
                                   GLuint zoffset)
{
   intel_miptree_make_shareable(brw, mt);

   intel_miptree_check_level_layer(mt, level, zoffset);

   image->width = minify(mt->surf.phys_level0_sa.width,
                         level - mt->first_level);
   image->height = minify(mt->surf.phys_level0_sa.height,
                          level - mt->first_level);
   image->pitch = mt->surf.row_pitch;

   image->offset = intel_miptree_get_tile_offsets(mt, level, zoffset,
                                                  &image->tile_x,
                                                  &image->tile_y);

   brw_bo_unreference(image->bo);
   image->bo = mt->bo;
   brw_bo_reference(mt->bo);
}

static __DRIimage *
intel_create_image_from_name(__DRIscreen *dri_screen,
			     int width, int height, int format,
			     int name, int pitch, void *loaderPrivate)
{
    struct intel_screen *screen = dri_screen->driverPrivate;
    __DRIimage *image;
    int cpp;

    image = intel_allocate_image(screen, format, loaderPrivate);
    if (image == NULL)
       return NULL;

    if (image->format == MESA_FORMAT_NONE)
       cpp = 1;
    else
       cpp = _mesa_get_format_bytes(image->format);

    image->width = width;
    image->height = height;
    image->pitch = pitch * cpp;
    image->bo = brw_bo_gem_create_from_name(screen->bufmgr, "image",
                                                  name);
    if (!image->bo) {
       free(image);
       return NULL;
    }
    image->modifier = tiling_to_modifier(image->bo->tiling_mode);

    return image;
}

static __DRIimage *
intel_create_image_from_renderbuffer(__DRIcontext *context,
				     int renderbuffer, void *loaderPrivate)
{
   __DRIimage *image;
   struct brw_context *brw = context->driverPrivate;
   struct gl_context *ctx = &brw->ctx;
   struct gl_renderbuffer *rb;
   struct intel_renderbuffer *irb;

   rb = _mesa_lookup_renderbuffer(ctx, renderbuffer);
   if (!rb) {
      _mesa_error(ctx, GL_INVALID_OPERATION, "glRenderbufferExternalMESA");
      return NULL;
   }

   irb = intel_renderbuffer(rb);
   intel_miptree_make_shareable(brw, irb->mt);
   image = calloc(1, sizeof *image);
   if (image == NULL)
      return NULL;

   image->internal_format = rb->InternalFormat;
   image->format = rb->Format;
   image->modifier = tiling_to_modifier(
                        isl_tiling_to_i915_tiling(irb->mt->surf.tiling));
   image->offset = 0;
   image->data = loaderPrivate;
   brw_bo_unreference(image->bo);
   image->bo = irb->mt->bo;
   brw_bo_reference(irb->mt->bo);
   image->width = rb->Width;
   image->height = rb->Height;
   image->pitch = irb->mt->surf.row_pitch;
   image->dri_format = driGLFormatToImageFormat(image->format);
   image->has_depthstencil = irb->mt->stencil_mt? true : false;

   rb->NeedsFinishRenderTexture = true;
   return image;
}

static __DRIimage *
intel_create_image_from_texture(__DRIcontext *context, int target,
                                unsigned texture, int zoffset,
                                int level,
                                unsigned *error,
                                void *loaderPrivate)
{
   __DRIimage *image;
   struct brw_context *brw = context->driverPrivate;
   struct gl_texture_object *obj;
   struct intel_texture_object *iobj;
   GLuint face = 0;

   obj = _mesa_lookup_texture(&brw->ctx, texture);
   if (!obj || obj->Target != target) {
      *error = __DRI_IMAGE_ERROR_BAD_PARAMETER;
      return NULL;
   }

   if (target == GL_TEXTURE_CUBE_MAP)
      face = zoffset;

   _mesa_test_texobj_completeness(&brw->ctx, obj);
   iobj = intel_texture_object(obj);
   if (!obj->_BaseComplete || (level > 0 && !obj->_MipmapComplete)) {
      *error = __DRI_IMAGE_ERROR_BAD_PARAMETER;
      return NULL;
   }

   if (level < obj->BaseLevel || level > obj->_MaxLevel) {
      *error = __DRI_IMAGE_ERROR_BAD_MATCH;
      return NULL;
   }

   if (target == GL_TEXTURE_3D && obj->Image[face][level]->Depth < zoffset) {
      *error = __DRI_IMAGE_ERROR_BAD_MATCH;
      return NULL;
   }
   image = calloc(1, sizeof *image);
   if (image == NULL) {
      *error = __DRI_IMAGE_ERROR_BAD_ALLOC;
      return NULL;
   }

   image->internal_format = obj->Image[face][level]->InternalFormat;
   image->format = obj->Image[face][level]->TexFormat;
   image->modifier = tiling_to_modifier(
                        isl_tiling_to_i915_tiling(iobj->mt->surf.tiling));
   image->data = loaderPrivate;
   intel_setup_image_from_mipmap_tree(brw, image, iobj->mt, level, zoffset);
   image->dri_format = driGLFormatToImageFormat(image->format);
   image->has_depthstencil = iobj->mt->stencil_mt? true : false;
   image->planar_format = iobj->planar_format;
   if (image->dri_format == MESA_FORMAT_NONE) {
      *error = __DRI_IMAGE_ERROR_BAD_PARAMETER;
      free(image);
      return NULL;
   }

   *error = __DRI_IMAGE_ERROR_SUCCESS;
   return image;
}

static void
intel_destroy_image(__DRIimage *image)
{
   brw_bo_unreference(image->bo);
   free(image);
}

enum modifier_priority {
   MODIFIER_PRIORITY_INVALID = 0,
   MODIFIER_PRIORITY_LINEAR,
   MODIFIER_PRIORITY_X,
   MODIFIER_PRIORITY_Y,
   MODIFIER_PRIORITY_Y_CCS,
};

const uint64_t priority_to_modifier[] = {
   [MODIFIER_PRIORITY_INVALID] = DRM_FORMAT_MOD_INVALID,
   [MODIFIER_PRIORITY_LINEAR] = DRM_FORMAT_MOD_LINEAR,
   [MODIFIER_PRIORITY_X] = I915_FORMAT_MOD_X_TILED,
   [MODIFIER_PRIORITY_Y] = I915_FORMAT_MOD_Y_TILED,
   [MODIFIER_PRIORITY_Y_CCS] = I915_FORMAT_MOD_Y_TILED_CCS,
};

static uint64_t
select_best_modifier(struct gen_device_info *devinfo,
                     int dri_format,
                     const uint64_t *modifiers,
                     const unsigned count)
{
   enum modifier_priority prio = MODIFIER_PRIORITY_INVALID;

   for (int i = 0; i < count; i++) {
      if (!modifier_is_supported(devinfo, NULL, dri_format, modifiers[i]))
         continue;

      switch (modifiers[i]) {
      case I915_FORMAT_MOD_Y_TILED_CCS:
         prio = MAX2(prio, MODIFIER_PRIORITY_Y_CCS);
         break;
      case I915_FORMAT_MOD_Y_TILED:
         prio = MAX2(prio, MODIFIER_PRIORITY_Y);
         break;
      case I915_FORMAT_MOD_X_TILED:
         prio = MAX2(prio, MODIFIER_PRIORITY_X);
         break;
      case DRM_FORMAT_MOD_LINEAR:
         prio = MAX2(prio, MODIFIER_PRIORITY_LINEAR);
         break;
      case DRM_FORMAT_MOD_INVALID:
      default:
         break;
      }
   }

   return priority_to_modifier[prio];
}

static __DRIimage *
intel_create_image_common(__DRIscreen *dri_screen,
                          int width, int height, int format,
                          unsigned int use,
                          const uint64_t *modifiers,
                          unsigned count,
                          void *loaderPrivate)
{
   __DRIimage *image;
   struct intel_screen *screen = dri_screen->driverPrivate;
   uint64_t modifier = DRM_FORMAT_MOD_INVALID;
   bool ok;

   /* Callers of this may specify a modifier, or a dri usage, but not both. The
    * newer modifier interface deprecates the older usage flags newer modifier
    * interface deprecates the older usage flags.
    */
   assert(!(use && count));

   if (use & __DRI_IMAGE_USE_CURSOR) {
      if (width != 64 || height != 64)
	 return NULL;
      modifier = DRM_FORMAT_MOD_LINEAR;
   }

   if (use & __DRI_IMAGE_USE_LINEAR)
      modifier = DRM_FORMAT_MOD_LINEAR;

   if (modifier == DRM_FORMAT_MOD_INVALID) {
      if (modifiers) {
         /* User requested specific modifiers */
         modifier = select_best_modifier(&screen->devinfo, format,
                                         modifiers, count);
         if (modifier == DRM_FORMAT_MOD_INVALID)
            return NULL;
      } else {
         /* Historically, X-tiled was the default, and so lack of modifier means
          * X-tiled.
          */
         modifier = I915_FORMAT_MOD_X_TILED;
      }
   }

   image = intel_allocate_image(screen, format, loaderPrivate);
   if (image == NULL)
      return NULL;

   const struct isl_drm_modifier_info *mod_info =
      isl_drm_modifier_get_info(modifier);

   struct isl_surf surf;
   ok = isl_surf_init(&screen->isl_dev, &surf,
                      .dim = ISL_SURF_DIM_2D,
                      .format = brw_isl_format_for_mesa_format(image->format),
                      .width = width,
                      .height = height,
                      .depth = 1,
                      .levels = 1,
                      .array_len = 1,
                      .samples = 1,
                      .usage = ISL_SURF_USAGE_RENDER_TARGET_BIT |
                               ISL_SURF_USAGE_TEXTURE_BIT |
                               ISL_SURF_USAGE_STORAGE_BIT,
                      .tiling_flags = (1 << mod_info->tiling));
   assert(ok);
   if (!ok) {
      free(image);
      return NULL;
   }

   struct isl_surf aux_surf;
   if (mod_info->aux_usage == ISL_AUX_USAGE_CCS_E) {
      ok = isl_surf_get_ccs_surf(&screen->isl_dev, &surf, &aux_surf, 0);
      if (!ok) {
         free(image);
         return NULL;
      }
   } else {
      assert(mod_info->aux_usage == ISL_AUX_USAGE_NONE);
      aux_surf.size = 0;
   }

   /* We request that the bufmgr zero the buffer for us for two reasons:
    *
    *  1) If a buffer gets re-used from the pool, we don't want to leak random
    *     garbage from our process to some other.
    *
    *  2) For images with CCS_E, we want to ensure that the CCS starts off in
    *     a valid state.  A CCS value of 0 indicates that the given block is
    *     in the pass-through state which is what we want.
    */
   image->bo = brw_bo_alloc_tiled(screen->bufmgr, "image",
                                  surf.size + aux_surf.size,
                                  isl_tiling_to_i915_tiling(mod_info->tiling),
                                  surf.row_pitch, BO_ALLOC_ZEROED);
   if (image->bo == NULL) {
      free(image);
      return NULL;
   }
   image->width = width;
   image->height = height;
   image->pitch = surf.row_pitch;
   image->modifier = modifier;

   if (aux_surf.size) {
      image->aux_offset = surf.size;
      image->aux_pitch = aux_surf.row_pitch;
      image->aux_size = aux_surf.size;
   }

   return image;
}

static __DRIimage *
intel_create_image(__DRIscreen *dri_screen,
		   int width, int height, int format,
		   unsigned int use,
		   void *loaderPrivate)
{
   return intel_create_image_common(dri_screen, width, height, format, use, NULL, 0,
                               loaderPrivate);
}

static void *
intel_map_image(__DRIcontext *context, __DRIimage *image,
                int x0, int y0, int width, int height,
                unsigned int flags, int *stride, void **map_info)
{
   struct brw_context *brw = NULL;
   struct brw_bo *bo = NULL;
   void *raw_data = NULL;
   GLuint pix_w = 1;
   GLuint pix_h = 1;
   GLint pix_bytes = 1;

   if (!context || !image || !stride || !map_info || *map_info)
      return NULL;

   if (x0 < 0 || x0 >= image->width || width > image->width - x0)
      return NULL;

   if (y0 < 0 || y0 >= image->height || height > image->height - y0)
      return NULL;

   if (flags & MAP_INTERNAL_MASK)
      return NULL;

   brw = context->driverPrivate;
   bo = image->bo;

   assert(brw);
   assert(bo);

   /* DRI flags and GL_MAP.*_BIT flags are the same, so just pass them on. */
   raw_data = brw_bo_map(brw, bo, flags);
   if (!raw_data)
      return NULL;

   _mesa_get_format_block_size(image->format, &pix_w, &pix_h);
   pix_bytes = _mesa_get_format_bytes(image->format);

   assert(pix_w);
   assert(pix_h);
   assert(pix_bytes > 0);

   raw_data += (x0 / pix_w) * pix_bytes + (y0 / pix_h) * image->pitch;

   brw_bo_reference(bo);

   *stride = image->pitch;
   *map_info = bo;

   return raw_data;
}

static void
intel_unmap_image(__DRIcontext *context, __DRIimage *image, void *map_info)
{
   struct brw_bo *bo = map_info;

   brw_bo_unmap(bo);
   brw_bo_unreference(bo);
}

static __DRIimage *
intel_create_image_with_modifiers(__DRIscreen *dri_screen,
                                  int width, int height, int format,
                                  const uint64_t *modifiers,
                                  const unsigned count,
                                  void *loaderPrivate)
{
   return intel_create_image_common(dri_screen, width, height, format, 0,
                                    modifiers, count, loaderPrivate);
}

static GLboolean
intel_query_image(__DRIimage *image, int attrib, int *value)
{
   switch (attrib) {
   case __DRI_IMAGE_ATTRIB_STRIDE:
      *value = image->pitch;
      return true;
   case __DRI_IMAGE_ATTRIB_HANDLE:
      *value = brw_bo_export_gem_handle(image->bo);
      return true;
   case __DRI_IMAGE_ATTRIB_NAME:
      return !brw_bo_flink(image->bo, (uint32_t *) value);
   case __DRI_IMAGE_ATTRIB_FORMAT:
      *value = image->dri_format;
      return true;
   case __DRI_IMAGE_ATTRIB_WIDTH:
      *value = image->width;
      return true;
   case __DRI_IMAGE_ATTRIB_HEIGHT:
      *value = image->height;
      return true;
   case __DRI_IMAGE_ATTRIB_COMPONENTS:
      if (image->planar_format == NULL)
         return false;
      *value = image->planar_format->components;
      return true;
   case __DRI_IMAGE_ATTRIB_FD:
      return !brw_bo_gem_export_to_prime(image->bo, value);
   case __DRI_IMAGE_ATTRIB_FOURCC:
      return intel_image_get_fourcc(image, value);
   case __DRI_IMAGE_ATTRIB_NUM_PLANES:
      if (isl_drm_modifier_has_aux(image->modifier)) {
         assert(!image->planar_format || image->planar_format->nplanes == 1);
         *value = 2;
      } else if (image->planar_format) {
         *value = image->planar_format->nplanes;
      } else {
         *value = 1;
      }
      return true;
   case __DRI_IMAGE_ATTRIB_OFFSET:
      *value = image->offset;
      return true;
   case __DRI_IMAGE_ATTRIB_MODIFIER_LOWER:
      *value = (image->modifier & 0xffffffff);
      return true;
   case __DRI_IMAGE_ATTRIB_MODIFIER_UPPER:
      *value = ((image->modifier >> 32) & 0xffffffff);
      return true;

  default:
      return false;
   }
}

static GLboolean
intel_query_format_modifier_attribs(__DRIscreen *dri_screen,
                                    uint32_t fourcc, uint64_t modifier,
                                    int attrib, uint64_t *value)
{
   struct intel_screen *screen = dri_screen->driverPrivate;
   const struct intel_image_format *f = intel_image_format_lookup(fourcc);

   if (!modifier_is_supported(&screen->devinfo, f, 0, modifier))
      return false;

   switch (attrib) {
   case __DRI_IMAGE_FORMAT_MODIFIER_ATTRIB_PLANE_COUNT:
      *value = isl_drm_modifier_has_aux(modifier) ? 2 : f->nplanes;
      return true;

   default:
      return false;
   }
}

static __DRIimage *
intel_dup_image(__DRIimage *orig_image, void *loaderPrivate)
{
   __DRIimage *image;

   image = calloc(1, sizeof *image);
   if (image == NULL)
      return NULL;

   brw_bo_reference(orig_image->bo);
   image->bo              = orig_image->bo;
   image->internal_format = orig_image->internal_format;
   image->planar_format   = orig_image->planar_format;
   image->dri_format      = orig_image->dri_format;
   image->format          = orig_image->format;
   image->modifier        = orig_image->modifier;
   image->offset          = orig_image->offset;
   image->width           = orig_image->width;
   image->height          = orig_image->height;
   image->pitch           = orig_image->pitch;
   image->tile_x          = orig_image->tile_x;
   image->tile_y          = orig_image->tile_y;
   image->has_depthstencil = orig_image->has_depthstencil;
   image->data            = loaderPrivate;
   image->dma_buf_imported = orig_image->dma_buf_imported;
   image->aux_offset      = orig_image->aux_offset;
   image->aux_pitch       = orig_image->aux_pitch;

   memcpy(image->strides, orig_image->strides, sizeof(image->strides));
   memcpy(image->offsets, orig_image->offsets, sizeof(image->offsets));

   return image;
}

static GLboolean
intel_validate_usage(__DRIimage *image, unsigned int use)
{
   if (use & __DRI_IMAGE_USE_CURSOR) {
      if (image->width != 64 || image->height != 64)
	 return GL_FALSE;
   }

   return GL_TRUE;
}

static __DRIimage *
intel_create_image_from_names(__DRIscreen *dri_screen,
                              int width, int height, int fourcc,
                              int *names, int num_names,
                              int *strides, int *offsets,
                              void *loaderPrivate)
{
    const struct intel_image_format *f = NULL;
    __DRIimage *image;
    int i, index;

    if (dri_screen == NULL || names == NULL || num_names != 1)
        return NULL;

    f = intel_image_format_lookup(fourcc);
    if (f == NULL)
        return NULL;

    image = intel_create_image_from_name(dri_screen, width, height,
                                         __DRI_IMAGE_FORMAT_NONE,
                                         names[0], strides[0],
                                         loaderPrivate);

   if (image == NULL)
      return NULL;

    image->planar_format = f;
    for (i = 0; i < f->nplanes; i++) {
        index = f->planes[i].buffer_index;
        image->offsets[index] = offsets[index];
        image->strides[index] = strides[index];
    }

    return image;
}

static __DRIimage *
intel_create_image_from_fds_common(__DRIscreen *dri_screen,
                                   int width, int height, int fourcc,
                                   uint64_t modifier, int *fds, int num_fds,
                                   int *strides, int *offsets,
                                   void *loaderPrivate)
{
   struct intel_screen *screen = dri_screen->driverPrivate;
   const struct intel_image_format *f;
   __DRIimage *image;
   int i, index;
   bool ok;

   if (fds == NULL || num_fds < 1)
      return NULL;

   f = intel_image_format_lookup(fourcc);
   if (f == NULL)
      return NULL;

   if (modifier != DRM_FORMAT_MOD_INVALID &&
       !modifier_is_supported(&screen->devinfo, f, 0, modifier))
      return NULL;

   if (f->nplanes == 1)
      image = intel_allocate_image(screen, f->planes[0].dri_format,
                                   loaderPrivate);
   else
      image = intel_allocate_image(screen, __DRI_IMAGE_FORMAT_NONE,
                                   loaderPrivate);

   if (image == NULL)
      return NULL;

   image->width = width;
   image->height = height;
   image->pitch = strides[0];

   image->planar_format = f;

   if (modifier != DRM_FORMAT_MOD_INVALID) {
      const struct isl_drm_modifier_info *mod_info =
         isl_drm_modifier_get_info(modifier);
      uint32_t tiling = isl_tiling_to_i915_tiling(mod_info->tiling);
      image->bo = brw_bo_gem_create_from_prime_tiled(screen->bufmgr, fds[0],
                                                     tiling, strides[0]);
   } else {
      image->bo = brw_bo_gem_create_from_prime(screen->bufmgr, fds[0]);
   }

   if (image->bo == NULL) {
      free(image);
      return NULL;
   }

   /* We only support all planes from the same bo.
    * brw_bo_gem_create_from_prime() should return the same pointer for all
    * fds received here */
   for (i = 1; i < num_fds; i++) {
      struct brw_bo *aux = brw_bo_gem_create_from_prime(screen->bufmgr, fds[i]);
      brw_bo_unreference(aux);
      if (aux != image->bo) {
         brw_bo_unreference(image->bo);
         free(image);
         return NULL;
      }
   }

   if (modifier != DRM_FORMAT_MOD_INVALID)
      image->modifier = modifier;
   else
      image->modifier = tiling_to_modifier(image->bo->tiling_mode);

   const struct isl_drm_modifier_info *mod_info =
      isl_drm_modifier_get_info(image->modifier);

   int size = 0;
   struct isl_surf surf;
   for (i = 0; i < f->nplanes; i++) {
      index = f->planes[i].buffer_index;
      image->offsets[index] = offsets[index];
      image->strides[index] = strides[index];

      mesa_format format = driImageFormatToGLFormat(f->planes[i].dri_format);

      ok = isl_surf_init(&screen->isl_dev, &surf,
                         .dim = ISL_SURF_DIM_2D,
                         .format = brw_isl_format_for_mesa_format(format),
                         .width = image->width >> f->planes[i].width_shift,
                         .height = image->height >> f->planes[i].height_shift,
                         .depth = 1,
                         .levels = 1,
                         .array_len = 1,
                         .samples = 1,
                         .row_pitch = strides[index],
                         .usage = ISL_SURF_USAGE_RENDER_TARGET_BIT |
                                  ISL_SURF_USAGE_TEXTURE_BIT |
                                  ISL_SURF_USAGE_STORAGE_BIT,
                         .tiling_flags = (1 << mod_info->tiling));
      if (!ok) {
         brw_bo_unreference(image->bo);
         free(image);
         return NULL;
      }

      const int end = offsets[index] + surf.size;
      if (size < end)
         size = end;
   }

   if (mod_info->aux_usage == ISL_AUX_USAGE_CCS_E) {
      /* Even though we initialize surf in the loop above, we know that
       * anything with CCS_E will have exactly one plane so surf is properly
       * initialized when we get here.
       */
      assert(f->nplanes == 1);

      image->aux_offset = offsets[1];
      image->aux_pitch = strides[1];

      /* Scanout hardware requires that the CCS be placed after the main
       * surface in memory.  We consider any CCS that is placed any earlier in
       * memory to be invalid and reject it.
       *
       * At some point in the future, this restriction may be relaxed if the
       * hardware becomes less strict but we may need a new modifier for that.
       */
      assert(size > 0);
      if (image->aux_offset < size) {
         brw_bo_unreference(image->bo);
         free(image);
         return NULL;
      }

      struct isl_surf aux_surf;
      ok = isl_surf_get_ccs_surf(&screen->isl_dev, &surf, &aux_surf,
                                 image->aux_pitch);
      if (!ok) {
         brw_bo_unreference(image->bo);
         free(image);
         return NULL;
      }

      image->aux_size = aux_surf.size;

      const int end = image->aux_offset + aux_surf.size;
      if (size < end)
         size = end;
   } else {
      assert(mod_info->aux_usage == ISL_AUX_USAGE_NONE);
   }

   /* Check that the requested image actually fits within the BO. 'size'
    * is already relative to the offsets, so we don't need to add that. */
   if (image->bo->size == 0) {
      image->bo->size = size;
   } else if (size > image->bo->size) {
      brw_bo_unreference(image->bo);
      free(image);
      return NULL;
   }

   if (f->nplanes == 1) {
      image->offset = image->offsets[0];
      intel_image_warn_if_unaligned(image, __func__);
   }

   return image;
}

static __DRIimage *
intel_create_image_from_fds(__DRIscreen *dri_screen,
                            int width, int height, int fourcc,
                            int *fds, int num_fds, int *strides, int *offsets,
                            void *loaderPrivate)
{
   return intel_create_image_from_fds_common(dri_screen, width, height, fourcc,
                                             DRM_FORMAT_MOD_INVALID,
                                             fds, num_fds, strides, offsets,
                                             loaderPrivate);
}

static __DRIimage *
intel_create_image_from_dma_bufs2(__DRIscreen *dri_screen,
                                  int width, int height,
                                  int fourcc, uint64_t modifier,
                                  int *fds, int num_fds,
                                  int *strides, int *offsets,
                                  enum __DRIYUVColorSpace yuv_color_space,
                                  enum __DRISampleRange sample_range,
                                  enum __DRIChromaSiting horizontal_siting,
                                  enum __DRIChromaSiting vertical_siting,
                                  unsigned *error,
                                  void *loaderPrivate)
{
   __DRIimage *image;
   const struct intel_image_format *f = intel_image_format_lookup(fourcc);

   if (!f) {
      *error = __DRI_IMAGE_ERROR_BAD_MATCH;
      return NULL;
   }

   image = intel_create_image_from_fds_common(dri_screen, width, height,
                                              fourcc, modifier,
                                              fds, num_fds, strides, offsets,
                                              loaderPrivate);

   /*
    * Invalid parameters and any inconsistencies between are assumed to be
    * checked by the caller. Therefore besides unsupported formats one can fail
    * only in allocation.
    */
   if (!image) {
      *error = __DRI_IMAGE_ERROR_BAD_ALLOC;
      return NULL;
   }

   image->dma_buf_imported = true;
   image->yuv_color_space = yuv_color_space;
   image->sample_range = sample_range;
   image->horizontal_siting = horizontal_siting;
   image->vertical_siting = vertical_siting;

   *error = __DRI_IMAGE_ERROR_SUCCESS;
   return image;
}

static __DRIimage *
intel_create_image_from_dma_bufs(__DRIscreen *dri_screen,
                                 int width, int height, int fourcc,
                                 int *fds, int num_fds,
                                 int *strides, int *offsets,
                                 enum __DRIYUVColorSpace yuv_color_space,
                                 enum __DRISampleRange sample_range,
                                 enum __DRIChromaSiting horizontal_siting,
                                 enum __DRIChromaSiting vertical_siting,
                                 unsigned *error,
                                 void *loaderPrivate)
{
   return intel_create_image_from_dma_bufs2(dri_screen, width, height,
                                            fourcc, DRM_FORMAT_MOD_INVALID,
                                            fds, num_fds, strides, offsets,
                                            yuv_color_space,
                                            sample_range,
                                            horizontal_siting,
                                            vertical_siting,
                                            error,
                                            loaderPrivate);
}

static GLboolean
intel_query_dma_buf_formats(__DRIscreen *screen, int max,
                            int *formats, int *count)
{
   int i, j = 0;

   if (max == 0) {
      *count = ARRAY_SIZE(intel_image_formats) - 1; /* not SARGB */
      return true;
   }

   for (i = 0; i < (ARRAY_SIZE(intel_image_formats)) && j < max; i++) {
     if (intel_image_formats[i].fourcc == __DRI_IMAGE_FOURCC_SARGB8888)
       continue;
     formats[j++] = intel_image_formats[i].fourcc;
   }

   *count = j;
   return true;
}

static GLboolean
intel_query_dma_buf_modifiers(__DRIscreen *_screen, int fourcc, int max,
                              uint64_t *modifiers,
                              unsigned int *external_only,
                              int *count)
{
   struct intel_screen *screen = _screen->driverPrivate;
   const struct intel_image_format *f;
   int num_mods = 0, i;

   f = intel_image_format_lookup(fourcc);
   if (f == NULL)
      return false;

   for (i = 0; i < ARRAY_SIZE(supported_modifiers); i++) {
      uint64_t modifier = supported_modifiers[i].modifier;
      if (!modifier_is_supported(&screen->devinfo, f, 0, modifier))
         continue;

      num_mods++;
      if (max == 0)
         continue;

      modifiers[num_mods - 1] = modifier;
      if (num_mods >= max)
        break;
   }

   if (external_only != NULL) {
      for (i = 0; i < num_mods && i < max; i++) {
         if (f->components == __DRI_IMAGE_COMPONENTS_Y_U_V ||
             f->components == __DRI_IMAGE_COMPONENTS_Y_UV ||
             f->components == __DRI_IMAGE_COMPONENTS_Y_XUXV) {
            external_only[i] = GL_TRUE;
         }
         else {
            external_only[i] = GL_FALSE;
         }
      }
   }

   *count = num_mods;
   return true;
}

static __DRIimage *
intel_from_planar(__DRIimage *parent, int plane, void *loaderPrivate)
{
    int width, height, offset, stride, size, dri_format;
    __DRIimage *image;

    if (parent == NULL)
       return NULL;

    width = parent->width;
    height = parent->height;

    const struct intel_image_format *f = parent->planar_format;

    if (f && plane < f->nplanes) {
       /* Use the planar format definition. */
       width >>= f->planes[plane].width_shift;
       height >>= f->planes[plane].height_shift;
       dri_format = f->planes[plane].dri_format;
       int index = f->planes[plane].buffer_index;
       offset = parent->offsets[index];
       stride = parent->strides[index];
       size = height * stride;
    } else if (plane == 0) {
       /* The only plane of a non-planar image: copy the parent definition
        * directly. */
       dri_format = parent->dri_format;
       offset = parent->offset;
       stride = parent->pitch;
       size = height * stride;
    } else if (plane == 1 && parent->modifier != DRM_FORMAT_MOD_INVALID &&
               isl_drm_modifier_has_aux(parent->modifier)) {
       /* Auxiliary plane */
       dri_format = parent->dri_format;
       offset = parent->aux_offset;
       stride = parent->aux_pitch;
       size = parent->aux_size;
    } else {
       return NULL;
    }

    if (offset + size > parent->bo->size) {
       _mesa_warning(NULL, "intel_from_planar: subimage out of bounds");
       return NULL;
    }

    image = intel_allocate_image(parent->screen, dri_format, loaderPrivate);
    if (image == NULL)
       return NULL;

    image->bo = parent->bo;
    brw_bo_reference(parent->bo);
    image->modifier = parent->modifier;

    image->width = width;
    image->height = height;
    image->pitch = stride;
    image->offset = offset;

    intel_image_warn_if_unaligned(image, __func__);

    return image;
}

static const __DRIimageExtension intelImageExtension = {
    .base = { __DRI_IMAGE, 16 },

    .createImageFromName                = intel_create_image_from_name,
    .createImageFromRenderbuffer        = intel_create_image_from_renderbuffer,
    .destroyImage                       = intel_destroy_image,
    .createImage                        = intel_create_image,
    .queryImage                         = intel_query_image,
    .dupImage                           = intel_dup_image,
    .validateUsage                      = intel_validate_usage,
    .createImageFromNames               = intel_create_image_from_names,
    .fromPlanar                         = intel_from_planar,
    .createImageFromTexture             = intel_create_image_from_texture,
    .createImageFromFds                 = intel_create_image_from_fds,
    .createImageFromDmaBufs             = intel_create_image_from_dma_bufs,
    .blitImage                          = NULL,
    .getCapabilities                    = NULL,
    .mapImage                           = intel_map_image,
    .unmapImage                         = intel_unmap_image,
    .createImageWithModifiers           = intel_create_image_with_modifiers,
    .createImageFromDmaBufs2            = intel_create_image_from_dma_bufs2,
    .queryDmaBufFormats                 = intel_query_dma_buf_formats,
    .queryDmaBufModifiers               = intel_query_dma_buf_modifiers,
    .queryDmaBufFormatModifierAttribs   = intel_query_format_modifier_attribs,
};

static uint64_t
get_aperture_size(int fd)
{
   struct drm_i915_gem_get_aperture aperture;

   if (drmIoctl(fd, DRM_IOCTL_I915_GEM_GET_APERTURE, &aperture) != 0)
      return 0;

   return aperture.aper_size;
}

static int
brw_query_renderer_integer(__DRIscreen *dri_screen,
                           int param, unsigned int *value)
{
   const struct intel_screen *const screen =
      (struct intel_screen *) dri_screen->driverPrivate;

   switch (param) {
   case __DRI2_RENDERER_VENDOR_ID:
      value[0] = 0x8086;
      return 0;
   case __DRI2_RENDERER_DEVICE_ID:
      value[0] = screen->deviceID;
      return 0;
   case __DRI2_RENDERER_ACCELERATED:
      value[0] = 1;
      return 0;
   case __DRI2_RENDERER_VIDEO_MEMORY: {
      /* Once a batch uses more than 75% of the maximum mappable size, we
       * assume that there's some fragmentation, and we start doing extra
       * flushing, etc.  That's the big cliff apps will care about.
       */
      const unsigned gpu_mappable_megabytes =
         screen->aperture_threshold / (1024 * 1024);

      const long system_memory_pages = sysconf(_SC_PHYS_PAGES);
      const long system_page_size = sysconf(_SC_PAGE_SIZE);

      if (system_memory_pages <= 0 || system_page_size <= 0)
         return -1;

      const uint64_t system_memory_bytes = (uint64_t) system_memory_pages
         * (uint64_t) system_page_size;

      const unsigned system_memory_megabytes =
         (unsigned) (system_memory_bytes / (1024 * 1024));

      value[0] = MIN2(system_memory_megabytes, gpu_mappable_megabytes);
      return 0;
   }
   case __DRI2_RENDERER_UNIFIED_MEMORY_ARCHITECTURE:
      value[0] = 1;
      return 0;
   case __DRI2_RENDERER_HAS_TEXTURE_3D:
      value[0] = 1;
      return 0;
   case __DRI2_RENDERER_HAS_CONTEXT_PRIORITY:
      value[0] = 0;
      if (brw_hw_context_set_priority(screen->bufmgr,
				      0, BRW_CONTEXT_HIGH_PRIORITY) == 0)
         value[0] |= __DRI2_RENDERER_HAS_CONTEXT_PRIORITY_HIGH;
      if (brw_hw_context_set_priority(screen->bufmgr,
				      0, BRW_CONTEXT_LOW_PRIORITY) == 0)
         value[0] |= __DRI2_RENDERER_HAS_CONTEXT_PRIORITY_LOW;
      /* reset to default last, just in case */
      if (brw_hw_context_set_priority(screen->bufmgr,
				      0, BRW_CONTEXT_MEDIUM_PRIORITY) == 0)
         value[0] |= __DRI2_RENDERER_HAS_CONTEXT_PRIORITY_MEDIUM;
      return 0;
   case __DRI2_RENDERER_HAS_FRAMEBUFFER_SRGB:
      value[0] = 1;
      return 0;
   default:
      return driQueryRendererIntegerCommon(dri_screen, param, value);
   }

   return -1;
}

static int
brw_query_renderer_string(__DRIscreen *dri_screen,
                          int param, const char **value)
{
   const struct intel_screen *screen =
      (struct intel_screen *) dri_screen->driverPrivate;

   switch (param) {
   case __DRI2_RENDERER_VENDOR_ID:
      value[0] = brw_vendor_string;
      return 0;
   case __DRI2_RENDERER_DEVICE_ID:
      value[0] = brw_get_renderer_string(screen);
      return 0;
   default:
      break;
   }

   return -1;
}

static const __DRI2rendererQueryExtension intelRendererQueryExtension = {
   .base = { __DRI2_RENDERER_QUERY, 1 },

   .queryInteger = brw_query_renderer_integer,
   .queryString = brw_query_renderer_string
};

static const __DRIrobustnessExtension dri2Robustness = {
   .base = { __DRI2_ROBUSTNESS, 1 }
};

static const __DRIextension *screenExtensions[] = {
    &intelTexBufferExtension.base,
    &intelFenceExtension.base,
    &intelFlushExtension.base,
    &intelImageExtension.base,
    &intelRendererQueryExtension.base,
    &dri2ConfigQueryExtension.base,
    &dri2NoErrorExtension.base,
    NULL
};

static const __DRIextension *intelRobustScreenExtensions[] = {
    &intelTexBufferExtension.base,
    &intelFenceExtension.base,
    &intelFlushExtension.base,
    &intelImageExtension.base,
    &intelRendererQueryExtension.base,
    &dri2ConfigQueryExtension.base,
    &dri2Robustness.base,
    &dri2NoErrorExtension.base,
    NULL
};

static int
intel_get_param(struct intel_screen *screen, int param, int *value)
{
   int ret = 0;
   struct drm_i915_getparam gp;

   memset(&gp, 0, sizeof(gp));
   gp.param = param;
   gp.value = value;

   if (drmIoctl(screen->driScrnPriv->fd, DRM_IOCTL_I915_GETPARAM, &gp) == -1) {
      ret = -errno;
      if (ret != -EINVAL)
         _mesa_warning(NULL, "drm_i915_getparam: %d", ret);
   }

   return ret;
}

static bool
intel_get_boolean(struct intel_screen *screen, int param)
{
   int value = 0;
   return (intel_get_param(screen, param, &value) == 0) && value;
}

static int
intel_get_integer(struct intel_screen *screen, int param)
{
   int value = -1;

   if (intel_get_param(screen, param, &value) == 0)
      return value;

   return -1;
}

static void
intelDestroyScreen(__DRIscreen * sPriv)
{
   struct intel_screen *screen = sPriv->driverPrivate;

   brw_bufmgr_destroy(screen->bufmgr);
   driDestroyOptionInfo(&screen->optionCache);

   ralloc_free(screen);
   sPriv->driverPrivate = NULL;
}


/**
 * Create a gl_framebuffer and attach it to __DRIdrawable::driverPrivate.
 *
 *_This implements driDriverAPI::createNewDrawable, which the DRI layer calls
 * when creating a EGLSurface, GLXDrawable, or GLXPixmap. Despite the name,
 * this does not allocate GPU memory.
 */
static GLboolean
intelCreateBuffer(__DRIscreen *dri_screen,
                  __DRIdrawable * driDrawPriv,
                  const struct gl_config * mesaVis, GLboolean isPixmap)
{
   struct intel_renderbuffer *rb;
   struct intel_screen *screen = (struct intel_screen *)
      dri_screen->driverPrivate;
   mesa_format rgbFormat;
   unsigned num_samples =
      intel_quantize_num_samples(screen, mesaVis->samples);

   if (isPixmap)
      return false;

   struct gl_framebuffer *fb = CALLOC_STRUCT(gl_framebuffer);
   if (!fb)
      return false;

   _mesa_initialize_window_framebuffer(fb, mesaVis);

   if (screen->winsys_msaa_samples_override != -1) {
      num_samples = screen->winsys_msaa_samples_override;
      fb->Visual.samples = num_samples;
   }

   if (mesaVis->redBits == 10 && mesaVis->alphaBits > 0) {
      rgbFormat = mesaVis->redMask == 0x3ff00000 ? MESA_FORMAT_B10G10R10A2_UNORM
                                                 : MESA_FORMAT_R10G10B10A2_UNORM;
   } else if (mesaVis->redBits == 10) {
      rgbFormat = mesaVis->redMask == 0x3ff00000 ? MESA_FORMAT_B10G10R10X2_UNORM
                                                 : MESA_FORMAT_R10G10B10X2_UNORM;
   } else if (mesaVis->redBits == 5) {
      rgbFormat = mesaVis->redMask == 0x1f ? MESA_FORMAT_R5G6B5_UNORM
                                           : MESA_FORMAT_B5G6R5_UNORM;
   } else if (mesaVis->sRGBCapable) {
      rgbFormat = mesaVis->redMask == 0xff ? MESA_FORMAT_R8G8B8A8_SRGB
                                           : MESA_FORMAT_B8G8R8A8_SRGB;
   } else if (mesaVis->alphaBits == 0) {
      rgbFormat = mesaVis->redMask == 0xff ? MESA_FORMAT_R8G8B8X8_UNORM
                                           : MESA_FORMAT_B8G8R8X8_UNORM;
   } else {
      rgbFormat = mesaVis->redMask == 0xff ? MESA_FORMAT_R8G8B8A8_SRGB
                                           : MESA_FORMAT_B8G8R8A8_SRGB;
      fb->Visual.sRGBCapable = true;
   }

   /* mesaVis->sRGBCapable was set, user is asking for sRGB */
   bool srgb_cap_set = mesaVis->redBits >= 8 && mesaVis->sRGBCapable;

   /* setup the hardware-based renderbuffers */
   rb = intel_create_winsys_renderbuffer(screen, rgbFormat, num_samples);
   _mesa_attach_and_own_rb(fb, BUFFER_FRONT_LEFT, &rb->Base.Base);
   rb->need_srgb = srgb_cap_set;

   if (mesaVis->doubleBufferMode) {
      rb = intel_create_winsys_renderbuffer(screen, rgbFormat, num_samples);
      _mesa_attach_and_own_rb(fb, BUFFER_BACK_LEFT, &rb->Base.Base);
      rb->need_srgb = srgb_cap_set;
   }

   /*
    * Assert here that the gl_config has an expected depth/stencil bit
    * combination: one of d24/s8, d16/s0, d0/s0. (See intelInitScreen2(),
    * which constructs the advertised configs.)
    */
   if (mesaVis->depthBits == 24) {
      assert(mesaVis->stencilBits == 8);

      if (screen->devinfo.has_hiz_and_separate_stencil) {
         rb = intel_create_private_renderbuffer(screen,
                                                MESA_FORMAT_Z24_UNORM_X8_UINT,
                                                num_samples);
         _mesa_attach_and_own_rb(fb, BUFFER_DEPTH, &rb->Base.Base);
         rb = intel_create_private_renderbuffer(screen, MESA_FORMAT_S_UINT8,
                                                num_samples);
         _mesa_attach_and_own_rb(fb, BUFFER_STENCIL, &rb->Base.Base);
      } else {
         /*
          * Use combined depth/stencil. Note that the renderbuffer is
          * attached to two attachment points.
          */
         rb = intel_create_private_renderbuffer(screen,
                                                MESA_FORMAT_Z24_UNORM_S8_UINT,
                                                num_samples);
         _mesa_attach_and_own_rb(fb, BUFFER_DEPTH, &rb->Base.Base);
         _mesa_attach_and_reference_rb(fb, BUFFER_STENCIL, &rb->Base.Base);
      }
   }
   else if (mesaVis->depthBits == 16) {
      assert(mesaVis->stencilBits == 0);
      rb = intel_create_private_renderbuffer(screen, MESA_FORMAT_Z_UNORM16,
                                             num_samples);
      _mesa_attach_and_own_rb(fb, BUFFER_DEPTH, &rb->Base.Base);
   }
   else {
      assert(mesaVis->depthBits == 0);
      assert(mesaVis->stencilBits == 0);
   }

   /* now add any/all software-based renderbuffers we may need */
   _swrast_add_soft_renderbuffers(fb,
                                  false, /* never sw color */
                                  false, /* never sw depth */
                                  false, /* never sw stencil */
                                  mesaVis->accumRedBits > 0,
                                  false, /* never sw alpha */
                                  false  /* never sw aux */ );
   driDrawPriv->driverPrivate = fb;

   return true;
}

static void
intelDestroyBuffer(__DRIdrawable * driDrawPriv)
{
    struct gl_framebuffer *fb = driDrawPriv->driverPrivate;

    _mesa_reference_framebuffer(&fb, NULL);
}

static void
intel_cs_timestamp_frequency(struct intel_screen *screen)
{
   /* We shouldn't need to update gen_device_info.timestamp_frequency prior to
    * gen10, PCI-id is enough to figure it out.
    */
   assert(screen->devinfo.gen >= 10);

   int ret, freq;

   ret = intel_get_param(screen, I915_PARAM_CS_TIMESTAMP_FREQUENCY,
                         &freq);
   if (ret < 0) {
      _mesa_warning(NULL,
                    "Kernel 4.15 required to read the CS timestamp frequency.\n");
      return;
   }

   screen->devinfo.timestamp_frequency = freq;
}

static void
intel_detect_sseu(struct intel_screen *screen)
{
   assert(screen->devinfo.gen >= 8);
   int ret;

   screen->subslice_total = -1;
   screen->eu_total = -1;

   ret = intel_get_param(screen, I915_PARAM_SUBSLICE_TOTAL,
                         &screen->subslice_total);
   if (ret < 0 && ret != -EINVAL)
      goto err_out;

   ret = intel_get_param(screen,
                         I915_PARAM_EU_TOTAL, &screen->eu_total);
   if (ret < 0 && ret != -EINVAL)
      goto err_out;

   /* Without this information, we cannot get the right Braswell brandstrings,
    * and we have to use conservative numbers for GPGPU on many platforms, but
    * otherwise, things will just work.
    */
   if (screen->subslice_total < 1 || screen->eu_total < 1)
      _mesa_warning(NULL,
                    "Kernel 4.1 required to properly query GPU properties.\n");

   return;

err_out:
   screen->subslice_total = -1;
   screen->eu_total = -1;
   _mesa_warning(NULL, "Failed to query GPU properties (%s).\n", strerror(-ret));
}

static bool
intel_init_bufmgr(struct intel_screen *screen)
{
   __DRIscreen *dri_screen = screen->driScrnPriv;

   if (getenv("INTEL_NO_HW") != NULL)
      screen->no_hw = true;

   screen->bufmgr = brw_bufmgr_init(&screen->devinfo, dri_screen->fd);
   if (screen->bufmgr == NULL) {
      fprintf(stderr, "[%s:%u] Error initializing buffer manager.\n",
	      __func__, __LINE__);
      return false;
   }

   if (!intel_get_boolean(screen, I915_PARAM_HAS_EXEC_NO_RELOC)) {
      fprintf(stderr, "[%s: %u] Kernel 3.9 required.\n", __func__, __LINE__);
      return false;
   }

   return true;
}

static bool
intel_detect_swizzling(struct intel_screen *screen)
{
   struct brw_bo *buffer;
   unsigned flags = 0;
   uint32_t aligned_pitch;
   uint32_t tiling = I915_TILING_X;
   uint32_t swizzle_mode = 0;

   buffer = brw_bo_alloc_tiled_2d(screen->bufmgr, "swizzle test",
                                  64, 64, 4, tiling, &aligned_pitch, flags);
   if (buffer == NULL)
      return false;

   brw_bo_get_tiling(buffer, &tiling, &swizzle_mode);
   brw_bo_unreference(buffer);

   if (swizzle_mode == I915_BIT_6_SWIZZLE_NONE)
      return false;
   else
      return true;
}

static int
intel_detect_timestamp(struct intel_screen *screen)
{
   uint64_t dummy = 0, last = 0;
   int upper, lower, loops;

   /* On 64bit systems, some old kernels trigger a hw bug resulting in the
    * TIMESTAMP register being shifted and the low 32bits always zero.
    *
    * More recent kernels offer an interface to read the full 36bits
    * everywhere.
    */
   if (brw_reg_read(screen->bufmgr, TIMESTAMP | 1, &dummy) == 0)
      return 3;

   /* Determine if we have a 32bit or 64bit kernel by inspecting the
    * upper 32bits for a rapidly changing timestamp.
    */
   if (brw_reg_read(screen->bufmgr, TIMESTAMP, &last))
      return 0;

   upper = lower = 0;
   for (loops = 0; loops < 10; loops++) {
      /* The TIMESTAMP should change every 80ns, so several round trips
       * through the kernel should be enough to advance it.
       */
      if (brw_reg_read(screen->bufmgr, TIMESTAMP, &dummy))
         return 0;

      upper += (dummy >> 32) != (last >> 32);
      if (upper > 1) /* beware 32bit counter overflow */
         return 2; /* upper dword holds the low 32bits of the timestamp */

      lower += (dummy & 0xffffffff) != (last & 0xffffffff);
      if (lower > 1)
         return 1; /* timestamp is unshifted */

      last = dummy;
   }

   /* No advancement? No timestamp! */
   return 0;
}

 /**
 * Test if we can use MI_LOAD_REGISTER_MEM from an untrusted batchbuffer.
 *
 * Some combinations of hardware and kernel versions allow this feature,
 * while others don't.  Instead of trying to enumerate every case, just
 * try and write a register and see if works.
 */
static bool
intel_detect_pipelined_register(struct intel_screen *screen,
                                int reg, uint32_t expected_value, bool reset)
{
   if (screen->no_hw)
      return false;

   struct brw_bo *results, *bo;
   uint32_t *batch;
   uint32_t offset = 0;
   void *map;
   bool success = false;

   /* Create a zero'ed temporary buffer for reading our results */
   results = brw_bo_alloc(screen->bufmgr, "registers", 4096, 0);
   if (results == NULL)
      goto err;

   bo = brw_bo_alloc(screen->bufmgr, "batchbuffer", 4096, 0);
   if (bo == NULL)
      goto err_results;

   map = brw_bo_map(NULL, bo, MAP_WRITE);
   if (!map)
      goto err_batch;

   batch = map;

   /* Write the register. */
   *batch++ = MI_LOAD_REGISTER_IMM | (3 - 2);
   *batch++ = reg;
   *batch++ = expected_value;

   /* Save the register's value back to the buffer. */
   *batch++ = MI_STORE_REGISTER_MEM | (3 - 2);
   *batch++ = reg;
   struct drm_i915_gem_relocation_entry reloc = {
      .offset = (char *) batch - (char *) map,
      .delta = offset * sizeof(uint32_t),
      .target_handle = results->gem_handle,
      .read_domains = I915_GEM_DOMAIN_INSTRUCTION,
      .write_domain = I915_GEM_DOMAIN_INSTRUCTION,
   };
   *batch++ = reloc.presumed_offset + reloc.delta;

   /* And afterwards clear the register */
   if (reset) {
      *batch++ = MI_LOAD_REGISTER_IMM | (3 - 2);
      *batch++ = reg;
      *batch++ = 0;
   }

   *batch++ = MI_BATCH_BUFFER_END;

   struct drm_i915_gem_exec_object2 exec_objects[2] = {
      {
         .handle = results->gem_handle,
      },
      {
         .handle = bo->gem_handle,
         .relocation_count = 1,
         .relocs_ptr = (uintptr_t) &reloc,
      }
   };

   struct drm_i915_gem_execbuffer2 execbuf = {
      .buffers_ptr = (uintptr_t) exec_objects,
      .buffer_count = 2,
      .batch_len = ALIGN((char *) batch - (char *) map, 8),
      .flags = I915_EXEC_RENDER,
   };

   /* Don't bother with error checking - if the execbuf fails, the
    * value won't be written and we'll just report that there's no access.
    */
   __DRIscreen *dri_screen = screen->driScrnPriv;
   drmIoctl(dri_screen->fd, DRM_IOCTL_I915_GEM_EXECBUFFER2, &execbuf);

   /* Check whether the value got written. */
   void *results_map = brw_bo_map(NULL, results, MAP_READ);
   if (results_map) {
      success = *((uint32_t *)results_map + offset) == expected_value;
      brw_bo_unmap(results);
   }

err_batch:
   brw_bo_unreference(bo);
err_results:
   brw_bo_unreference(results);
err:
   return success;
}

static bool
intel_detect_pipelined_so(struct intel_screen *screen)
{
   const struct gen_device_info *devinfo = &screen->devinfo;

   /* Supposedly, Broadwell just works. */
   if (devinfo->gen >= 8)
      return true;

   if (devinfo->gen <= 6)
      return false;

   /* See the big explanation about command parser versions below */
   if (screen->cmd_parser_version >= (devinfo->is_haswell ? 7 : 2))
      return true;

   /* We use SO_WRITE_OFFSET0 since you're supposed to write it (unlike the
    * statistics registers), and we already reset it to zero before using it.
    */
   return intel_detect_pipelined_register(screen,
                                          GEN7_SO_WRITE_OFFSET(0),
                                          0x1337d0d0,
                                          false);
}

/**
 * Return array of MSAA modes supported by the hardware. The array is
 * zero-terminated and sorted in decreasing order.
 */
const int*
intel_supported_msaa_modes(const struct intel_screen  *screen)
{
   static const int gen9_modes[] = {16, 8, 4, 2, 0, -1};
   static const int gen8_modes[] = {8, 4, 2, 0, -1};
   static const int gen7_modes[] = {8, 4, 0, -1};
   static const int gen6_modes[] = {4, 0, -1};
   static const int gen4_modes[] = {0, -1};

   if (screen->devinfo.gen >= 9) {
      return gen9_modes;
   } else if (screen->devinfo.gen >= 8) {
      return gen8_modes;
   } else if (screen->devinfo.gen >= 7) {
      return gen7_modes;
   } else if (screen->devinfo.gen == 6) {
      return gen6_modes;
   } else {
      return gen4_modes;
   }
}

static unsigned
intel_loader_get_cap(const __DRIscreen *dri_screen, enum dri_loader_cap cap)
{
   if (dri_screen->dri2.loader && dri_screen->dri2.loader->base.version >= 4 &&
       dri_screen->dri2.loader->getCapability)
      return dri_screen->dri2.loader->getCapability(dri_screen->loaderPrivate, cap);

   if (dri_screen->image.loader && dri_screen->image.loader->base.version >= 2 &&
       dri_screen->image.loader->getCapability)
      return dri_screen->image.loader->getCapability(dri_screen->loaderPrivate, cap);

   return 0;
}

static __DRIconfig**
intel_screen_make_configs(__DRIscreen *dri_screen)
{
   static const mesa_format formats[] = {
      MESA_FORMAT_B5G6R5_UNORM,
      MESA_FORMAT_B8G8R8A8_UNORM,
      MESA_FORMAT_B8G8R8X8_UNORM,

      MESA_FORMAT_B8G8R8A8_SRGB,

      /* For 10 bpc, 30 bit depth framebuffers. */
      MESA_FORMAT_B10G10R10A2_UNORM,
      MESA_FORMAT_B10G10R10X2_UNORM,

      /* The 32-bit RGBA format must not precede the 32-bit BGRA format.
       * Likewise for RGBX and BGRX.  Otherwise, the GLX client and the GLX
       * server may disagree on which format the GLXFBConfig represents,
       * resulting in swapped color channels.
       *
       * The problem, as of 2017-05-30:
       * When matching a GLXFBConfig to a __DRIconfig, GLX ignores the channel
       * order and chooses the first __DRIconfig with the expected channel
       * sizes. Specifically, GLX compares the GLXFBConfig's and __DRIconfig's
       * __DRI_ATTRIB_{CHANNEL}_SIZE but ignores __DRI_ATTRIB_{CHANNEL}_MASK.
       *
       * EGL does not suffer from this problem. It correctly compares the
       * channel masks when matching EGLConfig to __DRIconfig.
       */

      /* Required by Android, for HAL_PIXEL_FORMAT_RGBA_8888. */
      MESA_FORMAT_R8G8B8A8_UNORM,

      /* Required by Android, for HAL_PIXEL_FORMAT_RGBX_8888. */
      MESA_FORMAT_R8G8B8X8_UNORM,
   };

   /* GLX_SWAP_COPY_OML is not supported due to page flipping. */
   static const GLenum back_buffer_modes[] = {
      __DRI_ATTRIB_SWAP_UNDEFINED, __DRI_ATTRIB_SWAP_NONE
   };

   static const uint8_t singlesample_samples[1] = {0};

   struct intel_screen *screen = dri_screen->driverPrivate;
   const struct gen_device_info *devinfo = &screen->devinfo;
   uint8_t depth_bits[4], stencil_bits[4];
   __DRIconfig **configs = NULL;

   /* Expose only BGRA ordering if the loader doesn't support RGBA ordering. */
   unsigned num_formats;
   if (intel_loader_get_cap(dri_screen, DRI_LOADER_CAP_RGBA_ORDERING))
      num_formats = ARRAY_SIZE(formats);
   else
      num_formats = ARRAY_SIZE(formats) - 2; /* all - RGBA_ORDERING formats */

   /* Shall we expose 10 bpc formats? */
   bool allow_rgb10_configs = driQueryOptionb(&screen->optionCache,
                                              "allow_rgb10_configs");

   /* Generate singlesample configs without accumulation buffer. */
   for (unsigned i = 0; i < num_formats; i++) {
      __DRIconfig **new_configs;
      int num_depth_stencil_bits = 2;

      if (!allow_rgb10_configs &&
          (formats[i] == MESA_FORMAT_B10G10R10A2_UNORM ||
           formats[i] == MESA_FORMAT_B10G10R10X2_UNORM))
         continue;

      /* Starting with DRI2 protocol version 1.1 we can request a depth/stencil
       * buffer that has a different number of bits per pixel than the color
       * buffer, gen >= 6 supports this.
       */
      depth_bits[0] = 0;
      stencil_bits[0] = 0;

      if (formats[i] == MESA_FORMAT_B5G6R5_UNORM) {
         depth_bits[1] = 16;
         stencil_bits[1] = 0;
         if (devinfo->gen >= 6) {
             depth_bits[2] = 24;
             stencil_bits[2] = 8;
             num_depth_stencil_bits = 3;
         }
      } else {
         depth_bits[1] = 24;
         stencil_bits[1] = 8;
      }

      new_configs = driCreateConfigs(formats[i],
                                     depth_bits,
                                     stencil_bits,
                                     num_depth_stencil_bits,
                                     back_buffer_modes, 2,
                                     singlesample_samples, 1,
                                     false, false);
      configs = driConcatConfigs(configs, new_configs);
   }

   /* Generate the minimum possible set of configs that include an
    * accumulation buffer.
    */
   for (unsigned i = 0; i < num_formats; i++) {
      __DRIconfig **new_configs;

      if (!allow_rgb10_configs &&
          (formats[i] == MESA_FORMAT_B10G10R10A2_UNORM ||
          formats[i] == MESA_FORMAT_B10G10R10X2_UNORM))
         continue;

      if (formats[i] == MESA_FORMAT_B5G6R5_UNORM) {
         depth_bits[0] = 16;
         stencil_bits[0] = 0;
      } else {
         depth_bits[0] = 24;
         stencil_bits[0] = 8;
      }

      new_configs = driCreateConfigs(formats[i],
                                     depth_bits, stencil_bits, 1,
                                     back_buffer_modes, 1,
                                     singlesample_samples, 1,
                                     true, false);
      configs = driConcatConfigs(configs, new_configs);
   }

   /* Generate multisample configs.
    *
    * This loop breaks early, and hence is a no-op, on gen < 6.
    *
    * Multisample configs must follow the singlesample configs in order to
    * work around an X server bug present in 1.12. The X server chooses to
    * associate the first listed RGBA888-Z24S8 config, regardless of its
    * sample count, with the 32-bit depth visual used for compositing.
    *
    * Only doublebuffer configs with GLX_SWAP_UNDEFINED_OML behavior are
    * supported.  Singlebuffer configs are not supported because no one wants
    * them.
    */
   for (unsigned i = 0; i < num_formats; i++) {
      if (devinfo->gen < 6)
         break;

      if (!allow_rgb10_configs &&
          (formats[i] == MESA_FORMAT_B10G10R10A2_UNORM ||
          formats[i] == MESA_FORMAT_B10G10R10X2_UNORM))
         continue;

      __DRIconfig **new_configs;
      const int num_depth_stencil_bits = 2;
      int num_msaa_modes = 0;
      const uint8_t *multisample_samples = NULL;

      depth_bits[0] = 0;
      stencil_bits[0] = 0;

      if (formats[i] == MESA_FORMAT_B5G6R5_UNORM) {
         depth_bits[1] = 16;
         stencil_bits[1] = 0;
      } else {
         depth_bits[1] = 24;
         stencil_bits[1] = 8;
      }

      if (devinfo->gen >= 9) {
         static const uint8_t multisample_samples_gen9[] = {2, 4, 8, 16};
         multisample_samples = multisample_samples_gen9;
         num_msaa_modes = ARRAY_SIZE(multisample_samples_gen9);
      } else if (devinfo->gen == 8) {
         static const uint8_t multisample_samples_gen8[] = {2, 4, 8};
         multisample_samples = multisample_samples_gen8;
         num_msaa_modes = ARRAY_SIZE(multisample_samples_gen8);
      } else if (devinfo->gen == 7) {
         static const uint8_t multisample_samples_gen7[] = {4, 8};
         multisample_samples = multisample_samples_gen7;
         num_msaa_modes = ARRAY_SIZE(multisample_samples_gen7);
      } else if (devinfo->gen == 6) {
         static const uint8_t multisample_samples_gen6[] = {4};
         multisample_samples = multisample_samples_gen6;
         num_msaa_modes = ARRAY_SIZE(multisample_samples_gen6);
      }

      new_configs = driCreateConfigs(formats[i],
                                     depth_bits,
                                     stencil_bits,
                                     num_depth_stencil_bits,
                                     back_buffer_modes, 1,
                                     multisample_samples,
                                     num_msaa_modes,
                                     false, false);
      configs = driConcatConfigs(configs, new_configs);
   }

   if (configs == NULL) {
      fprintf(stderr, "[%s:%u] Error creating FBConfig!\n", __func__,
              __LINE__);
      return NULL;
   }

   return configs;
}

static void
set_max_gl_versions(struct intel_screen *screen)
{
   __DRIscreen *dri_screen = screen->driScrnPriv;
   const bool has_astc = screen->devinfo.gen >= 9;

   switch (screen->devinfo.gen) {
   case 10:
   case 9:
   case 8:
      dri_screen->max_gl_core_version = 45;
      dri_screen->max_gl_compat_version = 30;
      dri_screen->max_gl_es1_version = 11;
      dri_screen->max_gl_es2_version = has_astc ? 32 : 31;
      break;
   case 7:
      dri_screen->max_gl_core_version = 33;
<<<<<<< HEAD
      if (screen->devinfo.is_haswell &&
          can_do_pipelined_register_writes(screen)) {
         dri_screen->max_gl_core_version = 42;
         if (can_do_compute_dispatch(screen))
            dri_screen->max_gl_core_version = 43;
         if (can_do_mi_math_and_lrr(screen))
=======
      if (can_do_pipelined_register_writes(screen)) {
         dri_screen->max_gl_core_version = 42;
         if (screen->devinfo.is_haswell && can_do_compute_dispatch(screen))
            dri_screen->max_gl_core_version = 43;
         if (screen->devinfo.is_haswell && can_do_mi_math_and_lrr(screen))
>>>>>>> 5d3caa1c
            dri_screen->max_gl_core_version = 45;
      }
      dri_screen->max_gl_compat_version = 30;
      dri_screen->max_gl_es1_version = 11;
      dri_screen->max_gl_es2_version = screen->devinfo.is_haswell ? 31 : 30;
      break;
   case 6:
      dri_screen->max_gl_core_version = 33;
      dri_screen->max_gl_compat_version = 30;
      dri_screen->max_gl_es1_version = 11;
      dri_screen->max_gl_es2_version = 30;
      break;
   case 5:
   case 4:
      dri_screen->max_gl_core_version = 0;
      dri_screen->max_gl_compat_version = 21;
      dri_screen->max_gl_es1_version = 11;
      dri_screen->max_gl_es2_version = 20;
      break;
   default:
      unreachable("unrecognized intel_screen::gen");
   }
}

/**
 * Return the revision (generally the revid field of the PCI header) of the
 * graphics device.
 */
int
intel_device_get_revision(int fd)
{
   struct drm_i915_getparam gp;
   int revision;
   int ret;

   memset(&gp, 0, sizeof(gp));
   gp.param = I915_PARAM_REVISION;
   gp.value = &revision;

   ret = drmCommandWriteRead(fd, DRM_I915_GETPARAM, &gp, sizeof(gp));
   if (ret)
      revision = -1;

   return revision;
}

static void
shader_debug_log_mesa(void *data, const char *fmt, ...)
{
   struct brw_context *brw = (struct brw_context *)data;
   va_list args;

   va_start(args, fmt);
   GLuint msg_id = 0;
   _mesa_gl_vdebug(&brw->ctx, &msg_id,
                   MESA_DEBUG_SOURCE_SHADER_COMPILER,
                   MESA_DEBUG_TYPE_OTHER,
                   MESA_DEBUG_SEVERITY_NOTIFICATION, fmt, args);
   va_end(args);
}

static void
shader_perf_log_mesa(void *data, const char *fmt, ...)
{
   struct brw_context *brw = (struct brw_context *)data;

   va_list args;
   va_start(args, fmt);

   if (unlikely(INTEL_DEBUG & DEBUG_PERF)) {
      va_list args_copy;
      va_copy(args_copy, args);
      vfprintf(stderr, fmt, args_copy);
      va_end(args_copy);
   }

   if (brw->perf_debug) {
      GLuint msg_id = 0;
      _mesa_gl_vdebug(&brw->ctx, &msg_id,
                      MESA_DEBUG_SOURCE_SHADER_COMPILER,
                      MESA_DEBUG_TYPE_PERFORMANCE,
                      MESA_DEBUG_SEVERITY_MEDIUM, fmt, args);
   }
   va_end(args);
}

static int
parse_devid_override(const char *devid_override)
{
   static const struct {
      const char *name;
      int pci_id;
   } name_map[] = {
      { "brw", 0x2a02 },
      { "g4x", 0x2a42 },
      { "ilk", 0x0042 },
      { "snb", 0x0126 },
      { "ivb", 0x016a },
      { "hsw", 0x0d2e },
      { "byt", 0x0f33 },
      { "bdw", 0x162e },
      { "chv", 0x22B3 },
      { "skl", 0x1912 },
      { "bxt", 0x5A85 },
      { "kbl", 0x5912 },
      { "glk", 0x3185 },
      { "cnl", 0x5a52 },
   };

   for (unsigned i = 0; i < ARRAY_SIZE(name_map); i++) {
      if (!strcmp(name_map[i].name, devid_override))
         return name_map[i].pci_id;
   }

   return strtol(devid_override, NULL, 0);
}

/**
 * Get the PCI ID for the device.  This can be overridden by setting the
 * INTEL_DEVID_OVERRIDE environment variable to the desired ID.
 *
 * Returns -1 on ioctl failure.
 */
static int
get_pci_device_id(struct intel_screen *screen)
{
   if (geteuid() == getuid()) {
      char *devid_override = getenv("INTEL_DEVID_OVERRIDE");
      if (devid_override) {
         screen->no_hw = true;
         return parse_devid_override(devid_override);
      }
   }

   return intel_get_integer(screen, I915_PARAM_CHIPSET_ID);
}

/**
 * This is the driver specific part of the createNewScreen entry point.
 * Called when using DRI2.
 *
 * \return the struct gl_config supported by this driver
 */
static const
__DRIconfig **intelInitScreen2(__DRIscreen *dri_screen)
{
   struct intel_screen *screen;

   if (dri_screen->image.loader) {
   } else if (dri_screen->dri2.loader->base.version <= 2 ||
       dri_screen->dri2.loader->getBuffersWithFormat == NULL) {
      fprintf(stderr,
	      "\nERROR!  DRI2 loader with getBuffersWithFormat() "
	      "support required\n");
      return NULL;
   }

   /* Allocate the private area */
   screen = rzalloc(NULL, struct intel_screen);
   if (!screen) {
      fprintf(stderr, "\nERROR!  Allocating private area failed\n");
      return NULL;
   }
   /* parse information in __driConfigOptions */
   driOptionCache options;
   memset(&options, 0, sizeof(options));

   driParseOptionInfo(&options, brw_config_options.xml);
   driParseConfigFiles(&screen->optionCache, &options, dri_screen->myNum, "i965");
   driDestroyOptionCache(&options);

   screen->driScrnPriv = dri_screen;
   dri_screen->driverPrivate = (void *) screen;

   screen->deviceID = get_pci_device_id(screen);

   if (!gen_get_device_info(screen->deviceID, &screen->devinfo))
      return NULL;

   if (!intel_init_bufmgr(screen))
       return NULL;

   const struct gen_device_info *devinfo = &screen->devinfo;

   brw_process_intel_debug_variable();

   if ((INTEL_DEBUG & DEBUG_SHADER_TIME) && devinfo->gen < 7) {
      fprintf(stderr,
              "shader_time debugging requires gen7 (Ivybridge) or better.\n");
      INTEL_DEBUG &= ~DEBUG_SHADER_TIME;
   }

   if (intel_get_integer(screen, I915_PARAM_MMAP_GTT_VERSION) >= 1) {
      /* Theorectically unlimited! At least for individual objects...
       *
       * Currently the entire (global) address space for all GTT maps is
       * limited to 64bits. That is all objects on the system that are
       * setup for GTT mmapping must fit within 64bits. An attempt to use
       * one that exceeds the limit with fail in brw_bo_map_gtt().
       *
       * Long before we hit that limit, we will be practically limited by
       * that any single object must fit in physical memory (RAM). The upper
       * limit on the CPU's address space is currently 48bits (Skylake), of
       * which only 39bits can be physical memory. (The GPU itself also has
       * a 48bit addressable virtual space.) We can fit over 32 million
       * objects of the current maximum allocable size before running out
       * of mmap space.
       */
      screen->max_gtt_map_object_size = UINT64_MAX;
   } else {
      /* Estimate the size of the mappable aperture into the GTT.  There's an
       * ioctl to get the whole GTT size, but not one to get the mappable subset.
       * It turns out it's basically always 256MB, though some ancient hardware
       * was smaller.
       */
      uint32_t gtt_size = 256 * 1024 * 1024;

      /* We don't want to map two objects such that a memcpy between them would
       * just fault one mapping in and then the other over and over forever.  So
       * we would need to divide the GTT size by 2.  Additionally, some GTT is
       * taken up by things like the framebuffer and the ringbuffer and such, so
       * be more conservative.
       */
      screen->max_gtt_map_object_size = gtt_size / 4;
   }

   screen->aperture_threshold = get_aperture_size(dri_screen->fd) * 3 / 4;

   screen->hw_has_swizzling = intel_detect_swizzling(screen);
   screen->hw_has_timestamp = intel_detect_timestamp(screen);

   isl_device_init(&screen->isl_dev, &screen->devinfo,
                   screen->hw_has_swizzling);

   if (devinfo->gen >= 10)
      intel_cs_timestamp_frequency(screen);

   /* GENs prior to 8 do not support EU/Subslice info */
   if (devinfo->gen >= 8) {
      intel_detect_sseu(screen);
   } else if (devinfo->gen == 7) {
      screen->subslice_total = 1 << (devinfo->gt - 1);
   }

   /* Gen7-7.5 kernel requirements / command parser saga:
    *
    * - pre-v3.16:
    *   Haswell and Baytrail cannot use any privileged batchbuffer features.
    *
    *   Ivybridge has aliasing PPGTT on by default, which accidentally marks
    *   all batches secure, allowing them to use any feature with no checking.
    *   This is effectively equivalent to a command parser version of
    *   \infinity - everything is possible.
    *
    *   The command parser does not exist, and querying the version will
    *   return -EINVAL.
    *
    * - v3.16:
    *   The kernel enables the command parser by default, for systems with
    *   aliasing PPGTT enabled (Ivybridge and Haswell).  However, the
    *   hardware checker is still enabled, so Haswell and Baytrail cannot
    *   do anything.
    *
    *   Ivybridge goes from "everything is possible" to "only what the
    *   command parser allows" (if the user boots with i915.cmd_parser=0,
    *   then everything is possible again).  We can only safely use features
    *   allowed by the supported command parser version.
    *
    *   Annoyingly, I915_PARAM_CMD_PARSER_VERSION reports the static version
    *   implemented by the kernel, even if it's turned off.  So, checking
    *   for version > 0 does not mean that you can write registers.  We have
    *   to try it and see.  The version does, however, indicate the age of
    *   the kernel.
    *
    *   Instead of matching the hardware checker's behavior of converting
    *   privileged commands to MI_NOOP, it makes execbuf2 start returning
    *   -EINVAL, making it dangerous to try and use privileged features.
    *
    *   Effective command parser versions:
    *   - Haswell:   0 (reporting 1, writes don't work)
    *   - Baytrail:  0 (reporting 1, writes don't work)
    *   - Ivybridge: 1 (enabled) or infinite (disabled)
    *
    * - v3.17:
    *   Baytrail aliasing PPGTT is enabled, making it like Ivybridge:
    *   effectively version 1 (enabled) or infinite (disabled).
    *
    * - v3.19: f1f55cc0556031c8ee3fe99dae7251e78b9b653b
    *   Command parser v2 supports predicate writes.
    *
    *   - Haswell:   0 (reporting 1, writes don't work)
    *   - Baytrail:  2 (enabled) or infinite (disabled)
    *   - Ivybridge: 2 (enabled) or infinite (disabled)
    *
    *   So version >= 2 is enough to know that Ivybridge and Baytrail
    *   will work.  Haswell still can't do anything.
    *
    * - v4.0: Version 3 happened.  Largely not relevant.
    *
    * - v4.1: 6702cf16e0ba8b0129f5aa1b6609d4e9c70bc13b
    *   L3 config registers are properly saved and restored as part
    *   of the hardware context.  We can approximately detect this point
    *   in time by checking if I915_PARAM_REVISION is recognized - it
    *   landed in a later commit, but in the same release cycle.
    *
    * - v4.2: 245054a1fe33c06ad233e0d58a27ec7b64db9284
    *   Command parser finally gains secure batch promotion.  On Haswell,
    *   the hardware checker gets disabled, which finally allows it to do
    *   privileged commands.
    *
    *   I915_PARAM_CMD_PARSER_VERSION reports 3.  Effective versions:
    *   - Haswell:   3 (enabled) or 0 (disabled)
    *   - Baytrail:  3 (enabled) or infinite (disabled)
    *   - Ivybridge: 3 (enabled) or infinite (disabled)
    *
    *   Unfortunately, detecting this point in time is tricky, because
    *   no version bump happened when this important change occurred.
    *   On Haswell, if we can write any register, then the kernel is at
    *   least this new, and we can start trusting the version number.
    *
    * - v4.4: 2bbe6bbb0dc94fd4ce287bdac9e1bd184e23057b and
    *   Command parser reaches version 4, allowing access to Haswell
    *   atomic scratch and chicken3 registers.  If version >= 4, we know
    *   the kernel is new enough to support privileged features on all
    *   hardware.  However, the user might have disabled it...and the
    *   kernel will still report version 4.  So we still have to guess
    *   and check.
    *
    * - v4.4: 7b9748cb513a6bef4af87b79f0da3ff7e8b56cd8
    *   Command parser v5 whitelists indirect compute shader dispatch
    *   registers, needed for OpenGL 4.3 and later.
    *
    * - v4.8:
    *   Command parser v7 lets us use MI_MATH on Haswell.
    *
    *   Additionally, the kernel begins reporting version 0 when
    *   the command parser is disabled, allowing us to skip the
    *   guess-and-check step on Haswell.  Unfortunately, this also
    *   means that we can no longer use it as an indicator of the
    *   age of the kernel.
    */
   if (intel_get_param(screen, I915_PARAM_CMD_PARSER_VERSION,
                       &screen->cmd_parser_version) < 0) {
      /* Command parser does not exist - getparam is unrecognized */
      screen->cmd_parser_version = 0;
   }

   /* Kernel 4.13 retuired for exec object capture */
   if (intel_get_boolean(screen, I915_PARAM_HAS_EXEC_CAPTURE)) {
      screen->kernel_features |= KERNEL_ALLOWS_EXEC_CAPTURE;
   }

<<<<<<< HEAD
   /* Gen7-7.5 kernel requirements / command parser saga:
    *
    * - pre-v3.16:
    *   Haswell and Baytrail cannot use any privileged batchbuffer features.
    *
    *   Ivybridge has aliasing PPGTT on by default, which accidentally marks
    *   all batches secure, allowing them to use any feature with no checking.
    *   This is effectively equivalent to a command parser version of
    *   \infinity - everything is possible.
    *
    *   The command parser does not exist, and querying the version will
    *   return -EINVAL.
    *
    * - v3.16:
    *   The kernel enables the command parser by default, for systems with
    *   aliasing PPGTT enabled (Ivybridge and Haswell).  However, the
    *   hardware checker is still enabled, so Haswell and Baytrail cannot
    *   do anything.
    *
    *   Ivybridge goes from "everything is possible" to "only what the
    *   command parser allows" (if the user boots with i915.cmd_parser=0,
    *   then everything is possible again).  We can only safely use features
    *   allowed by the supported command parser version.
    *
    *   Annoyingly, I915_PARAM_CMD_PARSER_VERSION reports the static version
    *   implemented by the kernel, even if it's turned off.  So, checking
    *   for version > 0 does not mean that you can write registers.  We have
    *   to try it and see.  The version does, however, indicate the age of
    *   the kernel.
    *
    *   Instead of matching the hardware checker's behavior of converting
    *   privileged commands to MI_NOOP, it makes execbuf2 start returning
    *   -EINVAL, making it dangerous to try and use privileged features.
    *
    *   Effective command parser versions:
    *   - Haswell:   0 (reporting 1, writes don't work)
    *   - Baytrail:  0 (reporting 1, writes don't work)
    *   - Ivybridge: 1 (enabled) or infinite (disabled)
    *
    * - v3.17:
    *   Baytrail aliasing PPGTT is enabled, making it like Ivybridge:
    *   effectively version 1 (enabled) or infinite (disabled).
    *
    * - v3.19: f1f55cc0556031c8ee3fe99dae7251e78b9b653b
    *   Command parser v2 supports predicate writes.
    *
    *   - Haswell:   0 (reporting 1, writes don't work)
    *   - Baytrail:  2 (enabled) or infinite (disabled)
    *   - Ivybridge: 2 (enabled) or infinite (disabled)
    *
    *   So version >= 2 is enough to know that Ivybridge and Baytrail
    *   will work.  Haswell still can't do anything.
    *
    * - v4.0: Version 3 happened.  Largely not relevant.
    *
    * - v4.1: 6702cf16e0ba8b0129f5aa1b6609d4e9c70bc13b
    *   L3 config registers are properly saved and restored as part
    *   of the hardware context.  We can approximately detect this point
    *   in time by checking if I915_PARAM_REVISION is recognized - it
    *   landed in a later commit, but in the same release cycle.
    *
    * - v4.2: 245054a1fe33c06ad233e0d58a27ec7b64db9284
    *   Command parser finally gains secure batch promotion.  On Haswell,
    *   the hardware checker gets disabled, which finally allows it to do
    *   privileged commands.
    *
    *   I915_PARAM_CMD_PARSER_VERSION reports 3.  Effective versions:
    *   - Haswell:   3 (enabled) or 0 (disabled)
    *   - Baytrail:  3 (enabled) or infinite (disabled)
    *   - Ivybridge: 3 (enabled) or infinite (disabled)
    *
    *   Unfortunately, detecting this point in time is tricky, because
    *   no version bump happened when this important change occurred.
    *   On Haswell, if we can write any register, then the kernel is at
    *   least this new, and we can start trusting the version number.
    *
    * - v4.4: 2bbe6bbb0dc94fd4ce287bdac9e1bd184e23057b and
    *   Command parser reaches version 4, allowing access to Haswell
    *   atomic scratch and chicken3 registers.  If version >= 4, we know
    *   the kernel is new enough to support privileged features on all
    *   hardware.  However, the user might have disabled it...and the
    *   kernel will still report version 4.  So we still have to guess
    *   and check.
    *
    * - v4.4: 7b9748cb513a6bef4af87b79f0da3ff7e8b56cd8
    *   Command parser v5 whitelists indirect compute shader dispatch
    *   registers, needed for OpenGL 4.3 and later.
    *
    * - v4.8:
    *   Command parser v7 lets us use MI_MATH on Haswell.
    *
    *   Additionally, the kernel begins reporting version 0 when
    *   the command parser is disabled, allowing us to skip the
    *   guess-and-check step on Haswell.  Unfortunately, this also
    *   means that we can no longer use it as an indicator of the
    *   age of the kernel.
    */
   if (intel_get_param(screen, I915_PARAM_CMD_PARSER_VERSION,
                       &screen->cmd_parser_version) < 0) {
      /* Command parser does not exist - getparam is unrecognized */
      screen->cmd_parser_version = 0;
=======
   if (intel_get_boolean(screen, I915_PARAM_HAS_EXEC_BATCH_FIRST)) {
      screen->kernel_features |= KERNEL_ALLOWS_EXEC_BATCH_FIRST;
>>>>>>> 5d3caa1c
   }

   if (!intel_detect_pipelined_so(screen)) {
      /* We can't do anything, so the effective version is 0. */
      screen->cmd_parser_version = 0;
   } else {
      screen->kernel_features |= KERNEL_ALLOWS_SOL_OFFSET_WRITES;
   }

<<<<<<< HEAD
   if (screen->devinfo.gen >= 8 || screen->cmd_parser_version >= 2)
=======
   if (devinfo->gen >= 8 || screen->cmd_parser_version >= 2)
>>>>>>> 5d3caa1c
      screen->kernel_features |= KERNEL_ALLOWS_PREDICATE_WRITES;

   /* Haswell requires command parser version 4 in order to have L3
    * atomic scratch1 and chicken3 bits
    */
<<<<<<< HEAD
   if (screen->devinfo.is_haswell && screen->cmd_parser_version >= 4) {
=======
   if (devinfo->is_haswell && screen->cmd_parser_version >= 4) {
>>>>>>> 5d3caa1c
      screen->kernel_features |=
         KERNEL_ALLOWS_HSW_SCRATCH1_AND_ROW_CHICKEN3;
   }

   /* Haswell requires command parser version 6 in order to write to the
    * MI_MATH GPR registers, and version 7 in order to use
    * MI_LOAD_REGISTER_REG (which all users of MI_MATH use).
    */
<<<<<<< HEAD
   if (screen->devinfo.gen >= 8 ||
       (screen->devinfo.is_haswell && screen->cmd_parser_version >= 7)) {
=======
   if (devinfo->gen >= 8 ||
       (devinfo->is_haswell && screen->cmd_parser_version >= 7)) {
>>>>>>> 5d3caa1c
      screen->kernel_features |= KERNEL_ALLOWS_MI_MATH_AND_LRR;
   }

   /* Gen7 needs at least command parser version 5 to support compute */
<<<<<<< HEAD
   if (screen->devinfo.gen >= 8 || screen->cmd_parser_version >= 5)
=======
   if (devinfo->gen >= 8 || screen->cmd_parser_version >= 5)
>>>>>>> 5d3caa1c
      screen->kernel_features |= KERNEL_ALLOWS_COMPUTE_DISPATCH;

   const char *force_msaa = getenv("INTEL_FORCE_MSAA");
   if (force_msaa) {
      screen->winsys_msaa_samples_override =
         intel_quantize_num_samples(screen, atoi(force_msaa));
      printf("Forcing winsys sample count to %d\n",
             screen->winsys_msaa_samples_override);
   } else {
      screen->winsys_msaa_samples_override = -1;
   }

   set_max_gl_versions(screen);

   /* Notification of GPU resets requires hardware contexts and a kernel new
    * enough to support DRM_IOCTL_I915_GET_RESET_STATS.  If the ioctl is
    * supported, calling it with a context of 0 will either generate EPERM or
    * no error.  If the ioctl is not supported, it always generate EINVAL.
    * Use this to determine whether to advertise the __DRI2_ROBUSTNESS
    * extension to the loader.
    *
    * Don't even try on pre-Gen6, since we don't attempt to use contexts there.
    */
   if (devinfo->gen >= 6) {
      struct drm_i915_reset_stats stats;
      memset(&stats, 0, sizeof(stats));

      const int ret = drmIoctl(dri_screen->fd, DRM_IOCTL_I915_GET_RESET_STATS, &stats);

      screen->has_context_reset_notification =
         (ret != -1 || errno != EINVAL);
   }

   dri_screen->extensions = !screen->has_context_reset_notification
      ? screenExtensions : intelRobustScreenExtensions;

   screen->compiler = brw_compiler_create(screen, devinfo);
   screen->compiler->shader_debug_log = shader_debug_log_mesa;
   screen->compiler->shader_perf_log = shader_perf_log_mesa;
   screen->compiler->constant_buffer_0_is_relative = true;
   screen->compiler->supports_pull_constants = true;

   screen->has_exec_fence =
     intel_get_boolean(screen, I915_PARAM_HAS_EXEC_FENCE);

   intel_screen_init_surface_formats(screen);

   if (INTEL_DEBUG & (DEBUG_BATCH | DEBUG_SUBMIT)) {
      unsigned int caps = intel_get_integer(screen, I915_PARAM_HAS_SCHEDULER);
      if (caps) {
         fprintf(stderr, "Kernel scheduler detected: %08x\n", caps);
         if (caps & I915_SCHEDULER_CAP_PRIORITY)
            fprintf(stderr, "  - User priority sorting enabled\n");
         if (caps & I915_SCHEDULER_CAP_PREEMPTION)
            fprintf(stderr, "  - Preemption enabled\n");
      }
   }

   return (const __DRIconfig**) intel_screen_make_configs(dri_screen);
}

struct intel_buffer {
   __DRIbuffer base;
   struct brw_bo *bo;
};

static __DRIbuffer *
intelAllocateBuffer(__DRIscreen *dri_screen,
		    unsigned attachment, unsigned format,
		    int width, int height)
{
   struct intel_buffer *intelBuffer;
   struct intel_screen *screen = dri_screen->driverPrivate;

   assert(attachment == __DRI_BUFFER_FRONT_LEFT ||
          attachment == __DRI_BUFFER_BACK_LEFT);

   intelBuffer = calloc(1, sizeof *intelBuffer);
   if (intelBuffer == NULL)
      return NULL;

   /* The front and back buffers are color buffers, which are X tiled. GEN9+
    * supports Y tiled and compressed buffers, but there is no way to plumb that
    * through to here. */
   uint32_t pitch;
   int cpp = format / 8;
   intelBuffer->bo = brw_bo_alloc_tiled_2d(screen->bufmgr,
                                           "intelAllocateBuffer",
                                           width,
                                           height,
                                           cpp,
                                           I915_TILING_X, &pitch,
                                           BO_ALLOC_BUSY);

   if (intelBuffer->bo == NULL) {
	   free(intelBuffer);
	   return NULL;
   }

   brw_bo_flink(intelBuffer->bo, &intelBuffer->base.name);

   intelBuffer->base.attachment = attachment;
   intelBuffer->base.cpp = cpp;
   intelBuffer->base.pitch = pitch;

   return &intelBuffer->base;
}

static void
intelReleaseBuffer(__DRIscreen *dri_screen, __DRIbuffer *buffer)
{
   struct intel_buffer *intelBuffer = (struct intel_buffer *) buffer;

   brw_bo_unreference(intelBuffer->bo);
   free(intelBuffer);
}

static const struct __DriverAPIRec brw_driver_api = {
   .InitScreen		 = intelInitScreen2,
   .DestroyScreen	 = intelDestroyScreen,
   .CreateContext	 = brwCreateContext,
   .DestroyContext	 = intelDestroyContext,
   .CreateBuffer	 = intelCreateBuffer,
   .DestroyBuffer	 = intelDestroyBuffer,
   .MakeCurrent		 = intelMakeCurrent,
   .UnbindContext	 = intelUnbindContext,
   .AllocateBuffer       = intelAllocateBuffer,
   .ReleaseBuffer        = intelReleaseBuffer
};

static const struct __DRIDriverVtableExtensionRec brw_vtable = {
   .base = { __DRI_DRIVER_VTABLE, 1 },
   .vtable = &brw_driver_api,
};

static const __DRIextension *brw_driver_extensions[] = {
    &driCoreExtension.base,
    &driImageDriverExtension.base,
    &driDRI2Extension.base,
    &brw_vtable.base,
    &brw_config_options.base,
    NULL
};

PUBLIC const __DRIextension **__driDriverGetExtensions_i965(void)
{
   globalDriverAPI = &brw_driver_api;

   return brw_driver_extensions;
}<|MERGE_RESOLUTION|>--- conflicted
+++ resolved
@@ -2250,20 +2250,11 @@
       break;
    case 7:
       dri_screen->max_gl_core_version = 33;
-<<<<<<< HEAD
-      if (screen->devinfo.is_haswell &&
-          can_do_pipelined_register_writes(screen)) {
-         dri_screen->max_gl_core_version = 42;
-         if (can_do_compute_dispatch(screen))
-            dri_screen->max_gl_core_version = 43;
-         if (can_do_mi_math_and_lrr(screen))
-=======
       if (can_do_pipelined_register_writes(screen)) {
          dri_screen->max_gl_core_version = 42;
          if (screen->devinfo.is_haswell && can_do_compute_dispatch(screen))
             dri_screen->max_gl_core_version = 43;
          if (screen->devinfo.is_haswell && can_do_mi_math_and_lrr(screen))
->>>>>>> 5d3caa1c
             dri_screen->max_gl_core_version = 45;
       }
       dri_screen->max_gl_compat_version = 30;
@@ -2616,112 +2607,8 @@
       screen->kernel_features |= KERNEL_ALLOWS_EXEC_CAPTURE;
    }
 
-<<<<<<< HEAD
-   /* Gen7-7.5 kernel requirements / command parser saga:
-    *
-    * - pre-v3.16:
-    *   Haswell and Baytrail cannot use any privileged batchbuffer features.
-    *
-    *   Ivybridge has aliasing PPGTT on by default, which accidentally marks
-    *   all batches secure, allowing them to use any feature with no checking.
-    *   This is effectively equivalent to a command parser version of
-    *   \infinity - everything is possible.
-    *
-    *   The command parser does not exist, and querying the version will
-    *   return -EINVAL.
-    *
-    * - v3.16:
-    *   The kernel enables the command parser by default, for systems with
-    *   aliasing PPGTT enabled (Ivybridge and Haswell).  However, the
-    *   hardware checker is still enabled, so Haswell and Baytrail cannot
-    *   do anything.
-    *
-    *   Ivybridge goes from "everything is possible" to "only what the
-    *   command parser allows" (if the user boots with i915.cmd_parser=0,
-    *   then everything is possible again).  We can only safely use features
-    *   allowed by the supported command parser version.
-    *
-    *   Annoyingly, I915_PARAM_CMD_PARSER_VERSION reports the static version
-    *   implemented by the kernel, even if it's turned off.  So, checking
-    *   for version > 0 does not mean that you can write registers.  We have
-    *   to try it and see.  The version does, however, indicate the age of
-    *   the kernel.
-    *
-    *   Instead of matching the hardware checker's behavior of converting
-    *   privileged commands to MI_NOOP, it makes execbuf2 start returning
-    *   -EINVAL, making it dangerous to try and use privileged features.
-    *
-    *   Effective command parser versions:
-    *   - Haswell:   0 (reporting 1, writes don't work)
-    *   - Baytrail:  0 (reporting 1, writes don't work)
-    *   - Ivybridge: 1 (enabled) or infinite (disabled)
-    *
-    * - v3.17:
-    *   Baytrail aliasing PPGTT is enabled, making it like Ivybridge:
-    *   effectively version 1 (enabled) or infinite (disabled).
-    *
-    * - v3.19: f1f55cc0556031c8ee3fe99dae7251e78b9b653b
-    *   Command parser v2 supports predicate writes.
-    *
-    *   - Haswell:   0 (reporting 1, writes don't work)
-    *   - Baytrail:  2 (enabled) or infinite (disabled)
-    *   - Ivybridge: 2 (enabled) or infinite (disabled)
-    *
-    *   So version >= 2 is enough to know that Ivybridge and Baytrail
-    *   will work.  Haswell still can't do anything.
-    *
-    * - v4.0: Version 3 happened.  Largely not relevant.
-    *
-    * - v4.1: 6702cf16e0ba8b0129f5aa1b6609d4e9c70bc13b
-    *   L3 config registers are properly saved and restored as part
-    *   of the hardware context.  We can approximately detect this point
-    *   in time by checking if I915_PARAM_REVISION is recognized - it
-    *   landed in a later commit, but in the same release cycle.
-    *
-    * - v4.2: 245054a1fe33c06ad233e0d58a27ec7b64db9284
-    *   Command parser finally gains secure batch promotion.  On Haswell,
-    *   the hardware checker gets disabled, which finally allows it to do
-    *   privileged commands.
-    *
-    *   I915_PARAM_CMD_PARSER_VERSION reports 3.  Effective versions:
-    *   - Haswell:   3 (enabled) or 0 (disabled)
-    *   - Baytrail:  3 (enabled) or infinite (disabled)
-    *   - Ivybridge: 3 (enabled) or infinite (disabled)
-    *
-    *   Unfortunately, detecting this point in time is tricky, because
-    *   no version bump happened when this important change occurred.
-    *   On Haswell, if we can write any register, then the kernel is at
-    *   least this new, and we can start trusting the version number.
-    *
-    * - v4.4: 2bbe6bbb0dc94fd4ce287bdac9e1bd184e23057b and
-    *   Command parser reaches version 4, allowing access to Haswell
-    *   atomic scratch and chicken3 registers.  If version >= 4, we know
-    *   the kernel is new enough to support privileged features on all
-    *   hardware.  However, the user might have disabled it...and the
-    *   kernel will still report version 4.  So we still have to guess
-    *   and check.
-    *
-    * - v4.4: 7b9748cb513a6bef4af87b79f0da3ff7e8b56cd8
-    *   Command parser v5 whitelists indirect compute shader dispatch
-    *   registers, needed for OpenGL 4.3 and later.
-    *
-    * - v4.8:
-    *   Command parser v7 lets us use MI_MATH on Haswell.
-    *
-    *   Additionally, the kernel begins reporting version 0 when
-    *   the command parser is disabled, allowing us to skip the
-    *   guess-and-check step on Haswell.  Unfortunately, this also
-    *   means that we can no longer use it as an indicator of the
-    *   age of the kernel.
-    */
-   if (intel_get_param(screen, I915_PARAM_CMD_PARSER_VERSION,
-                       &screen->cmd_parser_version) < 0) {
-      /* Command parser does not exist - getparam is unrecognized */
-      screen->cmd_parser_version = 0;
-=======
    if (intel_get_boolean(screen, I915_PARAM_HAS_EXEC_BATCH_FIRST)) {
       screen->kernel_features |= KERNEL_ALLOWS_EXEC_BATCH_FIRST;
->>>>>>> 5d3caa1c
    }
 
    if (!intel_detect_pipelined_so(screen)) {
@@ -2731,21 +2618,13 @@
       screen->kernel_features |= KERNEL_ALLOWS_SOL_OFFSET_WRITES;
    }
 
-<<<<<<< HEAD
-   if (screen->devinfo.gen >= 8 || screen->cmd_parser_version >= 2)
-=======
    if (devinfo->gen >= 8 || screen->cmd_parser_version >= 2)
->>>>>>> 5d3caa1c
       screen->kernel_features |= KERNEL_ALLOWS_PREDICATE_WRITES;
 
    /* Haswell requires command parser version 4 in order to have L3
     * atomic scratch1 and chicken3 bits
     */
-<<<<<<< HEAD
-   if (screen->devinfo.is_haswell && screen->cmd_parser_version >= 4) {
-=======
    if (devinfo->is_haswell && screen->cmd_parser_version >= 4) {
->>>>>>> 5d3caa1c
       screen->kernel_features |=
          KERNEL_ALLOWS_HSW_SCRATCH1_AND_ROW_CHICKEN3;
    }
@@ -2754,22 +2633,13 @@
     * MI_MATH GPR registers, and version 7 in order to use
     * MI_LOAD_REGISTER_REG (which all users of MI_MATH use).
     */
-<<<<<<< HEAD
-   if (screen->devinfo.gen >= 8 ||
-       (screen->devinfo.is_haswell && screen->cmd_parser_version >= 7)) {
-=======
    if (devinfo->gen >= 8 ||
        (devinfo->is_haswell && screen->cmd_parser_version >= 7)) {
->>>>>>> 5d3caa1c
       screen->kernel_features |= KERNEL_ALLOWS_MI_MATH_AND_LRR;
    }
 
    /* Gen7 needs at least command parser version 5 to support compute */
-<<<<<<< HEAD
-   if (screen->devinfo.gen >= 8 || screen->cmd_parser_version >= 5)
-=======
    if (devinfo->gen >= 8 || screen->cmd_parser_version >= 5)
->>>>>>> 5d3caa1c
       screen->kernel_features |= KERNEL_ALLOWS_COMPUTE_DISPATCH;
 
    const char *force_msaa = getenv("INTEL_FORCE_MSAA");
