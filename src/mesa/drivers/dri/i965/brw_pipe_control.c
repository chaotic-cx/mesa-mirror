/*
 * Copyright © 2010 Intel Corporation
 *
 * Permission is hereby granted, free of charge, to any person obtaining a
 * copy of this software and associated documentation files (the "Software"),
 * to deal in the Software without restriction, including without limitation
 * the rights to use, copy, modify, merge, publish, distribute, sublicense,
 * and/or sell copies of the Software, and to permit persons to whom the
 * Software is furnished to do so, subject to the following conditions:
 *
 * The above copyright notice and this permission notice (including the next
 * paragraph) shall be included in all copies or substantial portions of the
 * Software.
 *
 * THE SOFTWARE IS PROVIDED "AS IS", WITHOUT WARRANTY OF ANY KIND, EXPRESS OR
 * IMPLIED, INCLUDING BUT NOT LIMITED TO THE WARRANTIES OF MERCHANTABILITY,
 * FITNESS FOR A PARTICULAR PURPOSE AND NONINFRINGEMENT.  IN NO EVENT SHALL
 * THE AUTHORS OR COPYRIGHT HOLDERS BE LIABLE FOR ANY CLAIM, DAMAGES OR OTHER
 * LIABILITY, WHETHER IN AN ACTION OF CONTRACT, TORT OR OTHERWISE, ARISING
 * FROM, OUT OF OR IN CONNECTION WITH THE SOFTWARE OR THE USE OR OTHER DEALINGS
 * IN THE SOFTWARE.
 */

#include "brw_context.h"
#include "brw_defines.h"
#include "intel_batchbuffer.h"
#include "intel_fbo.h"

/**
 * According to the latest documentation, any PIPE_CONTROL with the
 * "Command Streamer Stall" bit set must also have another bit set,
 * with five different options:
 *
 *  - Render Target Cache Flush
 *  - Depth Cache Flush
 *  - Stall at Pixel Scoreboard
 *  - Post-Sync Operation
 *  - Depth Stall
 *  - DC Flush Enable
 *
 * I chose "Stall at Pixel Scoreboard" since we've used it effectively
 * in the past, but the choice is fairly arbitrary.
 */
static void
gen8_add_cs_stall_workaround_bits(uint32_t *flags)
{
   uint32_t wa_bits = PIPE_CONTROL_RENDER_TARGET_FLUSH |
                      PIPE_CONTROL_DEPTH_CACHE_FLUSH |
                      PIPE_CONTROL_WRITE_IMMEDIATE |
                      PIPE_CONTROL_WRITE_DEPTH_COUNT |
                      PIPE_CONTROL_WRITE_TIMESTAMP |
                      PIPE_CONTROL_STALL_AT_SCOREBOARD |
                      PIPE_CONTROL_DEPTH_STALL |
                      PIPE_CONTROL_DATA_CACHE_FLUSH;

   /* If we're doing a CS stall, and don't already have one of the
    * workaround bits set, add "Stall at Pixel Scoreboard."
    */
   if ((*flags & PIPE_CONTROL_CS_STALL) != 0 && (*flags & wa_bits) == 0)
      *flags |= PIPE_CONTROL_STALL_AT_SCOREBOARD;
}

/* Implement the WaCsStallAtEveryFourthPipecontrol workaround on IVB, BYT:
 *
 * "Every 4th PIPE_CONTROL command, not counting the PIPE_CONTROL with
 *  only read-cache-invalidate bit(s) set, must have a CS_STALL bit set."
 *
 * Note that the kernel does CS stalls between batches, so we only need
 * to count them within a batch.
 */
static uint32_t
gen7_cs_stall_every_four_pipe_controls(struct brw_context *brw, uint32_t flags)
{
   const struct gen_device_info *devinfo = &brw->screen->devinfo;

   if (devinfo->gen == 7 && !devinfo->is_haswell) {
      if (flags & PIPE_CONTROL_CS_STALL) {
         /* If we're doing a CS stall, reset the counter and carry on. */
         brw->pipe_controls_since_last_cs_stall = 0;
         return 0;
      }

      /* If this is the fourth pipe control without a CS stall, do one now. */
      if (++brw->pipe_controls_since_last_cs_stall == 4) {
         brw->pipe_controls_since_last_cs_stall = 0;
         return PIPE_CONTROL_CS_STALL;
      }
   }
   return 0;
}

/* #1130 from gen10 workarounds page in h/w specs:
 * "Enable Depth Stall on every Post Sync Op if Render target Cache Flush is
 *  not enabled in same PIPE CONTROL and Enable Pixel score board stall if
 *  Render target cache flush is enabled."
 *
 * Applicable to CNL B0 and C0 steppings only.
 */
static void
gen10_add_rcpfe_workaround_bits(uint32_t *flags)
{
   if (*flags & PIPE_CONTROL_RENDER_TARGET_FLUSH) {
      *flags = *flags | PIPE_CONTROL_STALL_AT_SCOREBOARD;
   } else if (*flags &
             (PIPE_CONTROL_WRITE_IMMEDIATE |
              PIPE_CONTROL_WRITE_DEPTH_COUNT |
              PIPE_CONTROL_WRITE_TIMESTAMP)) {
      *flags = *flags | PIPE_CONTROL_DEPTH_STALL;
   }
}

static void
brw_emit_pipe_control(struct brw_context *brw, uint32_t flags,
                      struct brw_bo *bo, uint32_t offset, uint64_t imm)
{
   const struct gen_device_info *devinfo = &brw->screen->devinfo;

   if (devinfo->gen >= 8) {
      if (devinfo->gen == 8)
         gen8_add_cs_stall_workaround_bits(&flags);

      if (flags & PIPE_CONTROL_VF_CACHE_INVALIDATE) {
         if (devinfo->gen == 9) {
            /* The PIPE_CONTROL "VF Cache Invalidation Enable" bit description
             * lists several workarounds:
             *
             *    "Project: SKL, KBL, BXT
             *
             *     If the VF Cache Invalidation Enable is set to a 1 in a
             *     PIPE_CONTROL, a separate Null PIPE_CONTROL, all bitfields
             *     sets to 0, with the VF Cache Invalidation Enable set to 0
             *     needs to be sent prior to the PIPE_CONTROL with VF Cache
             *     Invalidation Enable set to a 1."
             */
            brw_emit_pipe_control_flush(brw, 0);
         }

         if (devinfo->gen >= 9) {
            /* THE PIPE_CONTROL "VF Cache Invalidation Enable" docs continue:
             *
             *    "Project: BDW+
             *
             *     When VF Cache Invalidate is set “Post Sync Operation” must
             *     be enabled to “Write Immediate Data” or “Write PS Depth
             *     Count” or “Write Timestamp”."
             *
             * If there's a BO, we're already doing some kind of write.
             * If not, add a write to the workaround BO.
             *
             * XXX: This causes GPU hangs on Broadwell, so restrict it to
             *      Gen9+ for now...see this bug for more information:
             *      https://bugs.freedesktop.org/show_bug.cgi?id=103787
             */
            if (!bo) {
               flags |= PIPE_CONTROL_WRITE_IMMEDIATE;
               bo = brw->workaround_bo;
            }
         }
      }

      if (devinfo->gen == 10)
         gen10_add_rcpfe_workaround_bits(&flags);

      BEGIN_BATCH(6);
      OUT_BATCH(_3DSTATE_PIPE_CONTROL | (6 - 2));
      OUT_BATCH(flags);
      if (bo) {
         OUT_RELOC64(bo, RELOC_WRITE, offset);
      } else {
         OUT_BATCH(0);
         OUT_BATCH(0);
      }
      OUT_BATCH(imm);
      OUT_BATCH(imm >> 32);
      ADVANCE_BATCH();
   } else if (devinfo->gen >= 6) {
      if (devinfo->gen == 6 &&
          (flags & PIPE_CONTROL_RENDER_TARGET_FLUSH)) {
         /* Hardware workaround: SNB B-Spec says:
          *
          *   [Dev-SNB{W/A}]: Before a PIPE_CONTROL with Write Cache Flush
          *   Enable = 1, a PIPE_CONTROL with any non-zero post-sync-op is
          *   required.
          */
         brw_emit_post_sync_nonzero_flush(brw);
      }

      flags |= gen7_cs_stall_every_four_pipe_controls(brw, flags);

      /* PPGTT/GGTT is selected by DW2 bit 2 on Sandybridge, but DW1 bit 24
       * on later platforms.  We always use PPGTT on Gen7+.
       */
      unsigned gen6_gtt = devinfo->gen == 6 ? PIPE_CONTROL_GLOBAL_GTT_WRITE : 0;

      BEGIN_BATCH(5);
      OUT_BATCH(_3DSTATE_PIPE_CONTROL | (5 - 2));
      OUT_BATCH(flags);
      if (bo) {
         OUT_RELOC(bo, RELOC_WRITE | RELOC_NEEDS_GGTT, gen6_gtt | offset);
      } else {
         OUT_BATCH(0);
      }
      OUT_BATCH(imm);
      OUT_BATCH(imm >> 32);
      ADVANCE_BATCH();
   } else {
      BEGIN_BATCH(4);
      OUT_BATCH(_3DSTATE_PIPE_CONTROL | flags | (4 - 2));
      if (bo) {
         OUT_RELOC(bo, RELOC_WRITE, PIPE_CONTROL_GLOBAL_GTT_WRITE | offset);
      } else {
         OUT_BATCH(0);
      }
      OUT_BATCH(imm);
      OUT_BATCH(imm >> 32);
      ADVANCE_BATCH();
   }
}

/**
 * Emit a PIPE_CONTROL with various flushing flags.
 *
 * The caller is responsible for deciding what flags are appropriate for the
 * given generation.
 */
void
brw_emit_pipe_control_flush(struct brw_context *brw, uint32_t flags)
{
   const struct gen_device_info *devinfo = &brw->screen->devinfo;

   if (devinfo->gen >= 6 &&
       (flags & PIPE_CONTROL_CACHE_FLUSH_BITS) &&
       (flags & PIPE_CONTROL_CACHE_INVALIDATE_BITS)) {
      /* A pipe control command with flush and invalidate bits set
       * simultaneously is an inherently racy operation on Gen6+ if the
       * contents of the flushed caches were intended to become visible from
       * any of the invalidated caches.  Split it in two PIPE_CONTROLs, the
       * first one should stall the pipeline to make sure that the flushed R/W
       * caches are coherent with memory once the specified R/O caches are
       * invalidated.  On pre-Gen6 hardware the (implicit) R/O cache
       * invalidation seems to happen at the bottom of the pipeline together
       * with any write cache flush, so this shouldn't be a concern.  In order
       * to ensure a full stall, we do an end-of-pipe sync.
       */
      brw_emit_end_of_pipe_sync(brw, (flags & PIPE_CONTROL_CACHE_FLUSH_BITS));
      flags &= ~(PIPE_CONTROL_CACHE_FLUSH_BITS | PIPE_CONTROL_CS_STALL);
   }

   brw_emit_pipe_control(brw, flags, NULL, 0, 0);
}

/**
 * Emit a PIPE_CONTROL that writes to a buffer object.
 *
 * \p flags should contain one of the following items:
 *  - PIPE_CONTROL_WRITE_IMMEDIATE
 *  - PIPE_CONTROL_WRITE_TIMESTAMP
 *  - PIPE_CONTROL_WRITE_DEPTH_COUNT
 */
void
brw_emit_pipe_control_write(struct brw_context *brw, uint32_t flags,
                            struct brw_bo *bo, uint32_t offset,
                            uint64_t imm)
{
   brw_emit_pipe_control(brw, flags, bo, offset, imm);
}

/**
 * Restriction [DevSNB, DevIVB]:
 *
 * Prior to changing Depth/Stencil Buffer state (i.e. any combination of
 * 3DSTATE_DEPTH_BUFFER, 3DSTATE_CLEAR_PARAMS, 3DSTATE_STENCIL_BUFFER,
 * 3DSTATE_HIER_DEPTH_BUFFER) SW must first issue a pipelined depth stall
 * (PIPE_CONTROL with Depth Stall bit set), followed by a pipelined depth
 * cache flush (PIPE_CONTROL with Depth Flush Bit set), followed by
 * another pipelined depth stall (PIPE_CONTROL with Depth Stall bit set),
 * unless SW can otherwise guarantee that the pipeline from WM onwards is
 * already flushed (e.g., via a preceding MI_FLUSH).
 */
void
brw_emit_depth_stall_flushes(struct brw_context *brw)
{
   const struct gen_device_info *devinfo = &brw->screen->devinfo;

   assert(devinfo->gen >= 6);

   /* Starting on BDW, these pipe controls are unnecessary.
    *
    *   WM HW will internally manage the draining pipe and flushing of the caches
    *   when this command is issued. The PIPE_CONTROL restrictions are removed.
    */
   if (devinfo->gen >= 8)
      return;

   brw_emit_pipe_control_flush(brw, PIPE_CONTROL_DEPTH_STALL);
   brw_emit_pipe_control_flush(brw, PIPE_CONTROL_DEPTH_CACHE_FLUSH);
   brw_emit_pipe_control_flush(brw, PIPE_CONTROL_DEPTH_STALL);
}

/**
 * From the Ivybridge PRM, Volume 2 Part 1, Section 3.2 (VS Stage Input):
 * "A PIPE_CONTROL with Post-Sync Operation set to 1h and a depth
 *  stall needs to be sent just prior to any 3DSTATE_VS, 3DSTATE_URB_VS,
 *  3DSTATE_CONSTANT_VS, 3DSTATE_BINDING_TABLE_POINTER_VS,
 *  3DSTATE_SAMPLER_STATE_POINTER_VS command.  Only one PIPE_CONTROL needs
 *  to be sent before any combination of VS associated 3DSTATE."
 */
void
gen7_emit_vs_workaround_flush(struct brw_context *brw)
{
   MAYBE_UNUSED const struct gen_device_info *devinfo = &brw->screen->devinfo;

   assert(devinfo->gen == 7);
   brw_emit_pipe_control_write(brw,
                               PIPE_CONTROL_WRITE_IMMEDIATE
                               | PIPE_CONTROL_DEPTH_STALL,
                               brw->workaround_bo, 0, 0);
}

/**
 * From the PRM, Volume 2a:
 *
 *    "Indirect State Pointers Disable
 *
 *    At the completion of the post-sync operation associated with this pipe
 *    control packet, the indirect state pointers in the hardware are
 *    considered invalid; the indirect pointers are not saved in the context.
 *    If any new indirect state commands are executed in the command stream
 *    while the pipe control is pending, the new indirect state commands are
 *    preserved.
 *
 *    [DevIVB+]: Using Invalidate State Pointer (ISP) only inhibits context
 *    restoring of Push Constant (3DSTATE_CONSTANT_*) commands. Push Constant
 *    commands are only considered as Indirect State Pointers. Once ISP is
 *    issued in a context, SW must initialize by programming push constant
 *    commands for all the shaders (at least to zero length) before attempting
 *    any rendering operation for the same context."
 *
 * 3DSTATE_CONSTANT_* packets are restored during a context restore,
 * even though they point to a BO that has been already unreferenced at
 * the end of the previous batch buffer. This has been fine so far since
 * we are protected by these scratch page (every address not covered by
 * a BO should be pointing to the scratch page). But on CNL, it is
 * causing a GPU hang during context restore at the 3DSTATE_CONSTANT_*
 * instruction.
 *
 * The flag "Indirect State Pointers Disable" in PIPE_CONTROL tells the
 * hardware to ignore previous 3DSTATE_CONSTANT_* packets during a
 * context restore, so the mentioned hang doesn't happen. However,
 * software must program push constant commands for all stages prior to
 * rendering anything, so we flag them as dirty.
<<<<<<< HEAD
=======
 *
 * Finally, we also make sure to stall at pixel scoreboard to make sure the
 * constants have been loaded into the EUs prior to disable the push constants
 * so that it doesn't hang a previous 3DPRIMITIVE.
>>>>>>> f163900f
 */
void
gen10_emit_isp_disable(struct brw_context *brw)
{
   brw_emit_pipe_control(brw,
<<<<<<< HEAD
=======
                         PIPE_CONTROL_STALL_AT_SCOREBOARD |
                         PIPE_CONTROL_CS_STALL,
                         NULL, 0, 0);
   brw_emit_pipe_control(brw,
>>>>>>> f163900f
                         PIPE_CONTROL_ISP_DIS |
                         PIPE_CONTROL_CS_STALL,
                         NULL, 0, 0);

   brw->vs.base.push_constants_dirty = true;
   brw->tcs.base.push_constants_dirty = true;
   brw->tes.base.push_constants_dirty = true;
   brw->gs.base.push_constants_dirty = true;
   brw->wm.base.push_constants_dirty = true;
}

/**
 * Emit a PIPE_CONTROL command for gen7 with the CS Stall bit set.
 */
void
gen7_emit_cs_stall_flush(struct brw_context *brw)
{
   brw_emit_pipe_control_write(brw,
                               PIPE_CONTROL_CS_STALL
                               | PIPE_CONTROL_WRITE_IMMEDIATE,
                               brw->workaround_bo, 0, 0);
}

/**
 * Emits a PIPE_CONTROL with a non-zero post-sync operation, for
 * implementing two workarounds on gen6.  From section 1.4.7.1
 * "PIPE_CONTROL" of the Sandy Bridge PRM volume 2 part 1:
 *
 * [DevSNB-C+{W/A}] Before any depth stall flush (including those
 * produced by non-pipelined state commands), software needs to first
 * send a PIPE_CONTROL with no bits set except Post-Sync Operation !=
 * 0.
 *
 * [Dev-SNB{W/A}]: Before a PIPE_CONTROL with Write Cache Flush Enable
 * =1, a PIPE_CONTROL with any non-zero post-sync-op is required.
 *
 * And the workaround for these two requires this workaround first:
 *
 * [Dev-SNB{W/A}]: Pipe-control with CS-stall bit set must be sent
 * BEFORE the pipe-control with a post-sync op and no write-cache
 * flushes.
 *
 * And this last workaround is tricky because of the requirements on
 * that bit.  From section 1.4.7.2.3 "Stall" of the Sandy Bridge PRM
 * volume 2 part 1:
 *
 *     "1 of the following must also be set:
 *      - Render Target Cache Flush Enable ([12] of DW1)
 *      - Depth Cache Flush Enable ([0] of DW1)
 *      - Stall at Pixel Scoreboard ([1] of DW1)
 *      - Depth Stall ([13] of DW1)
 *      - Post-Sync Operation ([13] of DW1)
 *      - Notify Enable ([8] of DW1)"
 *
 * The cache flushes require the workaround flush that triggered this
 * one, so we can't use it.  Depth stall would trigger the same.
 * Post-sync nonzero is what triggered this second workaround, so we
 * can't use that one either.  Notify enable is IRQs, which aren't
 * really our business.  That leaves only stall at scoreboard.
 */
void
brw_emit_post_sync_nonzero_flush(struct brw_context *brw)
{
   brw_emit_pipe_control_flush(brw,
                               PIPE_CONTROL_CS_STALL |
                               PIPE_CONTROL_STALL_AT_SCOREBOARD);

   brw_emit_pipe_control_write(brw, PIPE_CONTROL_WRITE_IMMEDIATE,
                               brw->workaround_bo, 0, 0);
}

/*
 * From Sandybridge PRM, volume 2, "1.7.2 End-of-Pipe Synchronization":
 *
 *  Write synchronization is a special case of end-of-pipe
 *  synchronization that requires that the render cache and/or depth
 *  related caches are flushed to memory, where the data will become
 *  globally visible. This type of synchronization is required prior to
 *  SW (CPU) actually reading the result data from memory, or initiating
 *  an operation that will use as a read surface (such as a texture
 *  surface) a previous render target and/or depth/stencil buffer
 *
 *
 * From Haswell PRM, volume 2, part 1, "End-of-Pipe Synchronization":
 *
 *  Exercising the write cache flush bits (Render Target Cache Flush
 *  Enable, Depth Cache Flush Enable, DC Flush) in PIPE_CONTROL only
 *  ensures the write caches are flushed and doesn't guarantee the data
 *  is globally visible.
 *
 *  SW can track the completion of the end-of-pipe-synchronization by
 *  using "Notify Enable" and "PostSync Operation - Write Immediate
 *  Data" in the PIPE_CONTROL command.
 */
void
brw_emit_end_of_pipe_sync(struct brw_context *brw, uint32_t flags)
{
   const struct gen_device_info *devinfo = &brw->screen->devinfo;

   if (devinfo->gen >= 6) {
      /* From Sandybridge PRM, volume 2, "1.7.3.1 Writing a Value to Memory":
       *
       *    "The most common action to perform upon reaching a synchronization
       *    point is to write a value out to memory. An immediate value
       *    (included with the synchronization command) may be written."
       *
       *
       * From Broadwell PRM, volume 7, "End-of-Pipe Synchronization":
       *
       *    "In case the data flushed out by the render engine is to be read
       *    back in to the render engine in coherent manner, then the render
       *    engine has to wait for the fence completion before accessing the
       *    flushed data. This can be achieved by following means on various
       *    products: PIPE_CONTROL command with CS Stall and the required
       *    write caches flushed with Post-Sync-Operation as Write Immediate
       *    Data.
       *
       *    Example:
       *       - Workload-1 (3D/GPGPU/MEDIA)
       *       - PIPE_CONTROL (CS Stall, Post-Sync-Operation Write Immediate
       *         Data, Required Write Cache Flush bits set)
       *       - Workload-2 (Can use the data produce or output by Workload-1)
       */
      brw_emit_pipe_control_write(brw,
                                  flags | PIPE_CONTROL_CS_STALL |
                                  PIPE_CONTROL_WRITE_IMMEDIATE,
                                  brw->workaround_bo, 0, 0);

      if (devinfo->is_haswell) {
         /* Haswell needs addition work-arounds:
          *
          * From Haswell PRM, volume 2, part 1, "End-of-Pipe Synchronization":
          *
          *    Option 1:
          *    PIPE_CONTROL command with the CS Stall and the required write
          *    caches flushed with Post-SyncOperation as Write Immediate Data
          *    followed by eight dummy MI_STORE_DATA_IMM (write to scratch
          *    spce) commands.
          *
          *    Example:
          *       - Workload-1
          *       - PIPE_CONTROL (CS Stall, Post-Sync-Operation Write
          *         Immediate Data, Required Write Cache Flush bits set)
          *       - MI_STORE_DATA_IMM (8 times) (Dummy data, Scratch Address)
          *       - Workload-2 (Can use the data produce or output by
          *         Workload-1)
          *
          * Unfortunately, both the PRMs and the internal docs are a bit
          * out-of-date in this regard.  What the windows driver does (and
          * this appears to actually work) is to emit a register read from the
          * memory address written by the pipe control above.
          *
          * What register we load into doesn't matter.  We choose an indirect
          * rendering register because we know it always exists and it's one
          * of the first registers the command parser allows us to write.  If
          * you don't have command parser support in your kernel (pre-4.2),
          * this will get turned into MI_NOOP and you won't get the
          * workaround.  Unfortunately, there's just not much we can do in
          * that case.  This register is perfectly safe to write since we
          * always re-load all of the indirect draw registers right before
          * 3DPRIMITIVE when needed anyway.
          */
         brw_load_register_mem(brw, GEN7_3DPRIM_START_INSTANCE,
                               brw->workaround_bo, 0);
      }
   } else {
      /* On gen4-5, a regular pipe control seems to suffice. */
      brw_emit_pipe_control_flush(brw, flags);
   }
}

/* Emit a pipelined flush to either flush render and texture cache for
 * reading from a FBO-drawn texture, or flush so that frontbuffer
 * render appears on the screen in DRI1.
 *
 * This is also used for the always_flush_cache driconf debug option.
 */
void
brw_emit_mi_flush(struct brw_context *brw)
{
   const struct gen_device_info *devinfo = &brw->screen->devinfo;

   int flags = PIPE_CONTROL_RENDER_TARGET_FLUSH;
   if (devinfo->gen >= 6) {
      flags |= PIPE_CONTROL_INSTRUCTION_INVALIDATE |
               PIPE_CONTROL_CONST_CACHE_INVALIDATE |
               PIPE_CONTROL_DATA_CACHE_FLUSH |
               PIPE_CONTROL_DEPTH_CACHE_FLUSH |
               PIPE_CONTROL_VF_CACHE_INVALIDATE |
               PIPE_CONTROL_TEXTURE_CACHE_INVALIDATE |
               PIPE_CONTROL_CS_STALL;
   }
   brw_emit_pipe_control_flush(brw, flags);
}

int
brw_init_pipe_control(struct brw_context *brw,
                      const struct gen_device_info *devinfo)
{
   if (devinfo->gen < 6)
      return 0;

   /* We can't just use brw_state_batch to get a chunk of space for
    * the gen6 workaround because it involves actually writing to
    * the buffer, and the kernel doesn't let us write to the batch.
    */
   brw->workaround_bo = brw_bo_alloc(brw->bufmgr, "workaround", 4096,
                                     BRW_MEMZONE_OTHER);
   if (brw->workaround_bo == NULL)
      return -ENOMEM;

   brw->pipe_controls_since_last_cs_stall = 0;

   return 0;
}

void
brw_fini_pipe_control(struct brw_context *brw)
{
   brw_bo_unreference(brw->workaround_bo);
}<|MERGE_RESOLUTION|>--- conflicted
+++ resolved
@@ -349,25 +349,19 @@
  * context restore, so the mentioned hang doesn't happen. However,
  * software must program push constant commands for all stages prior to
  * rendering anything, so we flag them as dirty.
-<<<<<<< HEAD
-=======
  *
  * Finally, we also make sure to stall at pixel scoreboard to make sure the
  * constants have been loaded into the EUs prior to disable the push constants
  * so that it doesn't hang a previous 3DPRIMITIVE.
->>>>>>> f163900f
  */
 void
 gen10_emit_isp_disable(struct brw_context *brw)
 {
    brw_emit_pipe_control(brw,
-<<<<<<< HEAD
-=======
                          PIPE_CONTROL_STALL_AT_SCOREBOARD |
                          PIPE_CONTROL_CS_STALL,
                          NULL, 0, 0);
    brw_emit_pipe_control(brw,
->>>>>>> f163900f
                          PIPE_CONTROL_ISP_DIS |
                          PIPE_CONTROL_CS_STALL,
                          NULL, 0, 0);
