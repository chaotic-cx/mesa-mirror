--- conflicted
+++ resolved
@@ -426,11 +426,7 @@
 
 UNUSED static int
 uploads_needed(uint32_t format,
-<<<<<<< HEAD
-	       bool is_dual_slot)
-=======
                bool is_dual_slot)
->>>>>>> f163900f
 {
    if (!is_passthru_format(format))
       return 1;
@@ -474,19 +470,11 @@
     */
    switch (format) {
    case ISL_FORMAT_R64_PASSTHRU:
-<<<<<<< HEAD
-      return !upload ? ISL_FORMAT_R32G32_FLOAT
-                     : ISL_FORMAT_R32_FLOAT;
-   case ISL_FORMAT_R64G64_PASSTHRU:
-      return !upload ? ISL_FORMAT_R32G32B32A32_FLOAT
-                     : ISL_FORMAT_R32_FLOAT;
-=======
       return upload == 0 ? ISL_FORMAT_R32G32_FLOAT
                          : ISL_FORMAT_R32_FLOAT;
    case ISL_FORMAT_R64G64_PASSTHRU:
       return upload == 0 ? ISL_FORMAT_R32G32B32A32_FLOAT
                          : ISL_FORMAT_R32_FLOAT;
->>>>>>> f163900f
    case ISL_FORMAT_R64G64B64_PASSTHRU:
       return upload == 0 ? ISL_FORMAT_R32G32B32A32_FLOAT
                          : ISL_FORMAT_R32G32_FLOAT;
@@ -777,11 +765,7 @@
       uint32_t comp2 = VFCOMP_STORE_SRC;
       uint32_t comp3 = VFCOMP_STORE_SRC;
       const unsigned num_uploads = GEN_GEN < 8 ?
-<<<<<<< HEAD
-	 uploads_needed(format, input->is_dual_slot) : 1;
-=======
          uploads_needed(format, input->is_dual_slot) : 1;
->>>>>>> f163900f
 
 #if GEN_GEN >= 8
       /* From the BDW PRM, Volume 2d, page 588 (VERTEX_ELEMENT_STATE):
