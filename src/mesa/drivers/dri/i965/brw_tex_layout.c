--- conflicted
+++ resolved
@@ -38,11 +38,8 @@
 #include "intel_context.h"
 #include "macros.h"
 
-<<<<<<< HEAD
-=======
 #define FILE_DEBUG_FLAG DEBUG_MIPTREE
 
->>>>>>> d3f7b463
 GLboolean brw_miptree_layout( struct intel_context *intel, struct intel_mipmap_tree *mt )
 {
    /* XXX: these vary depending on image format: 
@@ -68,11 +65,7 @@
           mt->pitch = ALIGN(width, align_w);
           pack_y_pitch = (height + 3) / 4;
       } else {
-<<<<<<< HEAD
-          mt->pitch = ALIGN(mt->width0 * mt->cpp, 4) / mt->cpp;
-=======
           mt->pitch = intel_miptree_pitch_align (intel, mt, mt->width0);
->>>>>>> d3f7b463
           pack_y_pitch = ALIGN(mt->height0, align_h);
       }
 
