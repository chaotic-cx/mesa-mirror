/*
 * Copyright © 2011 Intel Corporation
 *
 * Permission is hereby granted, free of charge, to any person obtaining a
 * copy of this software and associated documentation files (the "Software"),
 * to deal in the Software without restriction, including without limitation
 * the rights to use, copy, modify, merge, publish, distribute, sublicense,
 * and/or sell copies of the Software, and to permit persons to whom the
 * Software is furnished to do so, subject to the following conditions:
 *
 * The above copyright notice and this permission notice (including the next
 * paragraph) shall be included in all copies or substantial portions of the
 * Software.
 *
 * THE SOFTWARE IS PROVIDED "AS IS", WITHOUT WARRANTY OF ANY KIND, EXPRESS OR
 * IMPLIED, INCLUDING BUT NOT LIMITED TO THE WARRANTIES OF MERCHANTABILITY,
 * FITNESS FOR A PARTICULAR PURPOSE AND NONINFRINGEMENT.  IN NO EVENT SHALL
 * THE AUTHORS OR COPYRIGHT HOLDERS BE LIABLE FOR ANY CLAIM, DAMAGES OR OTHER
 * LIABILITY, WHETHER IN AN ACTION OF CONTRACT, TORT OR OTHERWISE, ARISING
 * FROM, OUT OF OR IN CONNECTION WITH THE SOFTWARE OR THE USE OR OTHER DEALINGS
 * IN THE SOFTWARE.
 */

#include <assert.h>

#include "intel_batchbuffer.h"
#include "intel_mipmap_tree.h"
#include "intel_fbo.h"

#include "brw_context.h"
#include "brw_state.h"

#include "blorp/blorp_genX_exec.h"

#if GEN_GEN <= 5
#include "gen4_blorp_exec.h"
#endif

#include "brw_blorp.h"

static void *
blorp_emit_dwords(struct blorp_batch *batch, unsigned n)
{
   assert(batch->blorp->driver_ctx == batch->driver_batch);
   struct brw_context *brw = batch->driver_batch;

   intel_batchbuffer_begin(brw, n, RENDER_RING);
   uint32_t *map = brw->batch.map_next;
   brw->batch.map_next += n;
   intel_batchbuffer_advance(brw);
   return map;
}

static uint64_t
blorp_emit_reloc(struct blorp_batch *batch,
                 void *location, struct blorp_address address, uint32_t delta)
{
   assert(batch->blorp->driver_ctx == batch->driver_batch);
   struct brw_context *brw = batch->driver_batch;
   uint32_t offset;

   if (GEN_GEN < 6 && brw_ptr_in_state_buffer(&brw->batch, location)) {
      offset = (char *)location - (char *)brw->batch.state.map;
      return brw_state_reloc(&brw->batch, offset,
                             address.buffer, address.offset + delta,
                             address.reloc_flags);
   }

   assert(!brw_ptr_in_state_buffer(&brw->batch, location));

   offset = (char *)location - (char *)brw->batch.batch.map;
   return brw_batch_reloc(&brw->batch, offset,
                          address.buffer, address.offset + delta,
                          address.reloc_flags);
}

static void
blorp_surface_reloc(struct blorp_batch *batch, uint32_t ss_offset,
                    struct blorp_address address, uint32_t delta)
{
   assert(batch->blorp->driver_ctx == batch->driver_batch);
   struct brw_context *brw = batch->driver_batch;
   struct brw_bo *bo = address.buffer;

   uint64_t reloc_val =
      brw_state_reloc(&brw->batch, ss_offset, bo, address.offset + delta,
                      address.reloc_flags);

   void *reloc_ptr = (void *)brw->batch.state.map + ss_offset;
#if GEN_GEN >= 8
   *(uint64_t *)reloc_ptr = reloc_val;
#else
   *(uint32_t *)reloc_ptr = reloc_val;
#endif
}

#if GEN_GEN >= 7
static struct blorp_address
blorp_get_surface_base_address(struct blorp_batch *batch)
{
   assert(batch->blorp->driver_ctx == batch->driver_batch);
   struct brw_context *brw = batch->driver_batch;
   return (struct blorp_address) {
      .buffer = brw->batch.state.bo,
      .offset = 0,
   };
}
#endif

static void *
blorp_alloc_dynamic_state(struct blorp_batch *batch,
                          uint32_t size,
                          uint32_t alignment,
                          uint32_t *offset)
{
   assert(batch->blorp->driver_ctx == batch->driver_batch);
   struct brw_context *brw = batch->driver_batch;

   return brw_state_batch(brw, size, alignment, offset);
}

static void
blorp_alloc_binding_table(struct blorp_batch *batch, unsigned num_entries,
                          unsigned state_size, unsigned state_alignment,
                          uint32_t *bt_offset, uint32_t *surface_offsets,
                          void **surface_maps)
{
   assert(batch->blorp->driver_ctx == batch->driver_batch);
   struct brw_context *brw = batch->driver_batch;

   uint32_t *bt_map = brw_state_batch(brw,
                                      num_entries * sizeof(uint32_t), 32,
                                      bt_offset);

   for (unsigned i = 0; i < num_entries; i++) {
      surface_maps[i] = brw_state_batch(brw,
                                        state_size, state_alignment,
                                        &(surface_offsets)[i]);
      bt_map[i] = surface_offsets[i];
   }
}

static void *
blorp_alloc_vertex_buffer(struct blorp_batch *batch, uint32_t size,
                          struct blorp_address *addr)
{
   assert(batch->blorp->driver_ctx == batch->driver_batch);
   struct brw_context *brw = batch->driver_batch;

   /* From the Skylake PRM, 3DSTATE_VERTEX_BUFFERS:
    *
    *    "The VF cache needs to be invalidated before binding and then using
    *    Vertex Buffers that overlap with any previously bound Vertex Buffer
    *    (at a 64B granularity) since the last invalidation.  A VF cache
    *    invalidate is performed by setting the "VF Cache Invalidation Enable"
    *    bit in PIPE_CONTROL."
    *
    * This restriction first appears in the Skylake PRM but the internal docs
    * also list it as being an issue on Broadwell.  In order to avoid this
    * problem, we align all vertex buffer allocations to 64 bytes.
    */
   uint32_t offset;
<<<<<<< HEAD
   void *data = brw_state_batch(brw, AUB_TRACE_VERTEX_BUFFER,
                                size, 64, &offset);
=======
   void *data = brw_state_batch(brw, size, 64, &offset);
>>>>>>> 5d3caa1c

   *addr = (struct blorp_address) {
      .buffer = brw->batch.state.bo,
      .offset = offset,

#if GEN_GEN == 10
      .mocs = CNL_MOCS_WB,
#elif GEN_GEN == 9
      .mocs = SKL_MOCS_WB,
#elif GEN_GEN == 8
      .mocs = BDW_MOCS_WB,
#elif GEN_GEN == 7
      .mocs = GEN7_MOCS_L3,
#endif
   };

   return data;
}

#if GEN_GEN >= 8
static struct blorp_address
blorp_get_workaround_page(struct blorp_batch *batch)
{
   assert(batch->blorp->driver_ctx == batch->driver_batch);
   struct brw_context *brw = batch->driver_batch;

   return (struct blorp_address) {
      .buffer = brw->workaround_bo,
   };
}
#endif

static void
blorp_flush_range(struct blorp_batch *batch, void *start, size_t size)
{
   /* All allocated states come from the batch which we will flush before we
    * submit it.  There's nothing for us to do here.
    */
}

static void
<<<<<<< HEAD
blorp_flush_range(struct blorp_batch *batch, void *start, size_t size)
{
   /* All allocated states come from the batch which we will flush before we
    * submit it.  There's nothing for us to do here.
    */
}

static void
blorp_emit_urb_config(struct blorp_batch *batch, unsigned vs_entry_size)
=======
blorp_emit_urb_config(struct blorp_batch *batch,
                      unsigned vs_entry_size, unsigned sf_entry_size)
>>>>>>> 5d3caa1c
{
   assert(batch->blorp->driver_ctx == batch->driver_batch);
   struct brw_context *brw = batch->driver_batch;

#if GEN_GEN >= 7
   if (brw->urb.vsize >= vs_entry_size)
      return;

   gen7_upload_urb(brw, vs_entry_size, false, false);
#elif GEN_GEN == 6
   gen6_upload_urb(brw, vs_entry_size, false, 0);
#else
   /* We calculate it now and emit later. */
   brw_calculate_urb_fence(brw, 0, vs_entry_size, sf_entry_size);
#endif
}

void
genX(blorp_exec)(struct blorp_batch *batch,
                 const struct blorp_params *params)
{
   assert(batch->blorp->driver_ctx == batch->driver_batch);
   struct brw_context *brw = batch->driver_batch;
   struct gl_context *ctx = &brw->ctx;
<<<<<<< HEAD
   const uint32_t estimated_max_batch_usage = GEN_GEN >= 8 ? 1920 : 1500;
=======
>>>>>>> 5d3caa1c
   bool check_aperture_failed_once = false;

   /* Flush the sampler and render caches.  We definitely need to flush the
    * sampler cache so that we get updated contents from the render cache for
    * the glBlitFramebuffer() source.  Also, we are sometimes warned in the
    * docs to flush the cache between reinterpretations of the same surface
    * data with different formats, which blorp does for stencil and depth
    * data.
    */
   if (params->src.enabled)
<<<<<<< HEAD
      brw_render_cache_set_check_flush(brw, params->src.addr.buffer);
   brw_render_cache_set_check_flush(brw, params->dst.addr.buffer);
=======
      brw_cache_flush_for_read(brw, params->src.addr.buffer);
   if (params->dst.enabled) {
      brw_cache_flush_for_render(brw, params->dst.addr.buffer,
                                 params->dst.view.format,
                                 params->dst.aux_usage);
   }
   if (params->depth.enabled)
      brw_cache_flush_for_depth(brw, params->depth.addr.buffer);
   if (params->stencil.enabled)
      brw_cache_flush_for_depth(brw, params->stencil.addr.buffer);
>>>>>>> 5d3caa1c

   brw_select_pipeline(brw, BRW_RENDER_PIPELINE);

retry:
   intel_batchbuffer_require_space(brw, 1400, RENDER_RING);
   brw_require_statebuffer_space(brw, 600);
   intel_batchbuffer_save_state(brw);
   brw->batch.no_wrap = true;

#if GEN_GEN == 6
   /* Emit workaround flushes when we switch from drawing to blorping. */
   brw_emit_post_sync_nonzero_flush(brw);
#endif

   brw_upload_state_base_address(brw);

#if GEN_GEN >= 8
   gen7_l3_state.emit(brw);
#endif

#if GEN_GEN >= 6
   brw_emit_depth_stall_flushes(brw);
#endif

#if GEN_GEN == 8
   gen8_write_pma_stall_bits(brw, 0);
#endif

   blorp_emit(batch, GENX(3DSTATE_DRAWING_RECTANGLE), rect) {
      rect.ClippedDrawingRectangleXMax = MAX2(params->x1, params->x0) - 1;
      rect.ClippedDrawingRectangleYMax = MAX2(params->y1, params->y0) - 1;
   }

   blorp_exec(batch, params);

   brw->batch.no_wrap = false;

   /* Check if the blorp op we just did would make our batch likely to fail to
    * map all the BOs into the GPU at batch exec time later.  If so, flush the
    * batch and try again with nothing else in the batch.
    */
   if (!brw_batch_has_aperture_space(brw, 0)) {
      if (!check_aperture_failed_once) {
         check_aperture_failed_once = true;
         intel_batchbuffer_reset_to_saved(brw);
         intel_batchbuffer_flush(brw);
         goto retry;
      } else {
         int ret = intel_batchbuffer_flush(brw);
         WARN_ONCE(ret == -ENOSPC,
                   "i965: blorp emit exceeded available aperture space\n");
      }
   }

   if (unlikely(brw->always_flush_batch))
      intel_batchbuffer_flush(brw);

   /* We've smashed all state compared to what the normal 3D pipeline
    * rendering tracks for GL.
    */
   brw->ctx.NewDriverState |= BRW_NEW_BLORP;
<<<<<<< HEAD
   brw->no_depth_or_stencil = false;
   brw->ib.type = -1;

   if (params->dst.enabled)
      brw_render_cache_set_add_bo(brw, params->dst.addr.buffer);
   if (params->depth.enabled)
      brw_render_cache_set_add_bo(brw, params->depth.addr.buffer);
   if (params->stencil.enabled)
      brw_render_cache_set_add_bo(brw, params->stencil.addr.buffer);
=======
   brw->no_depth_or_stencil = !params->depth.enabled &&
                              !params->stencil.enabled;
   brw->ib.index_size = -1;

   if (params->dst.enabled) {
      brw_render_cache_add_bo(brw, params->dst.addr.buffer,
                              params->dst.view.format,
                              params->dst.aux_usage);
   }
   if (params->depth.enabled)
      brw_depth_cache_add_bo(brw, params->depth.addr.buffer);
   if (params->stencil.enabled)
      brw_depth_cache_add_bo(brw, params->stencil.addr.buffer);
>>>>>>> 5d3caa1c
}<|MERGE_RESOLUTION|>--- conflicted
+++ resolved
@@ -160,12 +160,7 @@
     * problem, we align all vertex buffer allocations to 64 bytes.
     */
    uint32_t offset;
-<<<<<<< HEAD
-   void *data = brw_state_batch(brw, AUB_TRACE_VERTEX_BUFFER,
-                                size, 64, &offset);
-=======
    void *data = brw_state_batch(brw, size, 64, &offset);
->>>>>>> 5d3caa1c
 
    *addr = (struct blorp_address) {
       .buffer = brw->batch.state.bo,
@@ -207,20 +202,8 @@
 }
 
 static void
-<<<<<<< HEAD
-blorp_flush_range(struct blorp_batch *batch, void *start, size_t size)
-{
-   /* All allocated states come from the batch which we will flush before we
-    * submit it.  There's nothing for us to do here.
-    */
-}
-
-static void
-blorp_emit_urb_config(struct blorp_batch *batch, unsigned vs_entry_size)
-=======
 blorp_emit_urb_config(struct blorp_batch *batch,
                       unsigned vs_entry_size, unsigned sf_entry_size)
->>>>>>> 5d3caa1c
 {
    assert(batch->blorp->driver_ctx == batch->driver_batch);
    struct brw_context *brw = batch->driver_batch;
@@ -245,10 +228,6 @@
    assert(batch->blorp->driver_ctx == batch->driver_batch);
    struct brw_context *brw = batch->driver_batch;
    struct gl_context *ctx = &brw->ctx;
-<<<<<<< HEAD
-   const uint32_t estimated_max_batch_usage = GEN_GEN >= 8 ? 1920 : 1500;
-=======
->>>>>>> 5d3caa1c
    bool check_aperture_failed_once = false;
 
    /* Flush the sampler and render caches.  We definitely need to flush the
@@ -259,10 +238,6 @@
     * data.
     */
    if (params->src.enabled)
-<<<<<<< HEAD
-      brw_render_cache_set_check_flush(brw, params->src.addr.buffer);
-   brw_render_cache_set_check_flush(brw, params->dst.addr.buffer);
-=======
       brw_cache_flush_for_read(brw, params->src.addr.buffer);
    if (params->dst.enabled) {
       brw_cache_flush_for_render(brw, params->dst.addr.buffer,
@@ -273,7 +248,6 @@
       brw_cache_flush_for_depth(brw, params->depth.addr.buffer);
    if (params->stencil.enabled)
       brw_cache_flush_for_depth(brw, params->stencil.addr.buffer);
->>>>>>> 5d3caa1c
 
    brw_select_pipeline(brw, BRW_RENDER_PIPELINE);
 
@@ -335,17 +309,6 @@
     * rendering tracks for GL.
     */
    brw->ctx.NewDriverState |= BRW_NEW_BLORP;
-<<<<<<< HEAD
-   brw->no_depth_or_stencil = false;
-   brw->ib.type = -1;
-
-   if (params->dst.enabled)
-      brw_render_cache_set_add_bo(brw, params->dst.addr.buffer);
-   if (params->depth.enabled)
-      brw_render_cache_set_add_bo(brw, params->depth.addr.buffer);
-   if (params->stencil.enabled)
-      brw_render_cache_set_add_bo(brw, params->stencil.addr.buffer);
-=======
    brw->no_depth_or_stencil = !params->depth.enabled &&
                               !params->stencil.enabled;
    brw->ib.index_size = -1;
@@ -359,5 +322,4 @@
       brw_depth_cache_add_bo(brw, params->depth.addr.buffer);
    if (params->stencil.enabled)
       brw_depth_cache_add_bo(brw, params->stencil.addr.buffer);
->>>>>>> 5d3caa1c
 }