

# Copyright © 2011 Intel Corporation
#
# Permission is hereby granted, free of charge, to any person obtaining a
# copy of this software and associated documentation files (the "Software"),
# to deal in the Software without restriction, including without limitation
# the rights to use, copy, modify, merge, publish, distribute, sublicense,
# and/or sell copies of the Software, and to permit persons to whom the
# Software is furnished to do so, subject to the following conditions:
#
# The above copyright notice and this permission notice (including the next
# paragraph) shall be included in all copies or substantial portions of the
# Software.
#
# THE SOFTWARE IS PROVIDED "AS IS", WITHOUT WARRANTY OF ANY KIND, EXPRESS OR
# IMPLIED, INCLUDING BUT NOT LIMITED TO THE WARRANTIES OF MERCHANTABILITY,
# FITNESS FOR A PARTICULAR PURPOSE AND NONINFRINGEMENT.  IN NO EVENT SHALL
# THE AUTHORS OR COPYRIGHT HOLDERS BE LIABLE FOR ANY CLAIM, DAMAGES OR OTHER
# LIABILITY, WHETHER IN AN ACTION OF CONTRACT, TORT OR OTHERWISE, ARISING
# FROM, OUT OF OR IN CONNECTION WITH THE SOFTWARE OR THE USE OR OTHER DEALINGS
# IN THE SOFTWARE.

include Makefile.sources

AM_CFLAGS = \
	-I$(top_srcdir)/include \
	-I$(top_srcdir)/src/ \
	-I$(top_srcdir)/src/mapi \
	-I$(top_srcdir)/src/mesa/ \
	-I$(top_srcdir)/src/gallium/include \
	-I$(top_srcdir)/src/gallium/auxiliary \
	-I$(top_builddir)/src/mesa/drivers/dri/common \
	-I$(top_srcdir)/src/mesa/drivers/dri/common \
	-I$(top_srcdir)/src/mesa/drivers/dri/intel/server \
	-I$(top_srcdir)/src/gtest/include \
	-I$(top_builddir)/src/compiler/glsl \
	-I$(top_builddir)/src/compiler/nir \
	-I$(top_srcdir)/src/compiler/nir \
	-I$(top_builddir)/src/intel \
	-I$(top_srcdir)/src/intel \
	$(DEFINES) \
<<<<<<< HEAD
	$(API_DEFINES) \
=======
>>>>>>> 367bafc7
	$(VISIBILITY_CFLAGS) \
	$(INTEL_CFLAGS)

AM_CXXFLAGS = $(AM_CFLAGS)

MKDIR_GEN = $(AM_V_at)$(MKDIR_P) $(@D)
brw_nir_trig_workarounds.c: brw_nir_trig_workarounds.py $(top_srcdir)/src/compiler/nir/nir_algebraic.py
	$(MKDIR_GEN)
	$(AM_V_GEN) PYTHONPATH=$(top_srcdir)/src/compiler/nir $(PYTHON2) $(PYTHON_FLAGS) $(srcdir)/brw_nir_trig_workarounds.py > $@ || ($(RM) $@; false)

I965_PERGEN_LIBS = \
	libi965_gen6.la \
	libi965_gen7.la \
	libi965_gen75.la \
	libi965_gen8.la \
	libi965_gen9.la

libi965_gen6_la_SOURCES = $(i965_gen6_FILES)
libi965_gen6_la_CFLAGS = $(AM_CFLAGS) -DGEN_VERSIONx10=60

libi965_gen7_la_SOURCES = $(i965_gen7_FILES)
libi965_gen7_la_CFLAGS = $(AM_CFLAGS) -DGEN_VERSIONx10=70

libi965_gen75_la_SOURCES = $(i965_gen75_FILES)
libi965_gen75_la_CFLAGS = $(AM_CFLAGS) -DGEN_VERSIONx10=75

libi965_gen8_la_SOURCES = $(i965_gen8_FILES)
libi965_gen8_la_CFLAGS = $(AM_CFLAGS) -DGEN_VERSIONx10=80

libi965_gen9_la_SOURCES = $(i965_gen9_FILES)
libi965_gen9_la_CFLAGS = $(AM_CFLAGS) -DGEN_VERSIONx10=90

noinst_LTLIBRARIES = \
	libi965_dri.la \
	libi965_compiler.la \
	$(I965_PERGEN_LIBS)

libi965_dri_la_SOURCES = $(i965_FILES)
libi965_dri_la_LIBADD = \
	$(top_builddir)/src/intel/common/libintel_common.la \
	$(top_builddir)/src/intel/isl/libisl.la \
	libi965_compiler.la \
	$(top_builddir)/src/intel/blorp/libblorp.la \
	$(I965_PERGEN_LIBS) \
	$(INTEL_LIBS)

libi965_compiler_la_SOURCES = \
	$(i965_compiler_FILES) \
	$(i965_compiler_GENERATED_FILES)

BUILT_SOURCES = $(i965_compiler_GENERATED_FILES)
CLEANFILES = $(BUILT_SOURCES)

EXTRA_DIST = \
	brw_nir_trig_workarounds.py

TEST_LIBS = \
	libi965_compiler.la \
	$(I965_PERGEN_LIBS) \
	$(top_builddir)/src/compiler/nir/libnir.la \
	$(top_builddir)/src/util/libmesautil.la \
	$(top_builddir)/src/intel/isl/libisl.la \
	$(PTHREAD_LIBS) \
	$(DLOPEN_LIBS)

TESTS = \
	test_fs_cmod_propagation \
	test_fs_copy_propagation \
	test_fs_saturate_propagation \
        test_eu_compact \
	test_vf_float_conversions \
	test_vec4_cmod_propagation \
        test_vec4_copy_propagation \
        test_vec4_register_coalesce

check_PROGRAMS = $(TESTS)

test_fs_cmod_propagation_SOURCES = \
	test_fs_cmod_propagation.cpp
test_fs_cmod_propagation_LDADD = \
	$(top_builddir)/src/gtest/libgtest.la \
	$(TEST_LIBS)

test_fs_copy_propagation_SOURCES = \
	test_fs_copy_propagation.cpp
test_fs_copy_propagation_LDADD = \
	$(top_builddir)/src/gtest/libgtest.la \
	$(TEST_LIBS)

test_fs_saturate_propagation_SOURCES = \
	test_fs_saturate_propagation.cpp
test_fs_saturate_propagation_LDADD = \
	$(top_builddir)/src/gtest/libgtest.la \
	$(TEST_LIBS)

test_vf_float_conversions_SOURCES = \
	test_vf_float_conversions.cpp
test_vf_float_conversions_LDADD = \
	$(top_builddir)/src/gtest/libgtest.la \
	$(TEST_LIBS)

test_vec4_register_coalesce_SOURCES = \
	test_vec4_register_coalesce.cpp
test_vec4_register_coalesce_LDADD = \
        $(top_builddir)/src/gtest/libgtest.la \
        $(TEST_LIBS)

test_vec4_copy_propagation_SOURCES = \
	test_vec4_copy_propagation.cpp
test_vec4_copy_propagation_LDADD = \
        $(top_builddir)/src/gtest/libgtest.la \
        $(TEST_LIBS)

<<<<<<< HEAD
i965_dri_la_LDFLAGS = -module -avoid-version -shared
i965_dri_la_LIBADD = \
	../common/libdricommon.la \
	$(DRI_LIB_DEPS) \
	$(INTEL_LIBS)
=======
test_vec4_cmod_propagation_SOURCES = \
	test_vec4_cmod_propagation.cpp
test_vec4_cmod_propagation_LDADD = \
	$(top_builddir)/src/gtest/libgtest.la \
	$(TEST_LIBS)
>>>>>>> 367bafc7

test_eu_compact_SOURCES = \
	test_eu_compact.c
nodist_EXTRA_test_eu_compact_SOURCES = dummy.cpp
test_eu_compact_LDADD = $(TEST_LIBS)<|MERGE_RESOLUTION|>--- conflicted
+++ resolved
@@ -40,10 +40,6 @@
 	-I$(top_builddir)/src/intel \
 	-I$(top_srcdir)/src/intel \
 	$(DEFINES) \
-<<<<<<< HEAD
-	$(API_DEFINES) \
-=======
->>>>>>> 367bafc7
 	$(VISIBILITY_CFLAGS) \
 	$(INTEL_CFLAGS)
 
@@ -157,19 +153,11 @@
         $(top_builddir)/src/gtest/libgtest.la \
         $(TEST_LIBS)
 
-<<<<<<< HEAD
-i965_dri_la_LDFLAGS = -module -avoid-version -shared
-i965_dri_la_LIBADD = \
-	../common/libdricommon.la \
-	$(DRI_LIB_DEPS) \
-	$(INTEL_LIBS)
-=======
 test_vec4_cmod_propagation_SOURCES = \
 	test_vec4_cmod_propagation.cpp
 test_vec4_cmod_propagation_LDADD = \
 	$(top_builddir)/src/gtest/libgtest.la \
 	$(TEST_LIBS)
->>>>>>> 367bafc7
 
 test_eu_compact_SOURCES = \
 	test_eu_compact.c
