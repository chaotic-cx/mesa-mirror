/*
 * Copyright © 2010 Intel Corporation
 *
 * Permission is hereby granted, free of charge, to any person obtaining a
 * copy of this software and associated documentation files (the "Software"),
 * to deal in the Software without restriction, including without limitation
 * the rights to use, copy, modify, merge, publish, distribute, sublicense,
 * and/or sell copies of the Software, and to permit persons to whom the
 * Software is furnished to do so, subject to the following conditions:
 *
 * The above copyright notice and this permission notice (including the next
 * paragraph) shall be included in all copies or substantial portions of the
 * Software.
 *
 * THE SOFTWARE IS PROVIDED "AS IS", WITHOUT WARRANTY OF ANY KIND, EXPRESS OR
 * IMPLIED, INCLUDING BUT NOT LIMITED TO THE WARRANTIES OF MERCHANTABILITY,
 * FITNESS FOR A PARTICULAR PURPOSE AND NONINFRINGEMENT.  IN NO EVENT SHALL
 * THE AUTHORS OR COPYRIGHT HOLDERS BE LIABLE FOR ANY CLAIM, DAMAGES OR OTHER
 * LIABILITY, WHETHER IN AN ACTION OF CONTRACT, TORT OR OTHERWISE, ARISING
 * FROM, OUT OF OR IN CONNECTION WITH THE SOFTWARE OR THE USE OR OTHER DEALINGS
 * IN THE SOFTWARE.
 */

#include <stdint.h>
#include "brw_reg.h"
#include "brw_defines.h"
#include "brw_context.h"
#include "main/compiler.h"
#include "glsl/ir.h"
#include "program/prog_parameter.h"

#ifdef __cplusplus
#include "brw_ir_allocator.h"
#endif

#pragma once

#define MAX_SAMPLER_MESSAGE_SIZE 11
#define MAX_VGRF_SIZE 16

enum PACKED register_file {
   BAD_FILE,
   GRF,
   MRF,
   IMM,
   HW_REG, /* a struct brw_reg */
   ATTR,
   UNIFORM, /* prog_data->params[reg] */
};

struct backend_reg
{
#ifdef __cplusplus
   bool is_zero() const;
   bool is_one() const;
   bool is_negative_one() const;
   bool is_null() const;
   bool is_accumulator() const;
   bool in_range(const backend_reg &r, unsigned n) const;
#endif

   enum register_file file; /**< Register file: GRF, MRF, IMM. */
   enum brw_reg_type type;  /**< Register type: BRW_REGISTER_TYPE_* */

   /**
    * Register number.
    *
    * For GRF, it's a virtual register number until register allocation.
    *
    * For MRF, it's the hardware register.
    */
   uint16_t reg;

   /**
    * Offset within the virtual register.
    *
    * In the scalar backend, this is in units of a float per pixel for pre-
    * register allocation registers (i.e., one register in SIMD8 mode and two
    * registers in SIMD16 mode).
    *
    * For uniforms, this is in units of 1 float.
    */
   uint16_t reg_offset;

   struct brw_reg fixed_hw_reg;

   bool negate;
   bool abs;
};

struct cfg_t;
struct bblock_t;

#ifdef __cplusplus
struct backend_instruction : public exec_node {
   bool is_3src() const;
   bool is_tex() const;
   bool is_math() const;
   bool is_control_flow() const;
   bool is_commutative() const;
   bool can_do_source_mods() const;
   bool can_do_saturate() const;
   bool can_do_cmod() const;
   bool reads_accumulator_implicitly() const;
   bool writes_accumulator_implicitly(const struct brw_device_info *devinfo) const;

   void remove(bblock_t *block);
   void insert_after(bblock_t *block, backend_instruction *inst);
   void insert_before(bblock_t *block, backend_instruction *inst);
   void insert_before(bblock_t *block, exec_list *list);

   /**
    * True if the instruction has side effects other than writing to
    * its destination registers.  You are expected not to reorder or
    * optimize these out unless you know what you are doing.
    */
   bool has_side_effects() const;
#else
struct backend_instruction {
   struct exec_node link;
#endif
   /** @{
    * Annotation for the generated IR.  One of the two can be set.
    */
   const void *ir;
   const char *annotation;
   /** @} */

   uint32_t offset; /**< spill/unspill offset or texture offset bitfield */
   uint8_t mlen; /**< SEND message length */
   int8_t base_mrf; /**< First MRF in the SEND message, if mlen is nonzero. */
   uint8_t target; /**< MRT target. */
   uint8_t regs_written; /**< Number of registers written by the instruction. */

   enum opcode opcode; /* BRW_OPCODE_* or FS_OPCODE_* */
   enum brw_conditional_mod conditional_mod; /**< BRW_CONDITIONAL_* */
   enum brw_predicate predicate;
   bool predicate_inverse:1;
   bool writes_accumulator:1; /**< instruction implicitly writes accumulator */
   bool force_writemask_all:1;
   bool no_dd_clear:1;
   bool no_dd_check:1;
   bool saturate:1;
   bool shadow_compare:1;

   /* Chooses which flag subregister (f0.0 or f0.1) is used for conditional
    * mod and predication.
    */
   unsigned flag_subreg:1;

   /** The number of hardware registers used for a message header. */
   uint8_t header_size;
};

#ifdef __cplusplus

enum instruction_scheduler_mode {
   SCHEDULE_PRE,
   SCHEDULE_PRE_NON_LIFO,
   SCHEDULE_PRE_LIFO,
   SCHEDULE_POST,
};

struct backend_shader {
protected:

   backend_shader(const struct brw_compiler *compiler,
                  void *log_data,
                  void *mem_ctx,
                  const nir_shader *shader,
                  struct brw_stage_prog_data *stage_prog_data);

public:

   const struct brw_compiler *compiler;
   void *log_data; /* Passed to compiler->*_log functions */

   const struct brw_device_info * const devinfo;
   const nir_shader *nir;
   struct brw_stage_prog_data * const stage_prog_data;

   /** ralloc context for temporary data used during compile */
   void *mem_ctx;

   /**
    * List of either fs_inst or vec4_instruction (inheriting from
    * backend_instruction)
    */
   exec_list instructions;

   cfg_t *cfg;

   gl_shader_stage stage;
   bool debug_enabled;
   const char *stage_name;
   const char *stage_abbrev;

   brw::simple_allocator alloc;

   virtual void dump_instruction(backend_instruction *inst) = 0;
   virtual void dump_instruction(backend_instruction *inst, FILE *file) = 0;
   virtual void dump_instructions();
   virtual void dump_instructions(const char *name);

   void calculate_cfg();
   void invalidate_cfg();

   virtual void invalidate_live_intervals() = 0;
};

uint32_t brw_texture_offset(int *offsets, unsigned num_components);

void brw_setup_image_uniform_values(gl_shader_stage stage,
                                    struct brw_stage_prog_data *stage_prog_data,
                                    unsigned param_start_index,
                                    const gl_uniform_storage *storage);

#else
struct backend_shader;
#endif /* __cplusplus */

enum brw_reg_type brw_type_for_base_type(const struct glsl_type *type);
enum brw_conditional_mod brw_conditional_for_comparison(unsigned int op);
uint32_t brw_math_function(enum opcode op);
const char *brw_instruction_name(enum opcode op);
bool brw_saturate_immediate(enum brw_reg_type type, struct brw_reg *reg);
bool brw_negate_immediate(enum brw_reg_type type, struct brw_reg *reg);
bool brw_abs_immediate(enum brw_reg_type type, struct brw_reg *reg);

bool opt_predicated_break(struct backend_shader *s);

#ifdef __cplusplus
extern "C" {
#endif

<<<<<<< HEAD
=======
/**
 * Scratch data used when compiling a GLSL geometry shader.
 */
struct brw_gs_compile
{
   struct brw_gs_prog_key key;
   struct brw_vue_map input_vue_map;

   unsigned control_data_bits_per_vertex;
   unsigned control_data_header_size_bits;
};

struct brw_compiler *
brw_compiler_create(void *mem_ctx, const struct brw_device_info *devinfo);

>>>>>>> 48c76eae
void
brw_assign_common_binding_table_offsets(gl_shader_stage stage,
                                        const struct brw_device_info *devinfo,
                                        const struct gl_shader_program *shader_prog,
                                        const struct gl_program *prog,
                                        struct brw_stage_prog_data *stage_prog_data,
                                        uint32_t next_binding_table_offset);

bool brw_vs_precompile(struct gl_context *ctx,
                       struct gl_shader_program *shader_prog,
                       struct gl_program *prog);
bool brw_gs_precompile(struct gl_context *ctx,
                       struct gl_shader_program *shader_prog,
                       struct gl_program *prog);
bool brw_fs_precompile(struct gl_context *ctx,
                       struct gl_shader_program *shader_prog,
                       struct gl_program *prog);
bool brw_cs_precompile(struct gl_context *ctx,
                       struct gl_shader_program *shader_prog,
                       struct gl_program *prog);

int type_size_scalar(const struct glsl_type *type);
int type_size_vec4(const struct glsl_type *type);

bool is_scalar_shader_stage(const struct brw_compiler *compiler, int stage);

#ifdef __cplusplus
}
#endif<|MERGE_RESOLUTION|>--- conflicted
+++ resolved
@@ -233,8 +233,6 @@
 extern "C" {
 #endif
 
-<<<<<<< HEAD
-=======
 /**
  * Scratch data used when compiling a GLSL geometry shader.
  */
@@ -247,10 +245,6 @@
    unsigned control_data_header_size_bits;
 };
 
-struct brw_compiler *
-brw_compiler_create(void *mem_ctx, const struct brw_device_info *devinfo);
-
->>>>>>> 48c76eae
 void
 brw_assign_common_binding_table_offsets(gl_shader_stage stage,
                                         const struct brw_device_info *devinfo,
