/*
 Copyright (C) Intel Corp.  2006.  All Rights Reserved.
 Intel funded Tungsten Graphics to
 develop this 3D driver.

 Permission is hereby granted, free of charge, to any person obtaining
 a copy of this software and associated documentation files (the
 "Software"), to deal in the Software without restriction, including
 without limitation the rights to use, copy, modify, merge, publish,
 distribute, sublicense, and/or sell copies of the Software, and to
 permit persons to whom the Software is furnished to do so, subject to
 the following conditions:

 The above copyright notice and this permission notice (including the
 next paragraph) shall be included in all copies or substantial
 portions of the Software.

 THE SOFTWARE IS PROVIDED "AS IS", WITHOUT WARRANTY OF ANY KIND,
 EXPRESS OR IMPLIED, INCLUDING BUT NOT LIMITED TO THE WARRANTIES OF
 MERCHANTABILITY, FITNESS FOR A PARTICULAR PURPOSE AND NONINFRINGEMENT.
 IN NO EVENT SHALL THE COPYRIGHT OWNER(S) AND/OR ITS SUPPLIERS BE
 LIABLE FOR ANY CLAIM, DAMAGES OR OTHER LIABILITY, WHETHER IN AN ACTION
 OF CONTRACT, TORT OR OTHERWISE, ARISING FROM, OUT OF OR IN CONNECTION
 WITH THE SOFTWARE OR THE USE OR OTHER DEALINGS IN THE SOFTWARE.

 **********************************************************************/
 /*
  * Authors:
  *   Keith Whitwell <keithw@vmware.com>
  */


#include "compiler/nir/nir.h"
#include "main/context.h"
#include "main/blend.h"
#include "main/mtypes.h"
#include "main/samplerobj.h"
#include "main/shaderimage.h"
#include "main/teximage.h"
#include "program/prog_parameter.h"
#include "program/prog_instruction.h"
#include "main/framebuffer.h"
#include "main/shaderapi.h"

#include "isl/isl.h"

#include "intel_mipmap_tree.h"
#include "intel_batchbuffer.h"
#include "intel_tex.h"
#include "intel_fbo.h"
#include "intel_buffer_objects.h"

#include "brw_context.h"
#include "brw_state.h"
#include "brw_defines.h"
#include "brw_wm.h"

uint32_t wb_mocs[] = {
   [7] = GEN7_MOCS_L3,
   [8] = BDW_MOCS_WB,
   [9] = SKL_MOCS_WB,
   [10] = CNL_MOCS_WB,
   [11] = ICL_MOCS_WB,
};

uint32_t pte_mocs[] = {
   [7] = GEN7_MOCS_L3,
   [8] = BDW_MOCS_PTE,
   [9] = SKL_MOCS_PTE,
   [10] = CNL_MOCS_PTE,
   [11] = ICL_MOCS_PTE,
};

uint32_t
brw_get_bo_mocs(const struct gen_device_info *devinfo, struct brw_bo *bo)
{
   return (bo && bo->external ? pte_mocs : wb_mocs)[devinfo->gen];
}

static void
get_isl_surf(struct brw_context *brw, struct intel_mipmap_tree *mt,
             GLenum target, struct isl_view *view,
             uint32_t *tile_x, uint32_t *tile_y,
             uint32_t *offset, struct isl_surf *surf)
{
   *surf = mt->surf;

   const struct gen_device_info *devinfo = &brw->screen->devinfo;
   const enum isl_dim_layout dim_layout =
      get_isl_dim_layout(devinfo, mt->surf.tiling, target);

   surf->dim = get_isl_surf_dim(target);

   if (surf->dim_layout == dim_layout)
      return;

   /* The layout of the specified texture target is not compatible with the
    * actual layout of the miptree structure in memory -- You're entering
    * dangerous territory, this can only possibly work if you only intended
    * to access a single level and slice of the texture, and the hardware
    * supports the tile offset feature in order to allow non-tile-aligned
    * base offsets, since we'll have to point the hardware to the first
    * texel of the level instead of relying on the usual base level/layer
    * controls.
    */
   assert(devinfo->has_surface_tile_offset);
   assert(view->levels == 1 && view->array_len == 1);
   assert(*tile_x == 0 && *tile_y == 0);

   *offset += intel_miptree_get_tile_offsets(mt, view->base_level,
                                             view->base_array_layer,
                                             tile_x, tile_y);

   /* Minify the logical dimensions of the texture. */
   const unsigned l = view->base_level - mt->first_level;
   surf->logical_level0_px.width = minify(surf->logical_level0_px.width, l);
   surf->logical_level0_px.height = surf->dim <= ISL_SURF_DIM_1D ? 1 :
      minify(surf->logical_level0_px.height, l);
   surf->logical_level0_px.depth = surf->dim <= ISL_SURF_DIM_2D ? 1 :
      minify(surf->logical_level0_px.depth, l);

   /* Only the base level and layer can be addressed with the overridden
    * layout.
    */
   surf->logical_level0_px.array_len = 1;
   surf->levels = 1;
   surf->dim_layout = dim_layout;

   /* The requested slice of the texture is now at the base level and
    * layer.
    */
   view->base_level = 0;
   view->base_array_layer = 0;
}

static void
brw_emit_surface_state(struct brw_context *brw,
                       struct intel_mipmap_tree *mt,
                       GLenum target, struct isl_view view,
                       enum isl_aux_usage aux_usage,
                       uint32_t *surf_offset, int surf_index,
                       unsigned reloc_flags)
{
   const struct gen_device_info *devinfo = &brw->screen->devinfo;
   uint32_t tile_x = mt->level[0].level_x;
   uint32_t tile_y = mt->level[0].level_y;
   uint32_t offset = mt->offset;

   struct isl_surf surf;

   get_isl_surf(brw, mt, target, &view, &tile_x, &tile_y, &offset, &surf);

   union isl_color_value clear_color = { .u32 = { 0, 0, 0, 0 } };

   struct brw_bo *aux_bo = NULL;
   struct isl_surf *aux_surf = NULL;
   uint64_t aux_offset = 0;
   struct brw_bo *clear_bo = NULL;
   uint64_t clear_offset = 0;

   if (aux_usage != ISL_AUX_USAGE_NONE) {
      aux_surf = &mt->aux_buf->surf;
      aux_bo = mt->aux_buf->bo;
      aux_offset = mt->aux_buf->offset;

      /* We only really need a clear color if we also have an auxiliary
       * surface.  Without one, it does nothing.
       */
      clear_color =
         intel_miptree_get_clear_color(devinfo, mt, view.format,
                                       view.usage & ISL_SURF_USAGE_TEXTURE_BIT,
                                       &clear_bo, &clear_offset);
   }

   void *state = brw_state_batch(brw,
                                 brw->isl_dev.ss.size,
                                 brw->isl_dev.ss.align,
                                 surf_offset);

   isl_surf_fill_state(&brw->isl_dev, state, .surf = &surf, .view = &view,
                       .address = brw_state_reloc(&brw->batch,
                                                  *surf_offset + brw->isl_dev.ss.addr_offset,
                                                  mt->bo, offset, reloc_flags),
                       .aux_surf = aux_surf, .aux_usage = aux_usage,
                       .aux_address = aux_offset,
                       .mocs = brw_get_bo_mocs(devinfo, mt->bo),
                       .clear_color = clear_color,
                       .use_clear_address = clear_bo != NULL,
                       .clear_address = clear_offset,
                       .x_offset_sa = tile_x, .y_offset_sa = tile_y);
   if (aux_surf) {
      /* On gen7 and prior, the upper 20 bits of surface state DWORD 6 are the
       * upper 20 bits of the GPU address of the MCS buffer; the lower 12 bits
       * contain other control information.  Since buffer addresses are always
       * on 4k boundaries (and thus have their lower 12 bits zero), we can use
       * an ordinary reloc to do the necessary address translation.
       *
       * FIXME: move to the point of assignment.
       */
      assert((aux_offset & 0xfff) == 0);

      if (devinfo->gen >= 8) {
         uint64_t *aux_addr = state + brw->isl_dev.ss.aux_addr_offset;
         *aux_addr = brw_state_reloc(&brw->batch,
                                     *surf_offset +
                                     brw->isl_dev.ss.aux_addr_offset,
                                     aux_bo, *aux_addr,
                                     reloc_flags);
      } else {
         uint32_t *aux_addr = state + brw->isl_dev.ss.aux_addr_offset;
         *aux_addr = brw_state_reloc(&brw->batch,
                                     *surf_offset +
                                     brw->isl_dev.ss.aux_addr_offset,
                                     aux_bo, *aux_addr,
                                     reloc_flags);

      }
   }

   if (clear_bo != NULL) {
      /* Make sure the offset is aligned with a cacheline. */
      assert((clear_offset & 0x3f) == 0);
      uint64_t *clear_address =
            state + brw->isl_dev.ss.clear_color_state_offset;
      *clear_address = brw_state_reloc(&brw->batch,
                                       *surf_offset +
                                       brw->isl_dev.ss.clear_color_state_offset,
                                       clear_bo, *clear_address, reloc_flags);
   }
}

static uint32_t
gen6_update_renderbuffer_surface(struct brw_context *brw,
                                 struct gl_renderbuffer *rb,
                                 unsigned unit,
                                 uint32_t surf_index)
{
   struct gl_context *ctx = &brw->ctx;
   struct intel_renderbuffer *irb = intel_renderbuffer(rb);
   struct intel_mipmap_tree *mt = irb->mt;

   assert(brw_render_target_supported(brw, rb));

   mesa_format rb_format = _mesa_get_render_format(ctx, intel_rb_format(irb));
   if (unlikely(!brw->mesa_format_supports_render[rb_format])) {
      _mesa_problem(ctx, "%s: renderbuffer format %s unsupported\n",
                    __func__, _mesa_get_format_name(rb_format));
   }
   enum isl_format isl_format = brw->mesa_to_isl_render_format[rb_format];

   struct isl_view view = {
      .format = isl_format,
      .base_level = irb->mt_level - irb->mt->first_level,
      .levels = 1,
      .base_array_layer = irb->mt_layer,
      .array_len = MAX2(irb->layer_count, 1),
      .swizzle = ISL_SWIZZLE_IDENTITY,
      .usage = ISL_SURF_USAGE_RENDER_TARGET_BIT,
   };

   uint32_t offset;
   brw_emit_surface_state(brw, mt, mt->target, view,
                          brw->draw_aux_usage[unit],
                          &offset, surf_index,
                          RELOC_WRITE);
   return offset;
}

GLuint
translate_tex_target(GLenum target)
{
   switch (target) {
   case GL_TEXTURE_1D:
   case GL_TEXTURE_1D_ARRAY_EXT:
      return BRW_SURFACE_1D;

   case GL_TEXTURE_RECTANGLE_NV:
      return BRW_SURFACE_2D;

   case GL_TEXTURE_2D:
   case GL_TEXTURE_2D_ARRAY_EXT:
   case GL_TEXTURE_EXTERNAL_OES:
   case GL_TEXTURE_2D_MULTISAMPLE:
   case GL_TEXTURE_2D_MULTISAMPLE_ARRAY:
      return BRW_SURFACE_2D;

   case GL_TEXTURE_3D:
      return BRW_SURFACE_3D;

   case GL_TEXTURE_CUBE_MAP:
   case GL_TEXTURE_CUBE_MAP_ARRAY:
      return BRW_SURFACE_CUBE;

   default:
      unreachable("not reached");
   }
}

uint32_t
brw_get_surface_tiling_bits(enum isl_tiling tiling)
{
   switch (tiling) {
   case ISL_TILING_X:
      return BRW_SURFACE_TILED;
   case ISL_TILING_Y0:
      return BRW_SURFACE_TILED | BRW_SURFACE_TILED_Y;
   default:
      return 0;
   }
}


uint32_t
brw_get_surface_num_multisamples(unsigned num_samples)
{
   if (num_samples > 1)
      return BRW_SURFACE_MULTISAMPLECOUNT_4;
   else
      return BRW_SURFACE_MULTISAMPLECOUNT_1;
}

/**
 * Compute the combination of DEPTH_TEXTURE_MODE and EXT_texture_swizzle
 * swizzling.
 */
int
brw_get_texture_swizzle(const struct gl_context *ctx,
                        const struct gl_texture_object *t)
{
   const struct gl_texture_image *img = t->Image[0][t->BaseLevel];

   int swizzles[SWIZZLE_NIL + 1] = {
      SWIZZLE_X,
      SWIZZLE_Y,
      SWIZZLE_Z,
      SWIZZLE_W,
      SWIZZLE_ZERO,
      SWIZZLE_ONE,
      SWIZZLE_NIL
   };

   if (img->_BaseFormat == GL_DEPTH_COMPONENT ||
       img->_BaseFormat == GL_DEPTH_STENCIL) {
      GLenum depth_mode = t->DepthMode;

      /* In ES 3.0, DEPTH_TEXTURE_MODE is expected to be GL_RED for textures
       * with depth component data specified with a sized internal format.
       * Otherwise, it's left at the old default, GL_LUMINANCE.
       */
      if (_mesa_is_gles3(ctx) &&
          img->InternalFormat != GL_DEPTH_COMPONENT &&
          img->InternalFormat != GL_DEPTH_STENCIL) {
         depth_mode = GL_RED;
      }

      switch (depth_mode) {
      case GL_ALPHA:
         swizzles[0] = SWIZZLE_ZERO;
         swizzles[1] = SWIZZLE_ZERO;
         swizzles[2] = SWIZZLE_ZERO;
         swizzles[3] = SWIZZLE_X;
         break;
      case GL_LUMINANCE:
         swizzles[0] = SWIZZLE_X;
         swizzles[1] = SWIZZLE_X;
         swizzles[2] = SWIZZLE_X;
         swizzles[3] = SWIZZLE_ONE;
         break;
      case GL_INTENSITY:
         swizzles[0] = SWIZZLE_X;
         swizzles[1] = SWIZZLE_X;
         swizzles[2] = SWIZZLE_X;
         swizzles[3] = SWIZZLE_X;
         break;
      case GL_RED:
         swizzles[0] = SWIZZLE_X;
         swizzles[1] = SWIZZLE_ZERO;
         swizzles[2] = SWIZZLE_ZERO;
         swizzles[3] = SWIZZLE_ONE;
         break;
      }
   }

   GLenum datatype = _mesa_get_format_datatype(img->TexFormat);

   /* If the texture's format is alpha-only, force R, G, and B to
    * 0.0. Similarly, if the texture's format has no alpha channel,
    * force the alpha value read to 1.0. This allows for the
    * implementation to use an RGBA texture for any of these formats
    * without leaking any unexpected values.
    */
   switch (img->_BaseFormat) {
   case GL_ALPHA:
      swizzles[0] = SWIZZLE_ZERO;
      swizzles[1] = SWIZZLE_ZERO;
      swizzles[2] = SWIZZLE_ZERO;
      break;
   case GL_LUMINANCE:
      if (t->_IsIntegerFormat || datatype == GL_SIGNED_NORMALIZED) {
         swizzles[0] = SWIZZLE_X;
         swizzles[1] = SWIZZLE_X;
         swizzles[2] = SWIZZLE_X;
         swizzles[3] = SWIZZLE_ONE;
      }
      break;
   case GL_LUMINANCE_ALPHA:
      if (datatype == GL_SIGNED_NORMALIZED) {
         swizzles[0] = SWIZZLE_X;
         swizzles[1] = SWIZZLE_X;
         swizzles[2] = SWIZZLE_X;
         swizzles[3] = SWIZZLE_W;
      }
      break;
   case GL_INTENSITY:
      if (datatype == GL_SIGNED_NORMALIZED) {
         swizzles[0] = SWIZZLE_X;
         swizzles[1] = SWIZZLE_X;
         swizzles[2] = SWIZZLE_X;
         swizzles[3] = SWIZZLE_X;
      }
      break;
   case GL_RED:
      if (img->TexFormat == MESA_FORMAT_R_SRGB8) {
         swizzles[0] = SWIZZLE_X;
         swizzles[1] = SWIZZLE_ZERO;
         swizzles[2] = SWIZZLE_ZERO;
         swizzles[3] = SWIZZLE_ONE;
         break;
      }
      /* fallthrough */
   case GL_RG:
   case GL_RGB:
      if (_mesa_get_format_bits(img->TexFormat, GL_ALPHA_BITS) > 0 ||
          img->TexFormat == MESA_FORMAT_RGB_DXT1 ||
          img->TexFormat == MESA_FORMAT_SRGB_DXT1)
         swizzles[3] = SWIZZLE_ONE;
      break;
   }

   return MAKE_SWIZZLE4(swizzles[GET_SWZ(t->_Swizzle, 0)],
                        swizzles[GET_SWZ(t->_Swizzle, 1)],
                        swizzles[GET_SWZ(t->_Swizzle, 2)],
                        swizzles[GET_SWZ(t->_Swizzle, 3)]);
}

/**
 * Convert an swizzle enumeration (i.e. SWIZZLE_X) to one of the Gen7.5+
 * "Shader Channel Select" enumerations (i.e. HSW_SCS_RED).  The mappings are
 *
 * SWIZZLE_X, SWIZZLE_Y, SWIZZLE_Z, SWIZZLE_W, SWIZZLE_ZERO, SWIZZLE_ONE
 *         0          1          2          3             4            5
 *         4          5          6          7             0            1
 *   SCS_RED, SCS_GREEN,  SCS_BLUE, SCS_ALPHA,     SCS_ZERO,     SCS_ONE
 *
 * which is simply adding 4 then modding by 8 (or anding with 7).
 *
 * We then may need to apply workarounds for textureGather hardware bugs.
 */
static unsigned
swizzle_to_scs(GLenum swizzle, bool need_green_to_blue)
{
   unsigned scs = (swizzle + 4) & 7;

   return (need_green_to_blue && scs == HSW_SCS_GREEN) ? HSW_SCS_BLUE : scs;
}

static void brw_update_texture_surface(struct gl_context *ctx,
                           unsigned unit,
                           uint32_t *surf_offset,
                           bool for_gather,
                           bool for_txf,
                           uint32_t plane)
{
   struct brw_context *brw = brw_context(ctx);
   const struct gen_device_info *devinfo = &brw->screen->devinfo;
   struct gl_texture_object *obj = ctx->Texture.Unit[unit]._Current;

   if (obj->Target == GL_TEXTURE_BUFFER) {
      brw_update_buffer_texture_surface(ctx, unit, surf_offset);

   } else {
      struct intel_texture_object *intel_obj = intel_texture_object(obj);
      struct intel_mipmap_tree *mt = intel_obj->mt;

      if (plane > 0) {
         if (mt->plane[plane - 1] == NULL)
            return;
         mt = mt->plane[plane - 1];
      }

      struct gl_sampler_object *sampler = _mesa_get_samplerobj(ctx, unit);
      /* If this is a view with restricted NumLayers, then our effective depth
       * is not just the miptree depth.
       */
      unsigned view_num_layers;
      if (obj->Immutable && obj->Target != GL_TEXTURE_3D) {
         view_num_layers = obj->NumLayers;
      } else {
         view_num_layers = mt->surf.dim == ISL_SURF_DIM_3D ?
                              mt->surf.logical_level0_px.depth :
                              mt->surf.logical_level0_px.array_len;
      }

      /* Handling GL_ALPHA as a surface format override breaks 1.30+ style
       * texturing functions that return a float, as our code generation always
       * selects the .x channel (which would always be 0).
       */
      struct gl_texture_image *firstImage = obj->Image[0][obj->BaseLevel];
      const bool alpha_depth = obj->DepthMode == GL_ALPHA &&
         (firstImage->_BaseFormat == GL_DEPTH_COMPONENT ||
          firstImage->_BaseFormat == GL_DEPTH_STENCIL);
      const unsigned swizzle = (unlikely(alpha_depth) ? SWIZZLE_XYZW :
                                brw_get_texture_swizzle(&brw->ctx, obj));

      mesa_format mesa_fmt;
      if (firstImage->_BaseFormat == GL_DEPTH_STENCIL ||
          firstImage->_BaseFormat == GL_DEPTH_COMPONENT) {
         /* The format from intel_obj may be a combined depth stencil format
          * when we just want depth.  Pull it from the miptree instead.  This
          * is safe because texture views aren't allowed on depth/stencil.
          */
         mesa_fmt = mt->format;
      } else if (mt->etc_format != MESA_FORMAT_NONE) {
         mesa_fmt = mt->format;
      } else if (plane > 0) {
         mesa_fmt = mt->format;
      } else {
         mesa_fmt = intel_obj->_Format;
      }
      enum isl_format format = translate_tex_format(brw, mesa_fmt,
                                                    for_txf ? GL_DECODE_EXT :
                                                    sampler->sRGBDecode);

      /* Implement gen6 and gen7 gather work-around */
      bool need_green_to_blue = false;
      if (for_gather) {
         if (devinfo->gen == 7 && (format == ISL_FORMAT_R32G32_FLOAT ||
                                   format == ISL_FORMAT_R32G32_SINT ||
                                   format == ISL_FORMAT_R32G32_UINT)) {
            format = ISL_FORMAT_R32G32_FLOAT_LD;
            need_green_to_blue = devinfo->is_haswell;
         } else if (devinfo->gen == 6) {
            /* Sandybridge's gather4 message is broken for integer formats.
             * To work around this, we pretend the surface is UNORM for
             * 8 or 16-bit formats, and emit shader instructions to recover
             * the real INT/UINT value.  For 32-bit formats, we pretend
             * the surface is FLOAT, and simply reinterpret the resulting
             * bits.
             */
            switch (format) {
            case ISL_FORMAT_R8_SINT:
            case ISL_FORMAT_R8_UINT:
               format = ISL_FORMAT_R8_UNORM;
               break;

            case ISL_FORMAT_R16_SINT:
            case ISL_FORMAT_R16_UINT:
               format = ISL_FORMAT_R16_UNORM;
               break;

            case ISL_FORMAT_R32_SINT:
            case ISL_FORMAT_R32_UINT:
               format = ISL_FORMAT_R32_FLOAT;
               break;

            default:
               break;
            }
         }
      }

      if (obj->StencilSampling && firstImage->_BaseFormat == GL_DEPTH_STENCIL) {
         if (devinfo->gen <= 7) {
            assert(mt->r8stencil_mt && !mt->stencil_mt->r8stencil_needs_update);
            mt = mt->r8stencil_mt;
         } else {
            mt = mt->stencil_mt;
         }
         format = ISL_FORMAT_R8_UINT;
      } else if (devinfo->gen <= 7 && mt->format == MESA_FORMAT_S_UINT8) {
         assert(mt->r8stencil_mt && !mt->r8stencil_needs_update);
         mt = mt->r8stencil_mt;
         format = ISL_FORMAT_R8_UINT;
      }

      const int surf_index = surf_offset - &brw->wm.base.surf_offset[0];

      struct isl_view view = {
         .format = format,
         .base_level = obj->MinLevel + obj->BaseLevel,
         .levels = intel_obj->_MaxLevel - obj->BaseLevel + 1,
         .base_array_layer = obj->MinLayer,
         .array_len = view_num_layers,
         .swizzle = {
            .r = swizzle_to_scs(GET_SWZ(swizzle, 0), need_green_to_blue),
            .g = swizzle_to_scs(GET_SWZ(swizzle, 1), need_green_to_blue),
            .b = swizzle_to_scs(GET_SWZ(swizzle, 2), need_green_to_blue),
            .a = swizzle_to_scs(GET_SWZ(swizzle, 3), need_green_to_blue),
         },
         .usage = ISL_SURF_USAGE_TEXTURE_BIT,
      };

      /* On Ivy Bridge and earlier, we handle texture swizzle with shader
       * code.  The actual surface swizzle should be identity.
       */
      if (devinfo->gen <= 7 && !devinfo->is_haswell)
         view.swizzle = ISL_SWIZZLE_IDENTITY;

      if (obj->Target == GL_TEXTURE_CUBE_MAP ||
          obj->Target == GL_TEXTURE_CUBE_MAP_ARRAY)
         view.usage |= ISL_SURF_USAGE_CUBE_BIT;

      enum isl_aux_usage aux_usage =
<<<<<<< HEAD
         intel_miptree_texture_aux_usage(brw, mt, format);
=======
         intel_miptree_texture_aux_usage(brw, mt, format,
                                         brw->gen9_astc5x5_wa_tex_mask);
>>>>>>> f163900f

      brw_emit_surface_state(brw, mt, mt->target, view, aux_usage,
                             surf_offset, surf_index,
                             0);
   }
}

void
brw_emit_buffer_surface_state(struct brw_context *brw,
                              uint32_t *out_offset,
                              struct brw_bo *bo,
                              unsigned buffer_offset,
                              unsigned surface_format,
                              unsigned buffer_size,
                              unsigned pitch,
                              unsigned reloc_flags)
{
   const struct gen_device_info *devinfo = &brw->screen->devinfo;
   uint32_t *dw = brw_state_batch(brw,
                                  brw->isl_dev.ss.size,
                                  brw->isl_dev.ss.align,
                                  out_offset);

   isl_buffer_fill_state(&brw->isl_dev, dw,
                         .address = !bo ? buffer_offset :
                                    brw_state_reloc(&brw->batch,
                                                    *out_offset + brw->isl_dev.ss.addr_offset,
                                                    bo, buffer_offset,
                                                    reloc_flags),
                         .size_B = buffer_size,
                         .format = surface_format,
                         .stride_B = pitch,
                         .mocs = brw_get_bo_mocs(devinfo, bo));
}

static unsigned
buffer_texture_range_size(struct brw_context *brw,
                          struct gl_texture_object *obj)
{
   assert(obj->Target == GL_TEXTURE_BUFFER);
   const unsigned texel_size = _mesa_get_format_bytes(obj->_BufferObjectFormat);
   const unsigned buffer_size = (!obj->BufferObject ? 0 :
                                 obj->BufferObject->Size);
   const unsigned buffer_offset = MIN2(buffer_size, obj->BufferOffset);

   /* The ARB_texture_buffer_specification says:
    *
    *    "The number of texels in the buffer texture's texel array is given by
    *
    *       floor(<buffer_size> / (<components> * sizeof(<base_type>)),
    *
    *     where <buffer_size> is the size of the buffer object, in basic
    *     machine units and <components> and <base_type> are the element count
    *     and base data type for elements, as specified in Table X.1.  The
    *     number of texels in the texel array is then clamped to the
    *     implementation-dependent limit MAX_TEXTURE_BUFFER_SIZE_ARB."
    *
    * We need to clamp the size in bytes to MAX_TEXTURE_BUFFER_SIZE * stride,
    * so that when ISL divides by stride to obtain the number of texels, that
    * texel count is clamped to MAX_TEXTURE_BUFFER_SIZE.
    */
   return MIN3((unsigned)obj->BufferSize,
               buffer_size - buffer_offset,
               brw->ctx.Const.MaxTextureBufferSize * texel_size);
}

void
brw_update_buffer_texture_surface(struct gl_context *ctx,
                                  unsigned unit,
                                  uint32_t *surf_offset)
{
   struct brw_context *brw = brw_context(ctx);
   struct gl_texture_object *tObj = ctx->Texture.Unit[unit]._Current;
   struct intel_buffer_object *intel_obj =
      intel_buffer_object(tObj->BufferObject);
   const unsigned size = buffer_texture_range_size(brw, tObj);
   struct brw_bo *bo = NULL;
   mesa_format format = tObj->_BufferObjectFormat;
   const enum isl_format isl_format = brw_isl_format_for_mesa_format(format);
   int texel_size = _mesa_get_format_bytes(format);

   if (intel_obj)
      bo = intel_bufferobj_buffer(brw, intel_obj, tObj->BufferOffset, size,
                                  false);

   if (isl_format == ISL_FORMAT_UNSUPPORTED) {
      _mesa_problem(NULL, "bad format %s for texture buffer\n",
		    _mesa_get_format_name(format));
   }

   brw_emit_buffer_surface_state(brw, surf_offset, bo,
                                 tObj->BufferOffset,
                                 isl_format,
                                 size,
                                 texel_size,
                                 0);
}

/**
 * Set up a binding table entry for use by stream output logic (transform
 * feedback).
 *
 * buffer_size_minus_1 must be less than BRW_MAX_NUM_BUFFER_ENTRIES.
 */
void
brw_update_sol_surface(struct brw_context *brw,
                       struct gl_buffer_object *buffer_obj,
                       uint32_t *out_offset, unsigned num_vector_components,
                       unsigned stride_dwords, unsigned offset_dwords)
{
   struct intel_buffer_object *intel_bo = intel_buffer_object(buffer_obj);
   uint32_t offset_bytes = 4 * offset_dwords;
   struct brw_bo *bo = intel_bufferobj_buffer(brw, intel_bo,
                                             offset_bytes,
                                             buffer_obj->Size - offset_bytes,
                                             true);
   uint32_t *surf = brw_state_batch(brw, 6 * 4, 32, out_offset);
   uint32_t pitch_minus_1 = 4*stride_dwords - 1;
   size_t size_dwords = buffer_obj->Size / 4;
   uint32_t buffer_size_minus_1, width, height, depth, surface_format;

   /* FIXME: can we rely on core Mesa to ensure that the buffer isn't
    * too big to map using a single binding table entry?
    */
   assert((size_dwords - offset_dwords) / stride_dwords
          <= BRW_MAX_NUM_BUFFER_ENTRIES);

   if (size_dwords > offset_dwords + num_vector_components) {
      /* There is room for at least 1 transform feedback output in the buffer.
       * Compute the number of additional transform feedback outputs the
       * buffer has room for.
       */
      buffer_size_minus_1 =
         (size_dwords - offset_dwords - num_vector_components) / stride_dwords;
   } else {
      /* There isn't even room for a single transform feedback output in the
       * buffer.  We can't configure the binding table entry to prevent output
       * entirely; we'll have to rely on the geometry shader to detect
       * overflow.  But to minimize the damage in case of a bug, set up the
       * binding table entry to just allow a single output.
       */
      buffer_size_minus_1 = 0;
   }
   width = buffer_size_minus_1 & 0x7f;
   height = (buffer_size_minus_1 & 0xfff80) >> 7;
   depth = (buffer_size_minus_1 & 0x7f00000) >> 20;

   switch (num_vector_components) {
   case 1:
      surface_format = ISL_FORMAT_R32_FLOAT;
      break;
   case 2:
      surface_format = ISL_FORMAT_R32G32_FLOAT;
      break;
   case 3:
      surface_format = ISL_FORMAT_R32G32B32_FLOAT;
      break;
   case 4:
      surface_format = ISL_FORMAT_R32G32B32A32_FLOAT;
      break;
   default:
      unreachable("Invalid vector size for transform feedback output");
   }

   surf[0] = BRW_SURFACE_BUFFER << BRW_SURFACE_TYPE_SHIFT |
      BRW_SURFACE_MIPMAPLAYOUT_BELOW << BRW_SURFACE_MIPLAYOUT_SHIFT |
      surface_format << BRW_SURFACE_FORMAT_SHIFT |
      BRW_SURFACE_RC_READ_WRITE;
   surf[1] = brw_state_reloc(&brw->batch,
                             *out_offset + 4, bo, offset_bytes, RELOC_WRITE);
   surf[2] = (width << BRW_SURFACE_WIDTH_SHIFT |
	      height << BRW_SURFACE_HEIGHT_SHIFT);
   surf[3] = (depth << BRW_SURFACE_DEPTH_SHIFT |
              pitch_minus_1 << BRW_SURFACE_PITCH_SHIFT);
   surf[4] = 0;
   surf[5] = 0;
}

/* Creates a new WM constant buffer reflecting the current fragment program's
 * constants, if needed by the fragment program.
 *
 * Otherwise, constants go through the CURBEs using the brw_constant_buffer
 * state atom.
 */
static void
brw_upload_wm_pull_constants(struct brw_context *brw)
{
   struct brw_stage_state *stage_state = &brw->wm.base;
   /* BRW_NEW_FRAGMENT_PROGRAM */
   struct brw_program *fp =
      (struct brw_program *) brw->programs[MESA_SHADER_FRAGMENT];

   /* BRW_NEW_FS_PROG_DATA */
   struct brw_stage_prog_data *prog_data = brw->wm.base.prog_data;

   _mesa_shader_write_subroutine_indices(&brw->ctx, MESA_SHADER_FRAGMENT);
   /* _NEW_PROGRAM_CONSTANTS */
   brw_upload_pull_constants(brw, BRW_NEW_SURFACES, &fp->program,
                             stage_state, prog_data);
}

const struct brw_tracked_state brw_wm_pull_constants = {
   .dirty = {
      .mesa = _NEW_PROGRAM_CONSTANTS,
      .brw = BRW_NEW_BATCH |
             BRW_NEW_FRAGMENT_PROGRAM |
             BRW_NEW_FS_PROG_DATA,
   },
   .emit = brw_upload_wm_pull_constants,
};

/**
 * Creates a null renderbuffer surface.
 *
 * This is used when the shader doesn't write to any color output.  An FB
 * write to target 0 will still be emitted, because that's how the thread is
 * terminated (and computed depth is returned), so we need to have the
 * hardware discard the target 0 color output..
 */
static void
emit_null_surface_state(struct brw_context *brw,
                        const struct gl_framebuffer *fb,
                        uint32_t *out_offset)
{
   const struct gen_device_info *devinfo = &brw->screen->devinfo;
   uint32_t *surf = brw_state_batch(brw,
                                    brw->isl_dev.ss.size,
                                    brw->isl_dev.ss.align,
                                    out_offset);

   /* Use the fb dimensions or 1x1x1 */
   const unsigned width   = fb ? _mesa_geometric_width(fb)   : 1;
   const unsigned height  = fb ? _mesa_geometric_height(fb)  : 1;
   const unsigned samples = fb ? _mesa_geometric_samples(fb) : 1;

   if (devinfo->gen != 6 || samples <= 1) {
      isl_null_fill_state(&brw->isl_dev, surf,
                          isl_extent3d(width, height, 1));
      return;
   }

   /* On Gen6, null render targets seem to cause GPU hangs when multisampling.
    * So work around this problem by rendering into dummy color buffer.
    *
    * To decrease the amount of memory needed by the workaround buffer, we
    * set its pitch to 128 bytes (the width of a Y tile).  This means that
    * the amount of memory needed for the workaround buffer is
    * (width_in_tiles + height_in_tiles - 1) tiles.
    *
    * Note that since the workaround buffer will be interpreted by the
    * hardware as an interleaved multisampled buffer, we need to compute
    * width_in_tiles and height_in_tiles by dividing the width and height
    * by 16 rather than the normal Y-tile size of 32.
    */
   unsigned width_in_tiles = ALIGN(width, 16) / 16;
   unsigned height_in_tiles = ALIGN(height, 16) / 16;
   unsigned pitch_minus_1 = 127;
   unsigned size_needed = (width_in_tiles + height_in_tiles - 1) * 4096;
   brw_get_scratch_bo(brw, &brw->wm.multisampled_null_render_target_bo,
                      size_needed);

   surf[0] = (BRW_SURFACE_2D << BRW_SURFACE_TYPE_SHIFT |
	      ISL_FORMAT_B8G8R8A8_UNORM << BRW_SURFACE_FORMAT_SHIFT);
   surf[1] = brw_state_reloc(&brw->batch, *out_offset + 4,
                             brw->wm.multisampled_null_render_target_bo,
                             0, RELOC_WRITE);

   surf[2] = ((width - 1) << BRW_SURFACE_WIDTH_SHIFT |
              (height - 1) << BRW_SURFACE_HEIGHT_SHIFT);

   /* From Sandy bridge PRM, Vol4 Part1 p82 (Tiled Surface: Programming
    * Notes):
    *
    *     If Surface Type is SURFTYPE_NULL, this field must be TRUE
    */
   surf[3] = (BRW_SURFACE_TILED | BRW_SURFACE_TILED_Y |
              pitch_minus_1 << BRW_SURFACE_PITCH_SHIFT);
   surf[4] = BRW_SURFACE_MULTISAMPLECOUNT_4;
   surf[5] = 0;
}

/**
 * Sets up a surface state structure to point at the given region.
 * While it is only used for the front/back buffer currently, it should be
 * usable for further buffers when doing ARB_draw_buffer support.
 */
static uint32_t
gen4_update_renderbuffer_surface(struct brw_context *brw,
                                 struct gl_renderbuffer *rb,
                                 unsigned unit,
                                 uint32_t surf_index)
{
   const struct gen_device_info *devinfo = &brw->screen->devinfo;
   struct gl_context *ctx = &brw->ctx;
   struct intel_renderbuffer *irb = intel_renderbuffer(rb);
   struct intel_mipmap_tree *mt = irb->mt;
   uint32_t *surf;
   uint32_t tile_x, tile_y;
   enum isl_format format;
   uint32_t offset;
   /* _NEW_BUFFERS */
   mesa_format rb_format = _mesa_get_render_format(ctx, intel_rb_format(irb));
   /* BRW_NEW_FS_PROG_DATA */

   if (rb->TexImage && !devinfo->has_surface_tile_offset) {
      intel_renderbuffer_get_tile_offsets(irb, &tile_x, &tile_y);

      if (tile_x != 0 || tile_y != 0) {
	 /* Original gen4 hardware couldn't draw to a non-tile-aligned
	  * destination in a miptree unless you actually setup your renderbuffer
	  * as a miptree and used the fragile lod/array_index/etc. controls to
	  * select the image.  So, instead, we just make a new single-level
	  * miptree and render into that.
	  */
	 intel_renderbuffer_move_to_temp(brw, irb, false);
	 assert(irb->align_wa_mt);
	 mt = irb->align_wa_mt;
      }
   }

   surf = brw_state_batch(brw, 6 * 4, 32, &offset);

   format = brw->mesa_to_isl_render_format[rb_format];
   if (unlikely(!brw->mesa_format_supports_render[rb_format])) {
      _mesa_problem(ctx, "%s: renderbuffer format %s unsupported\n",
                    __func__, _mesa_get_format_name(rb_format));
   }

   surf[0] = (BRW_SURFACE_2D << BRW_SURFACE_TYPE_SHIFT |
	      format << BRW_SURFACE_FORMAT_SHIFT);

   /* reloc */
   assert(mt->offset % mt->cpp == 0);
   surf[1] = brw_state_reloc(&brw->batch, offset + 4, mt->bo,
                             mt->offset +
                             intel_renderbuffer_get_tile_offsets(irb,
                                                                 &tile_x,
                                                                 &tile_y),
                             RELOC_WRITE);

   surf[2] = ((rb->Width - 1) << BRW_SURFACE_WIDTH_SHIFT |
	      (rb->Height - 1) << BRW_SURFACE_HEIGHT_SHIFT);

   surf[3] = (brw_get_surface_tiling_bits(mt->surf.tiling) |
	      (mt->surf.row_pitch_B - 1) << BRW_SURFACE_PITCH_SHIFT);

   surf[4] = brw_get_surface_num_multisamples(mt->surf.samples);

   assert(devinfo->has_surface_tile_offset || (tile_x == 0 && tile_y == 0));
   /* Note that the low bits of these fields are missing, so
    * there's the possibility of getting in trouble.
    */
   assert(tile_x % 4 == 0);
   assert(tile_y % 2 == 0);
   surf[5] = ((tile_x / 4) << BRW_SURFACE_X_OFFSET_SHIFT |
	      (tile_y / 2) << BRW_SURFACE_Y_OFFSET_SHIFT |
	      (mt->surf.image_alignment_el.height == 4 ?
                  BRW_SURFACE_VERTICAL_ALIGN_ENABLE : 0));

   if (devinfo->gen < 6) {
      /* _NEW_COLOR */
      if (!ctx->Color.ColorLogicOpEnabled && !ctx->Color._AdvancedBlendMode &&
          (ctx->Color.BlendEnabled & (1 << unit)))
	 surf[0] |= BRW_SURFACE_BLEND_ENABLED;

      if (!GET_COLORMASK_BIT(ctx->Color.ColorMask, unit, 0))
	 surf[0] |= 1 << BRW_SURFACE_WRITEDISABLE_R_SHIFT;
      if (!GET_COLORMASK_BIT(ctx->Color.ColorMask, unit, 1))
	 surf[0] |= 1 << BRW_SURFACE_WRITEDISABLE_G_SHIFT;
      if (!GET_COLORMASK_BIT(ctx->Color.ColorMask, unit, 2))
	 surf[0] |= 1 << BRW_SURFACE_WRITEDISABLE_B_SHIFT;

      /* As mentioned above, disable writes to the alpha component when the
       * renderbuffer is XRGB.
       */
      if (ctx->DrawBuffer->Visual.alphaBits == 0 ||
	  !GET_COLORMASK_BIT(ctx->Color.ColorMask, unit, 3)) {
	 surf[0] |= 1 << BRW_SURFACE_WRITEDISABLE_A_SHIFT;
      }
   }

   return offset;
}

static void
update_renderbuffer_surfaces(struct brw_context *brw)
{
   const struct gen_device_info *devinfo = &brw->screen->devinfo;
   const struct gl_context *ctx = &brw->ctx;

   /* _NEW_BUFFERS | _NEW_COLOR */
   const struct gl_framebuffer *fb = ctx->DrawBuffer;

   /* Render targets always start at binding table index 0. */
   const unsigned rt_start = 0;

   uint32_t *surf_offsets = brw->wm.base.surf_offset;

   /* Update surfaces for drawing buffers */
   if (fb->_NumColorDrawBuffers >= 1) {
      for (unsigned i = 0; i < fb->_NumColorDrawBuffers; i++) {
         struct gl_renderbuffer *rb = fb->_ColorDrawBuffers[i];

	 if (intel_renderbuffer(rb)) {
            surf_offsets[rt_start + i] = devinfo->gen >= 6 ?
               gen6_update_renderbuffer_surface(brw, rb, i, rt_start + i) :
               gen4_update_renderbuffer_surface(brw, rb, i, rt_start + i);
	 } else {
            emit_null_surface_state(brw, fb, &surf_offsets[rt_start + i]);
	 }
      }
   } else {
      emit_null_surface_state(brw, fb, &surf_offsets[rt_start]);
   }

   /* The PIPE_CONTROL command description says:
    *
    * "Whenever a Binding Table Index (BTI) used by a Render Taget Message
    *  points to a different RENDER_SURFACE_STATE, SW must issue a Render
    *  Target Cache Flush by enabling this bit. When render target flush
    *  is set due to new association of BTI, PS Scoreboard Stall bit must
    *  be set in this packet."
   */
   if (devinfo->gen >= 11) {
      brw_emit_pipe_control_flush(brw,
                                  PIPE_CONTROL_RENDER_TARGET_FLUSH |
                                  PIPE_CONTROL_STALL_AT_SCOREBOARD);
   }

   brw->ctx.NewDriverState |= BRW_NEW_SURFACES;
}

const struct brw_tracked_state brw_renderbuffer_surfaces = {
   .dirty = {
      .mesa = _NEW_BUFFERS |
              _NEW_COLOR,
      .brw = BRW_NEW_BATCH,
   },
   .emit = update_renderbuffer_surfaces,
};

const struct brw_tracked_state gen6_renderbuffer_surfaces = {
   .dirty = {
      .mesa = _NEW_BUFFERS,
      .brw = BRW_NEW_BATCH |
             BRW_NEW_AUX_STATE,
   },
   .emit = update_renderbuffer_surfaces,
};

static void
update_renderbuffer_read_surfaces(struct brw_context *brw)
{
   const struct gl_context *ctx = &brw->ctx;

   /* BRW_NEW_FS_PROG_DATA */
   const struct brw_wm_prog_data *wm_prog_data =
      brw_wm_prog_data(brw->wm.base.prog_data);

   if (wm_prog_data->has_render_target_reads &&
       !ctx->Extensions.EXT_shader_framebuffer_fetch) {
      /* _NEW_BUFFERS */
      const struct gl_framebuffer *fb = ctx->DrawBuffer;

      for (unsigned i = 0; i < fb->_NumColorDrawBuffers; i++) {
         struct gl_renderbuffer *rb = fb->_ColorDrawBuffers[i];
         const struct intel_renderbuffer *irb = intel_renderbuffer(rb);
         const unsigned surf_index =
            wm_prog_data->binding_table.render_target_read_start + i;
         uint32_t *surf_offset = &brw->wm.base.surf_offset[surf_index];

         if (irb) {
            const enum isl_format format = brw->mesa_to_isl_render_format[
               _mesa_get_render_format(ctx, intel_rb_format(irb))];
            assert(isl_format_supports_sampling(&brw->screen->devinfo,
                                                format));

            /* Override the target of the texture if the render buffer is a
             * single slice of a 3D texture (since the minimum array element
             * field of the surface state structure is ignored by the sampler
             * unit for 3D textures on some hardware), or if the render buffer
             * is a 1D array (since shaders always provide the array index
             * coordinate at the Z component to avoid state-dependent
             * recompiles when changing the texture target of the
             * framebuffer).
             */
            const GLenum target =
               (irb->mt->target == GL_TEXTURE_3D &&
                irb->layer_count == 1) ? GL_TEXTURE_2D :
               irb->mt->target == GL_TEXTURE_1D_ARRAY ? GL_TEXTURE_2D_ARRAY :
               irb->mt->target;

            const struct isl_view view = {
               .format = format,
               .base_level = irb->mt_level - irb->mt->first_level,
               .levels = 1,
               .base_array_layer = irb->mt_layer,
               .array_len = irb->layer_count,
               .swizzle = ISL_SWIZZLE_IDENTITY,
               .usage = ISL_SURF_USAGE_TEXTURE_BIT,
            };

            enum isl_aux_usage aux_usage =
<<<<<<< HEAD
               intel_miptree_texture_aux_usage(brw, irb->mt, format);
=======
               intel_miptree_texture_aux_usage(brw, irb->mt, format,
                                               brw->gen9_astc5x5_wa_tex_mask);
>>>>>>> f163900f
            if (brw->draw_aux_usage[i] == ISL_AUX_USAGE_NONE)
               aux_usage = ISL_AUX_USAGE_NONE;

            brw_emit_surface_state(brw, irb->mt, target, view, aux_usage,
                                   surf_offset, surf_index,
                                   0);

         } else {
            emit_null_surface_state(brw, fb, surf_offset);
         }
      }

      brw->ctx.NewDriverState |= BRW_NEW_SURFACES;
   }
}

const struct brw_tracked_state brw_renderbuffer_read_surfaces = {
   .dirty = {
      .mesa = _NEW_BUFFERS,
      .brw = BRW_NEW_BATCH |
             BRW_NEW_AUX_STATE |
             BRW_NEW_FS_PROG_DATA,
   },
   .emit = update_renderbuffer_read_surfaces,
};

static bool
is_depth_texture(struct intel_texture_object *iobj)
{
   GLenum base_format = _mesa_get_format_base_format(iobj->_Format);
   return base_format == GL_DEPTH_COMPONENT ||
          (base_format == GL_DEPTH_STENCIL && !iobj->base.StencilSampling);
}

static void
update_stage_texture_surfaces(struct brw_context *brw,
                              const struct gl_program *prog,
                              struct brw_stage_state *stage_state,
                              bool for_gather, uint32_t plane)
{
   if (!prog)
      return;

   struct gl_context *ctx = &brw->ctx;

   uint32_t *surf_offset = stage_state->surf_offset;

   /* BRW_NEW_*_PROG_DATA */
   if (for_gather)
      surf_offset += stage_state->prog_data->binding_table.gather_texture_start;
   else
      surf_offset += stage_state->prog_data->binding_table.plane_start[plane];

   unsigned num_samplers = util_last_bit(prog->SamplersUsed);
   for (unsigned s = 0; s < num_samplers; s++) {
      surf_offset[s] = 0;

      if (prog->SamplersUsed & (1 << s)) {
         const unsigned unit = prog->SamplerUnits[s];
         const bool used_by_txf = prog->info.textures_used_by_txf & (1 << s);
         struct gl_texture_object *obj = ctx->Texture.Unit[unit]._Current;
         struct intel_texture_object *iobj = intel_texture_object(obj);

         /* _NEW_TEXTURE */
         if (!obj)
            continue;

         if ((prog->ShadowSamplers & (1 << s)) && !is_depth_texture(iobj)) {
            /* A programming note for the sample_c message says:
             *
             *    "The Surface Format of the associated surface must be
             *     indicated as supporting shadow mapping as indicated in the
             *     surface format table."
             *
             * Accessing non-depth textures via a sampler*Shadow type is
             * undefined.  GLSL 4.50 page 162 says:
             *
             *    "If a shadow texture call is made to a sampler that does not
             *     represent a depth texture, then results are undefined."
             *
             * We give them a null surface (zeros) for undefined.  We've seen
             * GPU hangs with color buffers and sample_c, so we try and avoid
             * those with this hack.
             */
            emit_null_surface_state(brw, NULL, surf_offset + s);
         } else {
            brw_update_texture_surface(ctx, unit, surf_offset + s, for_gather,
                                       used_by_txf, plane);
         }
      }
   }
}


/**
 * Construct SURFACE_STATE objects for enabled textures.
 */
static void
brw_update_texture_surfaces(struct brw_context *brw)
{
   const struct gen_device_info *devinfo = &brw->screen->devinfo;

   /* BRW_NEW_VERTEX_PROGRAM */
   struct gl_program *vs = brw->programs[MESA_SHADER_VERTEX];

   /* BRW_NEW_TESS_PROGRAMS */
   struct gl_program *tcs = brw->programs[MESA_SHADER_TESS_CTRL];
   struct gl_program *tes = brw->programs[MESA_SHADER_TESS_EVAL];

   /* BRW_NEW_GEOMETRY_PROGRAM */
   struct gl_program *gs = brw->programs[MESA_SHADER_GEOMETRY];

   /* BRW_NEW_FRAGMENT_PROGRAM */
   struct gl_program *fs = brw->programs[MESA_SHADER_FRAGMENT];

   /* _NEW_TEXTURE */
   update_stage_texture_surfaces(brw, vs, &brw->vs.base, false, 0);
   update_stage_texture_surfaces(brw, tcs, &brw->tcs.base, false, 0);
   update_stage_texture_surfaces(brw, tes, &brw->tes.base, false, 0);
   update_stage_texture_surfaces(brw, gs, &brw->gs.base, false, 0);
   update_stage_texture_surfaces(brw, fs, &brw->wm.base, false, 0);

   /* emit alternate set of surface state for gather. this
    * allows the surface format to be overriden for only the
    * gather4 messages. */
   if (devinfo->gen < 8) {
      if (vs && vs->info.uses_texture_gather)
         update_stage_texture_surfaces(brw, vs, &brw->vs.base, true, 0);
      if (tcs && tcs->info.uses_texture_gather)
         update_stage_texture_surfaces(brw, tcs, &brw->tcs.base, true, 0);
      if (tes && tes->info.uses_texture_gather)
         update_stage_texture_surfaces(brw, tes, &brw->tes.base, true, 0);
      if (gs && gs->info.uses_texture_gather)
         update_stage_texture_surfaces(brw, gs, &brw->gs.base, true, 0);
      if (fs && fs->info.uses_texture_gather)
         update_stage_texture_surfaces(brw, fs, &brw->wm.base, true, 0);
   }

   if (fs) {
      update_stage_texture_surfaces(brw, fs, &brw->wm.base, false, 1);
      update_stage_texture_surfaces(brw, fs, &brw->wm.base, false, 2);
   }

   brw->ctx.NewDriverState |= BRW_NEW_SURFACES;
}

const struct brw_tracked_state brw_texture_surfaces = {
   .dirty = {
      .mesa = _NEW_TEXTURE,
      .brw = BRW_NEW_BATCH |
             BRW_NEW_AUX_STATE |
             BRW_NEW_FRAGMENT_PROGRAM |
             BRW_NEW_FS_PROG_DATA |
             BRW_NEW_GEOMETRY_PROGRAM |
             BRW_NEW_GS_PROG_DATA |
             BRW_NEW_TESS_PROGRAMS |
             BRW_NEW_TCS_PROG_DATA |
             BRW_NEW_TES_PROG_DATA |
             BRW_NEW_TEXTURE_BUFFER |
             BRW_NEW_VERTEX_PROGRAM |
             BRW_NEW_VS_PROG_DATA,
   },
   .emit = brw_update_texture_surfaces,
};

static void
brw_update_cs_texture_surfaces(struct brw_context *brw)
{
   const struct gen_device_info *devinfo = &brw->screen->devinfo;

   /* BRW_NEW_COMPUTE_PROGRAM */
   struct gl_program *cs = brw->programs[MESA_SHADER_COMPUTE];

   /* _NEW_TEXTURE */
   update_stage_texture_surfaces(brw, cs, &brw->cs.base, false, 0);

   /* emit alternate set of surface state for gather. this
    * allows the surface format to be overriden for only the
    * gather4 messages.
    */
   if (devinfo->gen < 8) {
      if (cs && cs->info.uses_texture_gather)
         update_stage_texture_surfaces(brw, cs, &brw->cs.base, true, 0);
   }

   brw->ctx.NewDriverState |= BRW_NEW_SURFACES;
}

const struct brw_tracked_state brw_cs_texture_surfaces = {
   .dirty = {
      .mesa = _NEW_TEXTURE,
      .brw = BRW_NEW_BATCH |
             BRW_NEW_COMPUTE_PROGRAM |
             BRW_NEW_AUX_STATE,
   },
   .emit = brw_update_cs_texture_surfaces,
};

static void
upload_buffer_surface(struct brw_context *brw,
                      struct gl_buffer_binding *binding,
                      uint32_t *out_offset,
                      enum isl_format format,
                      unsigned reloc_flags)
{
   struct gl_context *ctx = &brw->ctx;

   if (binding->BufferObject == ctx->Shared->NullBufferObj) {
      emit_null_surface_state(brw, NULL, out_offset);
   } else {
      ptrdiff_t size = binding->BufferObject->Size - binding->Offset;
      if (!binding->AutomaticSize)
         size = MIN2(size, binding->Size);

      if (size == 0) {
         emit_null_surface_state(brw, NULL, out_offset);
         return;
      }

      struct intel_buffer_object *iobj =
         intel_buffer_object(binding->BufferObject);
      struct brw_bo *bo =
         intel_bufferobj_buffer(brw, iobj, binding->Offset, size,
                                (reloc_flags & RELOC_WRITE) != 0);

      brw_emit_buffer_surface_state(brw, out_offset, bo, binding->Offset,
                                    format, size, 1, reloc_flags);
   }
}

void
brw_upload_ubo_surfaces(struct brw_context *brw, struct gl_program *prog,
                        struct brw_stage_state *stage_state,
                        struct brw_stage_prog_data *prog_data)
{
   struct gl_context *ctx = &brw->ctx;

   if (!prog || (prog->info.num_ubos == 0 &&
                 prog->info.num_ssbos == 0 &&
                 prog->info.num_abos == 0))
      return;

   uint32_t *ubo_surf_offsets =
      &stage_state->surf_offset[prog_data->binding_table.ubo_start];

   for (int i = 0; i < prog->info.num_ubos; i++) {
      struct gl_buffer_binding *binding =
         &ctx->UniformBufferBindings[prog->sh.UniformBlocks[i]->Binding];
      upload_buffer_surface(brw, binding, &ubo_surf_offsets[i],
                            ISL_FORMAT_R32G32B32A32_FLOAT, 0);
   }

   uint32_t *abo_surf_offsets =
      &stage_state->surf_offset[prog_data->binding_table.ssbo_start];
   uint32_t *ssbo_surf_offsets = abo_surf_offsets + prog->info.num_abos;

   for (int i = 0; i < prog->info.num_abos; i++) {
      struct gl_buffer_binding *binding =
         &ctx->AtomicBufferBindings[prog->sh.AtomicBuffers[i]->Binding];
      upload_buffer_surface(brw, binding, &abo_surf_offsets[i],
                            ISL_FORMAT_RAW, RELOC_WRITE);
   }

   for (int i = 0; i < prog->info.num_ssbos; i++) {
      struct gl_buffer_binding *binding =
         &ctx->ShaderStorageBufferBindings[prog->sh.ShaderStorageBlocks[i]->Binding];

      upload_buffer_surface(brw, binding, &ssbo_surf_offsets[i],
                            ISL_FORMAT_RAW, RELOC_WRITE);
   }

   stage_state->push_constants_dirty = true;
   brw->ctx.NewDriverState |= BRW_NEW_SURFACES;
}

static void
brw_upload_wm_ubo_surfaces(struct brw_context *brw)
{
   struct gl_context *ctx = &brw->ctx;
   /* _NEW_PROGRAM */
   struct gl_program *prog = ctx->FragmentProgram._Current;

   /* BRW_NEW_FS_PROG_DATA */
   brw_upload_ubo_surfaces(brw, prog, &brw->wm.base, brw->wm.base.prog_data);
}

const struct brw_tracked_state brw_wm_ubo_surfaces = {
   .dirty = {
      .mesa = _NEW_PROGRAM,
      .brw = BRW_NEW_BATCH |
             BRW_NEW_FS_PROG_DATA |
             BRW_NEW_UNIFORM_BUFFER,
   },
   .emit = brw_upload_wm_ubo_surfaces,
};

static void
brw_upload_cs_ubo_surfaces(struct brw_context *brw)
{
   struct gl_context *ctx = &brw->ctx;
   /* _NEW_PROGRAM */
   struct gl_program *prog =
      ctx->_Shader->CurrentProgram[MESA_SHADER_COMPUTE];

   /* BRW_NEW_CS_PROG_DATA */
   brw_upload_ubo_surfaces(brw, prog, &brw->cs.base, brw->cs.base.prog_data);
}

const struct brw_tracked_state brw_cs_ubo_surfaces = {
   .dirty = {
      .mesa = _NEW_PROGRAM,
      .brw = BRW_NEW_BATCH |
             BRW_NEW_CS_PROG_DATA |
             BRW_NEW_UNIFORM_BUFFER,
   },
   .emit = brw_upload_cs_ubo_surfaces,
};

static void
brw_upload_cs_image_surfaces(struct brw_context *brw)
{
   /* _NEW_PROGRAM */
   const struct gl_program *cp = brw->programs[MESA_SHADER_COMPUTE];

   if (cp) {
      /* BRW_NEW_CS_PROG_DATA, BRW_NEW_IMAGE_UNITS, _NEW_TEXTURE */
      brw_upload_image_surfaces(brw, cp, &brw->cs.base,
                                brw->cs.base.prog_data);
   }
}

const struct brw_tracked_state brw_cs_image_surfaces = {
   .dirty = {
      .mesa = _NEW_TEXTURE | _NEW_PROGRAM,
      .brw = BRW_NEW_BATCH |
             BRW_NEW_CS_PROG_DATA |
             BRW_NEW_AUX_STATE |
             BRW_NEW_IMAGE_UNITS
   },
   .emit = brw_upload_cs_image_surfaces,
};

static uint32_t
get_image_format(struct brw_context *brw, mesa_format format, GLenum access)
{
   const struct gen_device_info *devinfo = &brw->screen->devinfo;
   enum isl_format hw_format = brw_isl_format_for_mesa_format(format);
   if (access == GL_WRITE_ONLY || access == GL_NONE) {
      return hw_format;
   } else if (isl_has_matching_typed_storage_image_format(devinfo, hw_format)) {
      /* Typed surface reads support a very limited subset of the shader
       * image formats.  Translate it into the closest format the
       * hardware supports.
       */
      return isl_lower_storage_image_format(devinfo, hw_format);
   } else {
      /* The hardware doesn't actually support a typed format that we can use
       * so we have to fall back to untyped read/write messages.
       */
      return ISL_FORMAT_RAW;
   }
}

static void
update_default_image_param(struct brw_context *brw,
                           struct gl_image_unit *u,
                           struct brw_image_param *param)
{
   memset(param, 0, sizeof(*param));
   /* Set the swizzling shifts to all-ones to effectively disable swizzling --
    * See emit_address_calculation() in brw_fs_surface_builder.cpp for a more
    * detailed explanation of these parameters.
    */
   param->swizzling[0] = 0xff;
   param->swizzling[1] = 0xff;
}

static void
update_buffer_image_param(struct brw_context *brw,
                          struct gl_image_unit *u,
                          struct brw_image_param *param)
{
   const unsigned size = buffer_texture_range_size(brw, u->TexObj);
   update_default_image_param(brw, u, param);

   param->size[0] = size / _mesa_get_format_bytes(u->_ActualFormat);
   param->stride[0] = _mesa_get_format_bytes(u->_ActualFormat);
}

static void
update_image_surface(struct brw_context *brw,
                     struct gl_image_unit *u,
                     GLenum access,
                     uint32_t *surf_offset,
                     struct brw_image_param *param)
{
   if (_mesa_is_image_unit_valid(&brw->ctx, u)) {
      struct gl_texture_object *obj = u->TexObj;
      const unsigned format = get_image_format(brw, u->_ActualFormat, access);
      const bool written = (access != GL_READ_ONLY && access != GL_NONE);

      if (obj->Target == GL_TEXTURE_BUFFER) {
         const unsigned texel_size = (format == ISL_FORMAT_RAW ? 1 :
                                      _mesa_get_format_bytes(u->_ActualFormat));
         const unsigned buffer_size = buffer_texture_range_size(brw, obj);
         struct brw_bo *const bo = !obj->BufferObject ? NULL :
            intel_bufferobj_buffer(brw, intel_buffer_object(obj->BufferObject),
                                   obj->BufferOffset, buffer_size, written);

         brw_emit_buffer_surface_state(
            brw, surf_offset, bo, obj->BufferOffset,
            format, buffer_size, texel_size,
            written ? RELOC_WRITE : 0);

         update_buffer_image_param(brw, u, param);

      } else {
         struct intel_texture_object *intel_obj = intel_texture_object(obj);
         struct intel_mipmap_tree *mt = intel_obj->mt;

         unsigned base_layer, num_layers;
         if (u->Layered) {
            if (obj->Target == GL_TEXTURE_3D) {
               base_layer = 0;
               num_layers = minify(mt->surf.logical_level0_px.depth, u->Level);
            } else {
               assert(obj->Immutable || obj->MinLayer == 0);
               base_layer = obj->MinLayer;
               num_layers = obj->Immutable ?
                                obj->NumLayers :
                                mt->surf.logical_level0_px.array_len;
            }
         } else {
            base_layer = obj->MinLayer + u->_Layer;
            num_layers = 1;
         }

         struct isl_view view = {
            .format = format,
            .base_level = obj->MinLevel + u->Level,
            .levels = 1,
            .base_array_layer = base_layer,
            .array_len = num_layers,
            .swizzle = ISL_SWIZZLE_IDENTITY,
            .usage = ISL_SURF_USAGE_STORAGE_BIT,
         };

         if (format == ISL_FORMAT_RAW) {
            brw_emit_buffer_surface_state(
               brw, surf_offset, mt->bo, mt->offset,
               format, mt->bo->size - mt->offset, 1 /* pitch */,
               written ? RELOC_WRITE : 0);

         } else {
            const int surf_index = surf_offset - &brw->wm.base.surf_offset[0];
            assert(!intel_miptree_has_color_unresolved(mt,
                                                       view.base_level, 1,
                                                       view.base_array_layer,
                                                       view.array_len));
            brw_emit_surface_state(brw, mt, mt->target, view,
                                   ISL_AUX_USAGE_NONE,
                                   surf_offset, surf_index,
                                   written ? RELOC_WRITE : 0);
         }

         isl_surf_fill_image_param(&brw->isl_dev, param, &mt->surf, &view);
      }

   } else {
      emit_null_surface_state(brw, NULL, surf_offset);
      update_default_image_param(brw, u, param);
   }
}

void
brw_upload_image_surfaces(struct brw_context *brw,
                          const struct gl_program *prog,
                          struct brw_stage_state *stage_state,
                          struct brw_stage_prog_data *prog_data)
{
   assert(prog);
   struct gl_context *ctx = &brw->ctx;

   if (prog->info.num_images) {
      for (unsigned i = 0; i < prog->info.num_images; i++) {
         struct gl_image_unit *u = &ctx->ImageUnits[prog->sh.ImageUnits[i]];
         const unsigned surf_idx = prog_data->binding_table.image_start + i;

         update_image_surface(brw, u, prog->sh.ImageAccess[i],
                              &stage_state->surf_offset[surf_idx],
                              &stage_state->image_param[i]);
      }

      brw->ctx.NewDriverState |= BRW_NEW_SURFACES;
      /* This may have changed the image metadata dependent on the context
       * image unit state and passed to the program as uniforms, make sure
       * that push and pull constants are reuploaded.
       */
      brw->NewGLState |= _NEW_PROGRAM_CONSTANTS;
   }
}

static void
brw_upload_wm_image_surfaces(struct brw_context *brw)
{
   /* BRW_NEW_FRAGMENT_PROGRAM */
   const struct gl_program *wm = brw->programs[MESA_SHADER_FRAGMENT];

   if (wm) {
      /* BRW_NEW_FS_PROG_DATA, BRW_NEW_IMAGE_UNITS, _NEW_TEXTURE */
      brw_upload_image_surfaces(brw, wm, &brw->wm.base,
                                brw->wm.base.prog_data);
   }
}

const struct brw_tracked_state brw_wm_image_surfaces = {
   .dirty = {
      .mesa = _NEW_TEXTURE,
      .brw = BRW_NEW_BATCH |
             BRW_NEW_AUX_STATE |
             BRW_NEW_FRAGMENT_PROGRAM |
             BRW_NEW_FS_PROG_DATA |
             BRW_NEW_IMAGE_UNITS
   },
   .emit = brw_upload_wm_image_surfaces,
};

static void
brw_upload_cs_work_groups_surface(struct brw_context *brw)
{
   struct gl_context *ctx = &brw->ctx;
   /* _NEW_PROGRAM */
   struct gl_program *prog =
      ctx->_Shader->CurrentProgram[MESA_SHADER_COMPUTE];
   /* BRW_NEW_CS_PROG_DATA */
   const struct brw_cs_prog_data *cs_prog_data =
      brw_cs_prog_data(brw->cs.base.prog_data);

   if (prog && cs_prog_data->uses_num_work_groups) {
      const unsigned surf_idx =
         cs_prog_data->binding_table.work_groups_start;
      uint32_t *surf_offset = &brw->cs.base.surf_offset[surf_idx];
      struct brw_bo *bo;
      uint32_t bo_offset;

      if (brw->compute.num_work_groups_bo == NULL) {
         bo = NULL;
         brw_upload_data(&brw->upload,
                         (void *)brw->compute.num_work_groups,
                         3 * sizeof(GLuint),
                         sizeof(GLuint),
                         &bo,
                         &bo_offset);
      } else {
         bo = brw->compute.num_work_groups_bo;
         bo_offset = brw->compute.num_work_groups_offset;
      }

      brw_emit_buffer_surface_state(brw, surf_offset,
                                    bo, bo_offset,
                                    ISL_FORMAT_RAW,
                                    3 * sizeof(GLuint), 1,
                                    RELOC_WRITE);
      brw->ctx.NewDriverState |= BRW_NEW_SURFACES;
   }
}

const struct brw_tracked_state brw_cs_work_groups_surface = {
   .dirty = {
      .brw = BRW_NEW_CS_PROG_DATA |
             BRW_NEW_CS_WORK_GROUPS
   },
   .emit = brw_upload_cs_work_groups_surface,
};<|MERGE_RESOLUTION|>--- conflicted
+++ resolved
@@ -611,12 +611,8 @@
          view.usage |= ISL_SURF_USAGE_CUBE_BIT;
 
       enum isl_aux_usage aux_usage =
-<<<<<<< HEAD
-         intel_miptree_texture_aux_usage(brw, mt, format);
-=======
          intel_miptree_texture_aux_usage(brw, mt, format,
                                          brw->gen9_astc5x5_wa_tex_mask);
->>>>>>> f163900f
 
       brw_emit_surface_state(brw, mt, mt->target, view, aux_usage,
                              surf_offset, surf_index,
@@ -1120,12 +1116,8 @@
             };
 
             enum isl_aux_usage aux_usage =
-<<<<<<< HEAD
-               intel_miptree_texture_aux_usage(brw, irb->mt, format);
-=======
                intel_miptree_texture_aux_usage(brw, irb->mt, format,
                                                brw->gen9_astc5x5_wa_tex_mask);
->>>>>>> f163900f
             if (brw->draw_aux_usage[i] == ISL_AUX_USAGE_NONE)
                aux_usage = ISL_AUX_USAGE_NONE;
 
