--- conflicted
+++ resolved
@@ -31,12 +31,7 @@
 
 
 #include "glformats.h"
-<<<<<<< HEAD
-#include "glheader.h"
-#include "clear.h"
-=======
 #include "util/glheader.h"
->>>>>>> be466399
 #include "context.h"
 #include "enums.h"
 #include "fbobject.h"
@@ -612,11 +607,7 @@
             _mesa_has_depth_float_channel(rb->InternalFormat);
          ctx->Depth.Clear = is_float_depth ? *value : SATURATE(*value);
 
-<<<<<<< HEAD
-         ctx->Driver.Clear(ctx, BUFFER_BIT_DEPTH);
-=======
          st_Clear(ctx, BUFFER_BIT_DEPTH);
->>>>>>> be466399
          ctx->Depth.Clear = clearSave;
       }
       /* clear depth buffer to value */
