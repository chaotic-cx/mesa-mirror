--- conflicted
+++ resolved
@@ -80,12 +80,8 @@
 void GLAPIENTRY
 _mesa_DeleteLists(GLuint list, GLsizei range);
 
-<<<<<<< HEAD
-extern struct _glapi_table *_mesa_create_save_table(const struct gl_context *);
-=======
 GLuint GLAPIENTRY
 _mesa_GenLists(GLsizei range);
->>>>>>> 367bafc7
 
 void GLAPIENTRY
 _mesa_NewList(GLuint name, GLenum mode);
