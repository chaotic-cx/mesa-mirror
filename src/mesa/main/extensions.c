/*
 * Mesa 3-D graphics library
 *
 * Copyright (C) 1999-2008  Brian Paul   All Rights Reserved.
 * Copyright (C) 2009  VMware, Inc.  All Rights Reserved.
 *
 * Permission is hereby granted, free of charge, to any person obtaining a
 * copy of this software and associated documentation files (the "Software"),
 * to deal in the Software without restriction, including without limitation
 * the rights to use, copy, modify, merge, publish, distribute, sublicense,
 * and/or sell copies of the Software, and to permit persons to whom the
 * Software is furnished to do so, subject to the following conditions:
 *
 * The above copyright notice and this permission notice shall be included
 * in all copies or substantial portions of the Software.
 *
 * THE SOFTWARE IS PROVIDED "AS IS", WITHOUT WARRANTY OF ANY KIND, EXPRESS
 * OR IMPLIED, INCLUDING BUT NOT LIMITED TO THE WARRANTIES OF MERCHANTABILITY,
 * FITNESS FOR A PARTICULAR PURPOSE AND NONINFRINGEMENT.  IN NO EVENT SHALL
 * THE AUTHORS OR COPYRIGHT HOLDERS BE LIABLE FOR ANY CLAIM, DAMAGES OR
 * OTHER LIABILITY, WHETHER IN AN ACTION OF CONTRACT, TORT OR OTHERWISE,
 * ARISING FROM, OUT OF OR IN CONNECTION WITH THE SOFTWARE OR THE USE OR
 * OTHER DEALINGS IN THE SOFTWARE.
 */


/**
 * \file
 * \brief Extension handling
 */


#include "glheader.h"
#include "imports.h"
#include "context.h"
#include "extensions.h"
#include "macros.h"
#include "mtypes.h"

struct gl_extensions _mesa_extension_override_enables;
struct gl_extensions _mesa_extension_override_disables;
static char *extra_extensions = NULL;


/**
 * Given a member \c x of struct gl_extensions, return offset of
 * \c x in bytes.
 */
#define o(x) offsetof(struct gl_extensions, x)

<<<<<<< HEAD

/**
 * \brief Table of supported OpenGL extensions for all API's.
 */
static const struct extension extension_table[] = {
   /* ARB Extensions */
   { "GL_ARB_ES2_compatibility",                   o(ARB_ES2_compatibility),                   GL,             2009 },
   { "GL_ARB_base_instance",                       o(ARB_base_instance),                       GL,             2011 },
   { "GL_ARB_blend_func_extended",                 o(ARB_blend_func_extended),                 GL,             2009 },
   { "GL_ARB_color_buffer_float",                  o(ARB_color_buffer_float),                  GL,             2004 },
   { "GL_ARB_copy_buffer",                         o(ARB_copy_buffer),                         GL,             2008 },
   { "GL_ARB_conservative_depth",                  o(ARB_conservative_depth),                  GL,             2011 },
   { "GL_ARB_debug_output",                        o(dummy_true),                              GL,             2009 },
   { "GL_ARB_depth_buffer_float",                  o(ARB_depth_buffer_float),                  GL,             2008 },
   { "GL_ARB_depth_clamp",                         o(ARB_depth_clamp),                         GL,             2003 },
   { "GL_ARB_depth_texture",                       o(ARB_depth_texture),                       GLL,            2001 },
   { "GL_ARB_draw_buffers",                        o(dummy_true),                              GL,             2002 },
   { "GL_ARB_draw_buffers_blend",                  o(ARB_draw_buffers_blend),                  GL,             2009 },
   { "GL_ARB_draw_elements_base_vertex",           o(ARB_draw_elements_base_vertex),           GL,             2009 },
   { "GL_ARB_draw_instanced",                      o(ARB_draw_instanced),                      GL,             2008 },
   { "GL_ARB_explicit_attrib_location",            o(ARB_explicit_attrib_location),            GL,             2009 },
   { "GL_ARB_fragment_coord_conventions",          o(ARB_fragment_coord_conventions),          GL,             2009 },
   { "GL_ARB_fragment_program",                    o(ARB_fragment_program),                    GLL,            2002 },
   { "GL_ARB_fragment_program_shadow",             o(ARB_fragment_program_shadow),             GLL,            2003 },
   { "GL_ARB_fragment_shader",                     o(ARB_fragment_shader),                     GL,             2002 },
   { "GL_ARB_framebuffer_object",                  o(ARB_framebuffer_object),                  GL,             2005 },
   { "GL_ARB_framebuffer_sRGB",                    o(EXT_framebuffer_sRGB),                    GL,             1998 },
   { "GL_ARB_half_float_pixel",                    o(ARB_half_float_pixel),                    GL,             2003 },
   { "GL_ARB_half_float_vertex",                   o(ARB_half_float_vertex),                   GL,             2008 },
   { "GL_ARB_instanced_arrays",                    o(ARB_instanced_arrays),                    GL,             2008 },
   { "GL_ARB_invalidate_subdata",                  o(dummy_true),                              GL,             2012 },
   { "GL_ARB_map_buffer_range",                    o(ARB_map_buffer_range),                    GL,             2008 },
   { "GL_ARB_multisample",                         o(dummy_true),                              GLL,            1994 },
   { "GL_ARB_multitexture",                        o(dummy_true),                              GLL,            1998 },
   { "GL_ARB_occlusion_query2",                    o(ARB_occlusion_query2),                    GL,             2003 },
   { "GL_ARB_occlusion_query",                     o(ARB_occlusion_query),                     GLL,            2001 },
   { "GL_ARB_pixel_buffer_object",                 o(EXT_pixel_buffer_object),                 GL,             2004 },
   { "GL_ARB_point_parameters",                    o(EXT_point_parameters),                    GLL,            1997 },
   { "GL_ARB_point_sprite",                        o(ARB_point_sprite),                        GL,             2003 },
   { "GL_ARB_provoking_vertex",                    o(EXT_provoking_vertex),                    GL,             2009 },
   { "GL_ARB_robustness",                          o(dummy_true),                              GL,             2010 },
   { "GL_ARB_sampler_objects",                     o(dummy_true),                              GL,             2009 },
   { "GL_ARB_seamless_cube_map",                   o(ARB_seamless_cube_map),                   GL,             2009 },
   { "GL_ARB_shader_bit_encoding",                 o(ARB_shader_bit_encoding),                 GL,             2010 },
   { "GL_ARB_shader_objects",                      o(ARB_shader_objects),                      GL,             2002 },
   { "GL_ARB_shader_stencil_export",               o(ARB_shader_stencil_export),               GL,             2009 },
   { "GL_ARB_shader_texture_lod",                  o(ARB_shader_texture_lod),                  GL,             2009 },
   { "GL_ARB_shading_language_100",                o(ARB_shading_language_100),                GLL,            2003 },
   { "GL_ARB_shadow",                              o(ARB_shadow),                              GLL,            2001 },
   { "GL_ARB_sync",                                o(ARB_sync),                                GL,             2003 },
   { "GL_ARB_texture_border_clamp",                o(ARB_texture_border_clamp),                GLL,            2000 },
   { "GL_ARB_texture_buffer_object",               o(ARB_texture_buffer_object),               GL,             2008 },
   { "GL_ARB_texture_compression",                 o(dummy_true),                              GLL,            2000 },
   { "GL_ARB_texture_compression_rgtc",            o(ARB_texture_compression_rgtc),            GL,             2004 },
   { "GL_ARB_texture_cube_map",                    o(ARB_texture_cube_map),                    GLL,            1999 },
   { "GL_ARB_texture_env_add",                     o(dummy_true),                              GLL,            1999 },
   { "GL_ARB_texture_env_combine",                 o(ARB_texture_env_combine),                 GLL,            2001 },
   { "GL_ARB_texture_env_crossbar",                o(ARB_texture_env_crossbar),                GLL,            2001 },
   { "GL_ARB_texture_env_dot3",                    o(ARB_texture_env_dot3),                    GLL,            2001 },
   { "GL_ARB_texture_float",                       o(ARB_texture_float),                       GL,             2004 },
   { "GL_ARB_texture_mirrored_repeat",             o(dummy_true),                              GLL,            2001 },
   { "GL_ARB_texture_multisample",                 o(ARB_texture_multisample),                 GL,             2009 },
   { "GL_ARB_texture_non_power_of_two",            o(ARB_texture_non_power_of_two),            GL,             2003 },
   { "GL_ARB_texture_rectangle",                   o(NV_texture_rectangle),                    GL,             2004 },
   { "GL_ARB_texture_rgb10_a2ui",                  o(ARB_texture_rgb10_a2ui),                  GL,             2009 },
   { "GL_ARB_texture_rg",                          o(ARB_texture_rg),                          GL,             2008 },
   { "GL_ARB_texture_storage",                     o(ARB_texture_storage),                     GL,             2011 },
   { "GL_ARB_texture_swizzle",                     o(EXT_texture_swizzle),                     GL,             2008 },
   { "GL_ARB_timer_query",                         o(ARB_timer_query),                         GL,             2010 },
   { "GL_ARB_transform_feedback2",                 o(ARB_transform_feedback2),                 GL,             2010 },
   { "GL_ARB_transform_feedback3",                 o(ARB_transform_feedback3),                 GL,             2010 },
   { "GL_ARB_transform_feedback_instanced",        o(ARB_transform_feedback_instanced),        GL,             2011 },
   { "GL_ARB_transpose_matrix",                    o(ARB_transpose_matrix),                    GLL,            1999 },
   { "GL_ARB_uniform_buffer_object",               o(ARB_uniform_buffer_object),               GL,             2009 },
   { "GL_ARB_vertex_array_bgra",                   o(EXT_vertex_array_bgra),                   GL,             2008 },
   { "GL_ARB_vertex_array_object",                 o(dummy_true),                              GL,             2006 },
   { "GL_ARB_vertex_buffer_object",                o(dummy_true),                              GLL,            2003 },
   { "GL_ARB_vertex_program",                      o(ARB_vertex_program),                      GLL,            2002 },
   { "GL_ARB_vertex_shader",                       o(ARB_vertex_shader),                       GL,             2002 },
   { "GL_ARB_vertex_type_2_10_10_10_rev",          o(ARB_vertex_type_2_10_10_10_rev),          GL,             2009 },
   { "GL_ARB_window_pos",                          o(ARB_window_pos),                          GLL,            2001 },
   /* EXT extensions */
   { "GL_EXT_abgr",                                o(dummy_true),                              GL,             1995 },
   { "GL_EXT_bgra",                                o(dummy_true),                              GLL,            1995 },
   { "GL_EXT_blend_color",                         o(EXT_blend_color),                         GLL,            1995 },
   { "GL_EXT_blend_equation_separate",             o(EXT_blend_equation_separate),             GL,             2003 },
   { "GL_EXT_blend_func_separate",                 o(EXT_blend_func_separate),                 GLL,            1999 },
   { "GL_EXT_blend_minmax",                        o(EXT_blend_minmax),                        GLL | ES1 | ES2, 1995 },
   { "GL_EXT_blend_subtract",                      o(dummy_true),                              GLL,            1995 },
   { "GL_EXT_clip_volume_hint",                    o(EXT_clip_volume_hint),                    GL,             1996 },
   { "GL_EXT_compiled_vertex_array",               o(EXT_compiled_vertex_array),               GLL,            1996 },
   { "GL_EXT_copy_texture",                        o(dummy_true),                              GLL,            1995 },
   { "GL_EXT_depth_bounds_test",                   o(EXT_depth_bounds_test),                   GL,             2002 },
   { "GL_EXT_draw_buffers2",                       o(EXT_draw_buffers2),                       GL,             2006 },
   { "GL_EXT_draw_instanced",                      o(ARB_draw_instanced),                      GL,             2006 },
   { "GL_EXT_draw_range_elements",                 o(EXT_draw_range_elements),                 GLL,            1997 },
   { "GL_EXT_fog_coord",                           o(EXT_fog_coord),                           GLL,            1999 },
   { "GL_EXT_framebuffer_blit",                    o(EXT_framebuffer_blit),                    GL,             2005 },
   { "GL_EXT_framebuffer_multisample",             o(EXT_framebuffer_multisample),             GL,             2005 },
   { "GL_EXT_framebuffer_object",                  o(EXT_framebuffer_object),                  GL,             2000 },
   { "GL_EXT_framebuffer_sRGB",                    o(EXT_framebuffer_sRGB),                    GL,             1998 },
   { "GL_EXT_gpu_program_parameters",              o(EXT_gpu_program_parameters),              GLL,            2006 },
   { "GL_EXT_gpu_shader4",                         o(EXT_gpu_shader4),                         GL,             2006 },
   { "GL_EXT_multi_draw_arrays",                   o(dummy_true),                              GLL | ES1 | ES2, 1999 },
   { "GL_EXT_packed_depth_stencil",                o(EXT_packed_depth_stencil),                GL,             2005 },
   { "GL_EXT_packed_float",                        o(EXT_packed_float),                        GL,             2004 },
   { "GL_EXT_packed_pixels",                       o(EXT_packed_pixels),                       GLL,            1997 },
   { "GL_EXT_pixel_buffer_object",                 o(EXT_pixel_buffer_object),                 GL,             2004 },
   { "GL_EXT_point_parameters",                    o(EXT_point_parameters),                    GLL,            1997 },
   { "GL_EXT_polygon_offset",                      o(dummy_true),                              GLL,            1995 },
   { "GL_EXT_provoking_vertex",                    o(EXT_provoking_vertex),                    GL,             2009 },
   { "GL_EXT_rescale_normal",                      o(EXT_rescale_normal),                      GLL,            1997 },
   { "GL_EXT_secondary_color",                     o(EXT_secondary_color),                     GLL,            1999 },
   { "GL_EXT_separate_shader_objects",             o(EXT_separate_shader_objects),             GLL,            2008 },
   { "GL_EXT_separate_specular_color",             o(EXT_separate_specular_color),             GLL,            1997 },
   { "GL_EXT_shadow_funcs",                        o(EXT_shadow_funcs),                        GLL,            2002 },
   { "GL_EXT_stencil_two_side",                    o(EXT_stencil_two_side),                    GLL,            2001 },
   { "GL_EXT_stencil_wrap",                        o(dummy_true),                              GLL,            2002 },
   { "GL_EXT_subtexture",                          o(dummy_true),                              GLL,            1995 },
   { "GL_EXT_texture3D",                           o(EXT_texture3D),                           GLL,            1996 },
   { "GL_EXT_texture_array",                       o(EXT_texture_array),                       GL,             2006 },
   { "GL_EXT_texture_compression_dxt1",            o(EXT_texture_compression_s3tc),            GL | ES1 | ES2, 2004 },
   { "GL_EXT_texture_compression_latc",            o(EXT_texture_compression_latc),            GL,             2006 },
   { "GL_EXT_texture_compression_rgtc",            o(ARB_texture_compression_rgtc),            GL,             2004 },
   { "GL_EXT_texture_compression_s3tc",            o(EXT_texture_compression_s3tc),            GL,             2000 },
   { "GL_EXT_texture_cube_map",                    o(ARB_texture_cube_map),                    GLL,            2001 },
   { "GL_EXT_texture_edge_clamp",                  o(dummy_true),                              GLL,            1997 },
   { "GL_EXT_texture_env_add",                     o(dummy_true),                              GLL,            1999 },
   { "GL_EXT_texture_env_combine",                 o(dummy_true),                              GLL,            2000 },
   { "GL_EXT_texture_env_dot3",                    o(EXT_texture_env_dot3),                    GLL,            2000 },
   { "GL_EXT_texture_filter_anisotropic",          o(EXT_texture_filter_anisotropic),          GL | ES1 | ES2, 1999 },
   { "GL_EXT_texture_format_BGRA8888",             o(dummy_true),                                   ES1 | ES2, 2005 },
   { "GL_EXT_texture_rg",                          o(ARB_texture_rg),                                     ES2, 2011 },
   { "GL_EXT_read_format_bgra",                    o(dummy_true),                                   ES1 | ES2, 2009 },
   { "GL_EXT_texture_integer",                     o(EXT_texture_integer),                     GL,             2006 },
   { "GL_EXT_texture_lod_bias",                    o(dummy_true),                              GLL | ES1,      1999 },
   { "GL_EXT_texture_mirror_clamp",                o(EXT_texture_mirror_clamp),                GL,             2004 },
   { "GL_EXT_texture_object",                      o(dummy_true),                              GLL,            1995 },
   { "GL_EXT_texture",                             o(dummy_true),                              GLL,            1996 },
   { "GL_EXT_texture_rectangle",                   o(NV_texture_rectangle),                    GLL,            2004 },
   { "GL_EXT_texture_shared_exponent",             o(EXT_texture_shared_exponent),             GL,             2004 },
   { "GL_EXT_texture_snorm",                       o(EXT_texture_snorm),                       GL,             2009 },
   { "GL_EXT_texture_sRGB",                        o(EXT_texture_sRGB),                        GL,             2004 },
   { "GL_EXT_texture_sRGB_decode",                 o(EXT_texture_sRGB_decode),                        GL,      2006 },
   { "GL_EXT_texture_swizzle",                     o(EXT_texture_swizzle),                     GL,             2008 },
   { "GL_EXT_texture_type_2_10_10_10_REV",         o(dummy_true),                                         ES2, 2008 },
   { "GL_EXT_timer_query",                         o(EXT_timer_query),                         GL,             2006 },
   { "GL_EXT_transform_feedback",                  o(EXT_transform_feedback),                  GL,             2011 },
   { "GL_EXT_unpack_subimage",                     o(dummy_true),                                         ES2, 2011 },
   { "GL_EXT_vertex_array_bgra",                   o(EXT_vertex_array_bgra),                   GL,             2008 },
   { "GL_EXT_vertex_array",                        o(dummy_true),                              GLL,            1995 },

   /* OES extensions */
   { "GL_OES_blend_equation_separate",             o(EXT_blend_equation_separate),                  ES1,       2009 },
   { "GL_OES_blend_func_separate",                 o(EXT_blend_func_separate),                      ES1,       2009 },
   { "GL_OES_blend_subtract",                      o(dummy_true),                                   ES1,       2009 },
   { "GL_OES_byte_coordinates",                    o(dummy_true),                                   ES1,       2002 },
   { "GL_OES_compressed_ETC1_RGB8_texture",        o(OES_compressed_ETC1_RGB8_texture),             ES1 | ES2, 2005 },
   { "GL_OES_compressed_paletted_texture",         o(dummy_true),                                   ES1,       2003 },
   { "GL_OES_depth24",                             o(EXT_framebuffer_object),                       ES1 | ES2, 2005 },
   { "GL_OES_depth32",                             o(dummy_false),                     DISABLE,                2005 },
   { "GL_OES_depth_texture",                       o(ARB_depth_texture),                                  ES2, 2006 },
#if FEATURE_OES_draw_texture
   { "GL_OES_draw_texture",                        o(OES_draw_texture),                             ES1,       2004 },
#endif
#if FEATURE_OES_EGL_image
   /*  FIXME: Mesa expects GL_OES_EGL_image to be available in OpenGL contexts. */
   { "GL_OES_EGL_image",                           o(OES_EGL_image),                           GL | ES1 | ES2, 2006 },
   { "GL_OES_EGL_image_external",                  o(OES_EGL_image_external),                       ES1 | ES2, 2010 },
#endif
   { "GL_OES_element_index_uint",                  o(dummy_true),                                   ES1 | ES2, 2005 },
   { "GL_OES_fbo_render_mipmap",                   o(EXT_framebuffer_object),                       ES1 | ES2, 2005 },
   { "GL_OES_fixed_point",                         o(dummy_true),                                   ES1,       2002 },
   { "GL_OES_framebuffer_object",                  o(EXT_framebuffer_object),                       ES1,       2005 },
   { "GL_OES_mapbuffer",                           o(dummy_true),                                   ES1 | ES2, 2005 },
   { "GL_OES_matrix_get",                          o(dummy_true),                                   ES1,       2004 },
   { "GL_OES_packed_depth_stencil",                o(EXT_packed_depth_stencil),                     ES1 | ES2, 2007 },
   { "GL_OES_point_size_array",                    o(dummy_true),                                   ES1,       2004 },
   { "GL_OES_point_sprite",                        o(ARB_point_sprite),                             ES1,       2004 },
   { "GL_OES_query_matrix",                        o(dummy_true),                                   ES1,       2003 },
   { "GL_OES_read_format",                         o(dummy_true),                              GL | ES1,       2003 },
   { "GL_OES_rgb8_rgba8",                          o(EXT_framebuffer_object),                       ES1 | ES2, 2005 },
   { "GL_OES_single_precision",                    o(dummy_true),                                   ES1,       2003 },
   { "GL_OES_standard_derivatives",                o(OES_standard_derivatives),                           ES2, 2005 },
   { "GL_OES_stencil1",                            o(dummy_false),                     DISABLE,                2005 },
   { "GL_OES_stencil4",                            o(dummy_false),                     DISABLE,                2005 },
   { "GL_OES_stencil8",                            o(EXT_framebuffer_object),                       ES1 | ES2, 2005 },
   { "GL_OES_stencil_wrap",                        o(dummy_true),                                   ES1,       2002 },
   { "GL_OES_texture_3D",                          o(EXT_texture3D),                                      ES2, 2005 },
   { "GL_OES_texture_cube_map",                    o(ARB_texture_cube_map),                         ES1,       2007 },
   { "GL_OES_texture_env_crossbar",                o(ARB_texture_env_crossbar),                     ES1,       2005 },
   { "GL_OES_texture_mirrored_repeat",             o(dummy_true),                                   ES1,       2005 },
   { "GL_OES_texture_npot",                        o(ARB_texture_non_power_of_two),                       ES2, 2005 },
   { "GL_OES_vertex_array_object",                 o(dummy_true),                                   ES1 | ES2, 2010 },

   /* Vendor extensions */
   { "GL_3DFX_texture_compression_FXT1",           o(TDFX_texture_compression_FXT1),           GL,             1999 },
   { "GL_AMD_conservative_depth",                  o(ARB_conservative_depth),                  GL,             2009 },
   { "GL_AMD_draw_buffers_blend",                  o(ARB_draw_buffers_blend),                  GL,             2009 },
   { "GL_AMD_seamless_cubemap_per_texture",        o(AMD_seamless_cubemap_per_texture),        GL,             2009 },
   { "GL_AMD_shader_stencil_export",               o(ARB_shader_stencil_export),               GL,             2009 },
   { "GL_APPLE_object_purgeable",                  o(APPLE_object_purgeable),                  GL,             2006 },
   { "GL_APPLE_packed_pixels",                     o(APPLE_packed_pixels),                     GLL,            2002 },
   { "GL_APPLE_texture_max_level",                 o(dummy_true),                                   ES1 | ES2, 2009 },
   { "GL_APPLE_vertex_array_object",               o(dummy_true),                              GLL,            2002 },
   { "GL_ATI_blend_equation_separate",             o(EXT_blend_equation_separate),             GL,             2003 },
   { "GL_ATI_draw_buffers",                        o(dummy_true),                              GLL,            2002 },
   { "GL_ATI_envmap_bumpmap",                      o(ATI_envmap_bumpmap),                      GLL,            2001 },
   { "GL_ATI_fragment_shader",                     o(ATI_fragment_shader),                     GLL,            2001 },
   { "GL_ATI_separate_stencil",                    o(ATI_separate_stencil),                    GLL,            2006 },
   { "GL_ATI_texture_compression_3dc",             o(ATI_texture_compression_3dc),             GL,             2004 },
   { "GL_ATI_texture_env_combine3",                o(ATI_texture_env_combine3),                GLL,            2002 },
   { "GL_ATI_texture_float",                       o(ARB_texture_float),                       GL,             2002 },
   { "GL_ATI_texture_mirror_once",                 o(ATI_texture_mirror_once),                 GL,             2006 },
   { "GL_IBM_multimode_draw_arrays",               o(IBM_multimode_draw_arrays),               GL,             1998 },
   { "GL_IBM_rasterpos_clip",                      o(IBM_rasterpos_clip),                      GLL,            1996 },
   { "GL_IBM_texture_mirrored_repeat",             o(dummy_true),                              GLL,            1998 },
   { "GL_INGR_blend_func_separate",                o(EXT_blend_func_separate),                 GLL,            1999 },
   { "GL_MESA_pack_invert",                        o(MESA_pack_invert),                        GL,             2002 },
   { "GL_MESA_resize_buffers",                     o(MESA_resize_buffers),                     GL,             1999 },
   { "GL_MESA_texture_array",                      o(MESA_texture_array),                      GLL,            2007 },
   { "GL_MESA_texture_signed_rgba",                o(EXT_texture_snorm),                       GL,             2009 },
   { "GL_MESA_window_pos",                         o(ARB_window_pos),                          GLL,            2000 },
   { "GL_MESA_ycbcr_texture",                      o(MESA_ycbcr_texture),                      GL,             2002 },
   { "GL_NV_blend_square",                         o(NV_blend_square),                         GLL,            1999 },
   { "GL_NV_conditional_render",                   o(NV_conditional_render),                   GL,             2008 },
   { "GL_NV_depth_clamp",                          o(ARB_depth_clamp),                         GL,             2001 },
   { "GL_NV_draw_buffers",                         o(dummy_true),                                         ES2, 2011 },
   { "GL_NV_fbo_color_attachments",                o(EXT_framebuffer_object),                             ES2, 2010 },
   { "GL_NV_fog_distance",                         o(NV_fog_distance),                         GLL,            2001 },
   { "GL_NV_fragment_program",                     o(NV_fragment_program),                     GLL,            2001 },
   { "GL_NV_fragment_program_option",              o(NV_fragment_program_option),              GLL,            2005 },
   { "GL_NV_light_max_exponent",                   o(NV_light_max_exponent),                   GLL,            1999 },
   { "GL_NV_packed_depth_stencil",                 o(EXT_packed_depth_stencil),                GL,             2000 },
   { "GL_NV_point_sprite",                         o(NV_point_sprite),                         GL,             2001 },
   { "GL_NV_primitive_restart",                    o(NV_primitive_restart),                    GLL,            2002 },
   { "GL_NV_read_buffer",                          o(dummy_true),                              ES2,            2011 },
   { "GL_NV_texgen_reflection",                    o(NV_texgen_reflection),                    GLL,            1999 },
   { "GL_NV_texture_barrier",                      o(NV_texture_barrier),                      GL,             2009 },
   { "GL_NV_texture_env_combine4",                 o(NV_texture_env_combine4),                 GLL,            1999 },
   { "GL_NV_texture_rectangle",                    o(NV_texture_rectangle),                    GLL,            2000 },
   { "GL_NV_vertex_program1_1",                    o(NV_vertex_program1_1),                    GLL,            2001 },
   { "GL_NV_vertex_program",                       o(NV_vertex_program),                       GLL,            2000 },
   { "GL_S3_s3tc",                                 o(S3_s3tc),                                 GL,             1999 },
   { "GL_SGIS_generate_mipmap",                    o(dummy_true),                              GLL,            1997 },
   { "GL_SGIS_texture_border_clamp",               o(ARB_texture_border_clamp),                GLL,            1997 },
   { "GL_SGIS_texture_edge_clamp",                 o(dummy_true),                              GLL,            1997 },
   { "GL_SGIS_texture_lod",                        o(SGIS_texture_lod),                        GLL,            1997 },
   { "GL_SUN_multi_draw_arrays",                   o(dummy_true),                              GLL,            1999 },

   { 0, 0, 0, 0 },
};

=======
static bool disabled_extensions[MESA_EXTENSION_COUNT];
>>>>>>> 367bafc7

/**
 * Given an extension name, lookup up the corresponding member of struct
 * gl_extensions and return that member's index.  If the name is
 * not found in the \c _mesa_extension_table, return -1.
 *
 * \param name Name of extension.
 * \return Index of member in struct gl_extensions.
 */
static int
name_to_index(const char* name)
{
   unsigned i;

   if (name == 0)
      return -1;

   for (i = 0; i < MESA_EXTENSION_COUNT; ++i) {
      if (strcmp(name, _mesa_extension_table[i].name) == 0)
	 return i;
   }

   return -1;
}

/**
 * Overrides extensions in \c ctx based on the values in
 * _mesa_extension_override_enables and _mesa_extension_override_disables.
 */
static void
override_extensions_in_context(struct gl_context *ctx)
{
   unsigned i;
   const GLboolean *enables =
      (GLboolean*) &_mesa_extension_override_enables;
   const GLboolean *disables =
      (GLboolean*) &_mesa_extension_override_disables;
   GLboolean *ctx_ext = (GLboolean*)&ctx->Extensions;

   for (i = 0; i < MESA_EXTENSION_COUNT; ++i) {
      size_t offset = _mesa_extension_table[i].offset;

      assert(!enables[offset] || !disables[offset]);
      if (enables[offset]) {
         ctx_ext[offset] = 1;
      } else if (disables[offset]) {
         ctx_ext[offset] = 0;
      }
   }
}


/**
 * Enable all extensions suitable for a software-only renderer.
 * This is a convenience function used by the XMesa, OSMesa, GGI drivers, etc.
 */
void
_mesa_enable_sw_extensions(struct gl_context *ctx)
{
   ctx->Extensions.ARB_depth_clamp = GL_TRUE;
   ctx->Extensions.ARB_depth_texture = GL_TRUE;
   ctx->Extensions.ARB_draw_elements_base_vertex = GL_TRUE;
   ctx->Extensions.ARB_draw_instanced = GL_TRUE;
   ctx->Extensions.ARB_explicit_attrib_location = GL_TRUE;
   ctx->Extensions.ARB_fragment_coord_conventions = GL_TRUE;
   ctx->Extensions.ARB_fragment_program = GL_TRUE;
   ctx->Extensions.ARB_fragment_program_shadow = GL_TRUE;
   ctx->Extensions.ARB_fragment_shader = GL_TRUE;
   ctx->Extensions.ARB_framebuffer_object = GL_TRUE;
   ctx->Extensions.ARB_half_float_vertex = GL_TRUE;
   ctx->Extensions.ARB_map_buffer_range = GL_TRUE;
   ctx->Extensions.ARB_occlusion_query = GL_TRUE;
   ctx->Extensions.ARB_occlusion_query2 = GL_TRUE;
   ctx->Extensions.ARB_point_sprite = GL_TRUE;
   ctx->Extensions.ARB_shadow = GL_TRUE;
   ctx->Extensions.ARB_texture_border_clamp = GL_TRUE;
   ctx->Extensions.ARB_texture_compression_bptc = GL_TRUE;
   ctx->Extensions.ARB_texture_cube_map = GL_TRUE;
   ctx->Extensions.ARB_texture_env_combine = GL_TRUE;
   ctx->Extensions.ARB_texture_env_crossbar = GL_TRUE;
   ctx->Extensions.ARB_texture_env_dot3 = GL_TRUE;
#ifdef TEXTURE_FLOAT_ENABLED
   ctx->Extensions.ARB_texture_float = GL_TRUE;
#endif
   ctx->Extensions.ARB_texture_mirror_clamp_to_edge = GL_TRUE;
   ctx->Extensions.ARB_texture_non_power_of_two = GL_TRUE;
   ctx->Extensions.ARB_texture_rg = GL_TRUE;
   ctx->Extensions.ARB_texture_compression_rgtc = GL_TRUE;
   ctx->Extensions.ARB_vertex_program = GL_TRUE;
   ctx->Extensions.ARB_vertex_shader = GL_TRUE;
   ctx->Extensions.ARB_sync = GL_TRUE;
   ctx->Extensions.APPLE_object_purgeable = GL_TRUE;
   ctx->Extensions.ATI_fragment_shader = GL_TRUE;
   ctx->Extensions.ATI_texture_compression_3dc = GL_TRUE;
   ctx->Extensions.ATI_texture_env_combine3 = GL_TRUE;
   ctx->Extensions.ATI_texture_mirror_once = GL_TRUE;
   ctx->Extensions.ATI_separate_stencil = GL_TRUE;
   ctx->Extensions.EXT_blend_color = GL_TRUE;
   ctx->Extensions.EXT_blend_equation_separate = GL_TRUE;
   ctx->Extensions.EXT_blend_func_separate = GL_TRUE;
   ctx->Extensions.EXT_blend_minmax = GL_TRUE;
   ctx->Extensions.EXT_depth_bounds_test = GL_TRUE;
   ctx->Extensions.EXT_draw_buffers2 = GL_TRUE;
<<<<<<< HEAD
   ctx->Extensions.EXT_fog_coord = GL_TRUE;
#if FEATURE_EXT_framebuffer_object
   ctx->Extensions.EXT_framebuffer_object = GL_TRUE;
#endif
#if FEATURE_EXT_framebuffer_blit
   ctx->Extensions.EXT_framebuffer_blit = GL_TRUE;
#endif
   ctx->Extensions.EXT_packed_depth_stencil = GL_TRUE;
#if FEATURE_EXT_pixel_buffer_object
=======
>>>>>>> 367bafc7
   ctx->Extensions.EXT_pixel_buffer_object = GL_TRUE;
   ctx->Extensions.EXT_point_parameters = GL_TRUE;
   ctx->Extensions.EXT_provoking_vertex = GL_TRUE;
   ctx->Extensions.EXT_stencil_two_side = GL_TRUE;
   ctx->Extensions.EXT_texture_array = GL_TRUE;
   ctx->Extensions.EXT_texture_compression_latc = GL_TRUE;
   ctx->Extensions.EXT_texture_env_dot3 = GL_TRUE;
   ctx->Extensions.EXT_texture_filter_anisotropic = GL_TRUE;
   ctx->Extensions.EXT_texture_mirror_clamp = GL_TRUE;
   ctx->Extensions.EXT_texture_shared_exponent = GL_TRUE;
   ctx->Extensions.EXT_texture_sRGB = GL_TRUE;
   ctx->Extensions.EXT_texture_sRGB_decode = GL_TRUE;
   ctx->Extensions.EXT_texture_swizzle = GL_TRUE;
   /*ctx->Extensions.EXT_transform_feedback = GL_TRUE;*/
   ctx->Extensions.EXT_vertex_array_bgra = GL_TRUE;
   ctx->Extensions.MESA_pack_invert = GL_TRUE;
   ctx->Extensions.MESA_ycbcr_texture = GL_TRUE;
   ctx->Extensions.NV_conditional_render = GL_TRUE;
   ctx->Extensions.NV_point_sprite = GL_TRUE;
   ctx->Extensions.NV_texture_env_combine4 = GL_TRUE;
   ctx->Extensions.NV_texture_rectangle = GL_TRUE;
   ctx->Extensions.EXT_gpu_program_parameters = GL_TRUE;
   ctx->Extensions.OES_standard_derivatives = GL_TRUE;
   ctx->Extensions.TDFX_texture_compression_FXT1 = GL_TRUE;
   if (ctx->Mesa_DXTn) {
      ctx->Extensions.ANGLE_texture_compression_dxt = GL_TRUE;
      ctx->Extensions.EXT_texture_compression_s3tc = GL_TRUE;
   }
}

/**
 * Either enable or disable the named extension.
 * \return offset of extensions withint `ext' or 0 if extension is not known
 */
static size_t
set_extension(struct gl_extensions *ext, int i, GLboolean state)
{
   size_t offset;

   offset = i < 0 ? 0 : _mesa_extension_table[i].offset;
   if (offset != 0 && (offset != o(dummy_true) || state != GL_FALSE)) {
      ((GLboolean *) ext)[offset] = state;
   }

   return offset;
}

/**
 * \brief Apply the \c MESA_EXTENSION_OVERRIDE environment variable.
 *
 * \c MESA_EXTENSION_OVERRIDE is a space-separated list of extensions to
 * enable or disable. The list is processed thus:
 *    - Enable recognized extension names that are prefixed with '+'.
 *    - Disable recognized extension names that are prefixed with '-'.
 *    - Enable recognized extension names that are not prefixed.
 *    - Collect unrecognized extension names in a new string.
 *
 * \c MESA_EXTENSION_OVERRIDE was previously parsed during
 * _mesa_one_time_init_extension_overrides. We just use the results of that
 * parsing in this function.
 *
 * \return Space-separated list of unrecognized extension names (which must
 *    be freed). Does not return \c NULL.
 */
static char *
get_extension_override( struct gl_context *ctx )
{
   override_extensions_in_context(ctx);

   if (extra_extensions == NULL) {
      return calloc(1, sizeof(char));
   } else {
      _mesa_problem(ctx, "Trying to enable unknown extensions: %s",
                    extra_extensions);
      return strdup(extra_extensions);
   }
}


/**
 * \brief Free extra_extensions string
 *
 * These strings are allocated early during the first context creation by
 * _mesa_one_time_init_extension_overrides.
 */
static void
free_unknown_extensions_strings(void)
{
   free(extra_extensions);
}


/**
 * \brief Initialize extension override tables.
 *
 * This should be called one time early during first context initialization.
 */
void
_mesa_one_time_init_extension_overrides(void)
{
   const char *env_const = getenv("MESA_EXTENSION_OVERRIDE");
   char *env;
   char *ext;
   int len;
   size_t offset;

   atexit(free_unknown_extensions_strings);

   memset(&_mesa_extension_override_enables, 0, sizeof(struct gl_extensions));
   memset(&_mesa_extension_override_disables, 0, sizeof(struct gl_extensions));

   if (env_const == NULL) {
      return;
   }

   /* extra_exts: List of unrecognized extensions. */
   extra_extensions = calloc(ALIGN(strlen(env_const) + 2, 4), sizeof(char));

   /* Copy env_const because strtok() is destructive. */
   env = strdup(env_const);

   if (env == NULL ||
       extra_extensions == NULL) {
      free(env);
      free(extra_extensions);
      return;
   }

   for (ext = strtok(env, " "); ext != NULL; ext = strtok(NULL, " ")) {
      int enable;
      int i;
      bool recognized;
      switch (ext[0]) {
      case '+':
         enable = 1;
         ++ext;
         break;
      case '-':
         enable = 0;
         ++ext;
         break;
      default:
         enable = 1;
         break;
      }

      i = name_to_index(ext);
      offset = set_extension(&_mesa_extension_override_enables, i, enable);
      if (offset != 0 && (offset != o(dummy_true) || enable != GL_FALSE)) {
         ((GLboolean *) &_mesa_extension_override_disables)[offset] = !enable;
         recognized = true;
      } else {
         recognized = false;
      }

      if (i >= 0)
         disabled_extensions[i] = !enable;

      if (!recognized && enable) {
         strcat(extra_extensions, ext);
         strcat(extra_extensions, " ");
      }
   }

   free(env);

   /* Remove trailing space, and free if unused. */
   len = strlen(extra_extensions);
   if (len == 0) {
      free(extra_extensions);
      extra_extensions = NULL;
   } else if (extra_extensions[len - 1] == ' ') {
      extra_extensions[len - 1] = '\0';
   }
}


/**
 * \brief Initialize extension tables and enable default extensions.
 *
 * This should be called during context initialization.
 * Note: Sets gl_extensions.dummy_true to true.
 */
void
_mesa_init_extensions(struct gl_extensions *extensions)
{
   GLboolean *base = (GLboolean *) extensions;
   GLboolean *sentinel = base + o(extension_sentinel);
   GLboolean *i;

   /* First, turn all extensions off. */
   for (i = base; i != sentinel; ++i)
      *i = GL_FALSE;

   /* Then, selectively turn default extensions on. */
   extensions->dummy_true = GL_TRUE;
}


typedef unsigned short extension_index;


/**
 * Given an extension enum, return whether or not the extension is supported
 * dependent on the following factors:
 * There's driver support and the OpenGL/ES version is at least that
 * specified in the _mesa_extension_table.
 */
static inline bool
_mesa_extension_supported(const struct gl_context *ctx, extension_index i)
{
   const bool *base = (bool *) &ctx->Extensions;
   const struct mesa_extension *ext = _mesa_extension_table + i;

   return !disabled_extensions[i] &&
          (ctx->Version >= ext->version[ctx->API]) && base[ext->offset];
}

/**
 * Compare two entries of the extensions table.  Sorts first by year,
 * then by name.
 *
 * Arguments are indices into _mesa_extension_table.
 */
static int
extension_compare(const void *p1, const void *p2)
{
   extension_index i1 = * (const extension_index *) p1;
   extension_index i2 = * (const extension_index *) p2;
   const struct mesa_extension *e1 = &_mesa_extension_table[i1];
   const struct mesa_extension *e2 = &_mesa_extension_table[i2];
   int res;

   res = (int)e1->year - (int)e2->year;

   if (res == 0) {
      res = strcmp(e1->name, e2->name);
   }

   return res;
}


/**
 * Construct the GL_EXTENSIONS string.  Called the first time that
 * glGetString(GL_EXTENSIONS) is called.
 */
GLubyte*
_mesa_make_extension_string(struct gl_context *ctx)
{
   /* The extension string. */
   char *exts = 0;
   /* Length of extension string. */
   size_t length = 0;
   /* Number of extensions */
   unsigned count;
   /* Indices of the extensions sorted by year */
   extension_index *extension_indices;
   /* String of extra extensions. */
   char *extra_extensions = get_extension_override(ctx);
   unsigned k;
   unsigned j;
   unsigned maxYear = ~0;

   /* Check if the MESA_EXTENSION_MAX_YEAR env var is set */
   {
      const char *env = getenv("MESA_EXTENSION_MAX_YEAR");
      if (env) {
         maxYear = atoi(env);
         _mesa_debug(ctx, "Note: limiting GL extensions to %u or earlier\n",
                     maxYear);
      }
   }

   /* Compute length of the extension string. */
   count = 0;
   for (k = 0; k < MESA_EXTENSION_COUNT; ++k) {
      const struct mesa_extension *i = _mesa_extension_table + k;

      if (i->year <= maxYear &&
          _mesa_extension_supported(ctx, k)) {
	 length += strlen(i->name) + 1; /* +1 for space */
	 ++count;
      }
   }
   if (extra_extensions != NULL)
      length += 1 + strlen(extra_extensions); /* +1 for space */

   exts = calloc(ALIGN(length + 1, 4), sizeof(char));
   if (exts == NULL) {
      free(extra_extensions);
      return NULL;
   }

   extension_indices = malloc(count * sizeof(extension_index));
   if (extension_indices == NULL) {
      free(exts);
      free(extra_extensions);
      return NULL;
   }

   /* Sort extensions in chronological order because certain old applications
    * (e.g., Quake3 demo) store the extension list in a static size buffer so
    * chronologically order ensure that the extensions that such applications
    * expect will fit into that buffer.
    */
   j = 0;
   for (k = 0; k < MESA_EXTENSION_COUNT; ++k) {
      if (_mesa_extension_table[k].year <= maxYear &&
         _mesa_extension_supported(ctx, k)) {
         extension_indices[j++] = k;
      }
   }
   assert(j == count);
   qsort(extension_indices, count,
         sizeof *extension_indices, extension_compare);

   /* Build the extension string.*/
   for (j = 0; j < count; ++j) {
      const struct mesa_extension *i = &_mesa_extension_table[extension_indices[j]];
      assert(_mesa_extension_supported(ctx, extension_indices[j]));
      strcat(exts, i->name);
      strcat(exts, " ");
   }
   free(extension_indices);
   if (extra_extensions != 0) {
      strcat(exts, extra_extensions);
      free(extra_extensions);
   }

   return (GLubyte *) exts;
}

/**
 * Return number of enabled extensions.
 */
GLuint
_mesa_get_extension_count(struct gl_context *ctx)
{
   unsigned k;

   /* only count once */
   if (ctx->Extensions.Count != 0)
      return ctx->Extensions.Count;

<<<<<<< HEAD
   base = (GLboolean *) &ctx->Extensions;
   for (i = extension_table; i->name != 0; ++i) {
      if (base[i->offset] && (i->api_set & (1 << ctx->API))) {
=======
   for (k = 0; k < MESA_EXTENSION_COUNT; ++k) {
      if (_mesa_extension_supported(ctx, k))
>>>>>>> 367bafc7
	 ctx->Extensions.Count++;
   }
   return ctx->Extensions.Count;
}

/**
 * Return name of i-th enabled extension
 */
const GLubyte *
_mesa_get_enabled_extension(struct gl_context *ctx, GLuint index)
{
<<<<<<< HEAD
   const GLboolean *base;
   size_t n;
   const struct extension *i;

   base = (GLboolean*) &ctx->Extensions;
   n = 0;
   for (i = extension_table; i->name != 0; ++i) {
      if (base[i->offset] && (i->api_set & (1 << ctx->API))) {
         if (n == index)
            return (const GLubyte*) i->name;
=======
   size_t n = 0;
   unsigned i;

   for (i = 0; i < MESA_EXTENSION_COUNT; ++i) {
      if (_mesa_extension_supported(ctx, i)) {
         if (n == index)
            return (const GLubyte*) _mesa_extension_table[i].name;
>>>>>>> 367bafc7
         else
            ++n;
      }
   }

   return NULL;
}<|MERGE_RESOLUTION|>--- conflicted
+++ resolved
@@ -48,263 +48,7 @@
  */
 #define o(x) offsetof(struct gl_extensions, x)
 
-<<<<<<< HEAD
-
-/**
- * \brief Table of supported OpenGL extensions for all API's.
- */
-static const struct extension extension_table[] = {
-   /* ARB Extensions */
-   { "GL_ARB_ES2_compatibility",                   o(ARB_ES2_compatibility),                   GL,             2009 },
-   { "GL_ARB_base_instance",                       o(ARB_base_instance),                       GL,             2011 },
-   { "GL_ARB_blend_func_extended",                 o(ARB_blend_func_extended),                 GL,             2009 },
-   { "GL_ARB_color_buffer_float",                  o(ARB_color_buffer_float),                  GL,             2004 },
-   { "GL_ARB_copy_buffer",                         o(ARB_copy_buffer),                         GL,             2008 },
-   { "GL_ARB_conservative_depth",                  o(ARB_conservative_depth),                  GL,             2011 },
-   { "GL_ARB_debug_output",                        o(dummy_true),                              GL,             2009 },
-   { "GL_ARB_depth_buffer_float",                  o(ARB_depth_buffer_float),                  GL,             2008 },
-   { "GL_ARB_depth_clamp",                         o(ARB_depth_clamp),                         GL,             2003 },
-   { "GL_ARB_depth_texture",                       o(ARB_depth_texture),                       GLL,            2001 },
-   { "GL_ARB_draw_buffers",                        o(dummy_true),                              GL,             2002 },
-   { "GL_ARB_draw_buffers_blend",                  o(ARB_draw_buffers_blend),                  GL,             2009 },
-   { "GL_ARB_draw_elements_base_vertex",           o(ARB_draw_elements_base_vertex),           GL,             2009 },
-   { "GL_ARB_draw_instanced",                      o(ARB_draw_instanced),                      GL,             2008 },
-   { "GL_ARB_explicit_attrib_location",            o(ARB_explicit_attrib_location),            GL,             2009 },
-   { "GL_ARB_fragment_coord_conventions",          o(ARB_fragment_coord_conventions),          GL,             2009 },
-   { "GL_ARB_fragment_program",                    o(ARB_fragment_program),                    GLL,            2002 },
-   { "GL_ARB_fragment_program_shadow",             o(ARB_fragment_program_shadow),             GLL,            2003 },
-   { "GL_ARB_fragment_shader",                     o(ARB_fragment_shader),                     GL,             2002 },
-   { "GL_ARB_framebuffer_object",                  o(ARB_framebuffer_object),                  GL,             2005 },
-   { "GL_ARB_framebuffer_sRGB",                    o(EXT_framebuffer_sRGB),                    GL,             1998 },
-   { "GL_ARB_half_float_pixel",                    o(ARB_half_float_pixel),                    GL,             2003 },
-   { "GL_ARB_half_float_vertex",                   o(ARB_half_float_vertex),                   GL,             2008 },
-   { "GL_ARB_instanced_arrays",                    o(ARB_instanced_arrays),                    GL,             2008 },
-   { "GL_ARB_invalidate_subdata",                  o(dummy_true),                              GL,             2012 },
-   { "GL_ARB_map_buffer_range",                    o(ARB_map_buffer_range),                    GL,             2008 },
-   { "GL_ARB_multisample",                         o(dummy_true),                              GLL,            1994 },
-   { "GL_ARB_multitexture",                        o(dummy_true),                              GLL,            1998 },
-   { "GL_ARB_occlusion_query2",                    o(ARB_occlusion_query2),                    GL,             2003 },
-   { "GL_ARB_occlusion_query",                     o(ARB_occlusion_query),                     GLL,            2001 },
-   { "GL_ARB_pixel_buffer_object",                 o(EXT_pixel_buffer_object),                 GL,             2004 },
-   { "GL_ARB_point_parameters",                    o(EXT_point_parameters),                    GLL,            1997 },
-   { "GL_ARB_point_sprite",                        o(ARB_point_sprite),                        GL,             2003 },
-   { "GL_ARB_provoking_vertex",                    o(EXT_provoking_vertex),                    GL,             2009 },
-   { "GL_ARB_robustness",                          o(dummy_true),                              GL,             2010 },
-   { "GL_ARB_sampler_objects",                     o(dummy_true),                              GL,             2009 },
-   { "GL_ARB_seamless_cube_map",                   o(ARB_seamless_cube_map),                   GL,             2009 },
-   { "GL_ARB_shader_bit_encoding",                 o(ARB_shader_bit_encoding),                 GL,             2010 },
-   { "GL_ARB_shader_objects",                      o(ARB_shader_objects),                      GL,             2002 },
-   { "GL_ARB_shader_stencil_export",               o(ARB_shader_stencil_export),               GL,             2009 },
-   { "GL_ARB_shader_texture_lod",                  o(ARB_shader_texture_lod),                  GL,             2009 },
-   { "GL_ARB_shading_language_100",                o(ARB_shading_language_100),                GLL,            2003 },
-   { "GL_ARB_shadow",                              o(ARB_shadow),                              GLL,            2001 },
-   { "GL_ARB_sync",                                o(ARB_sync),                                GL,             2003 },
-   { "GL_ARB_texture_border_clamp",                o(ARB_texture_border_clamp),                GLL,            2000 },
-   { "GL_ARB_texture_buffer_object",               o(ARB_texture_buffer_object),               GL,             2008 },
-   { "GL_ARB_texture_compression",                 o(dummy_true),                              GLL,            2000 },
-   { "GL_ARB_texture_compression_rgtc",            o(ARB_texture_compression_rgtc),            GL,             2004 },
-   { "GL_ARB_texture_cube_map",                    o(ARB_texture_cube_map),                    GLL,            1999 },
-   { "GL_ARB_texture_env_add",                     o(dummy_true),                              GLL,            1999 },
-   { "GL_ARB_texture_env_combine",                 o(ARB_texture_env_combine),                 GLL,            2001 },
-   { "GL_ARB_texture_env_crossbar",                o(ARB_texture_env_crossbar),                GLL,            2001 },
-   { "GL_ARB_texture_env_dot3",                    o(ARB_texture_env_dot3),                    GLL,            2001 },
-   { "GL_ARB_texture_float",                       o(ARB_texture_float),                       GL,             2004 },
-   { "GL_ARB_texture_mirrored_repeat",             o(dummy_true),                              GLL,            2001 },
-   { "GL_ARB_texture_multisample",                 o(ARB_texture_multisample),                 GL,             2009 },
-   { "GL_ARB_texture_non_power_of_two",            o(ARB_texture_non_power_of_two),            GL,             2003 },
-   { "GL_ARB_texture_rectangle",                   o(NV_texture_rectangle),                    GL,             2004 },
-   { "GL_ARB_texture_rgb10_a2ui",                  o(ARB_texture_rgb10_a2ui),                  GL,             2009 },
-   { "GL_ARB_texture_rg",                          o(ARB_texture_rg),                          GL,             2008 },
-   { "GL_ARB_texture_storage",                     o(ARB_texture_storage),                     GL,             2011 },
-   { "GL_ARB_texture_swizzle",                     o(EXT_texture_swizzle),                     GL,             2008 },
-   { "GL_ARB_timer_query",                         o(ARB_timer_query),                         GL,             2010 },
-   { "GL_ARB_transform_feedback2",                 o(ARB_transform_feedback2),                 GL,             2010 },
-   { "GL_ARB_transform_feedback3",                 o(ARB_transform_feedback3),                 GL,             2010 },
-   { "GL_ARB_transform_feedback_instanced",        o(ARB_transform_feedback_instanced),        GL,             2011 },
-   { "GL_ARB_transpose_matrix",                    o(ARB_transpose_matrix),                    GLL,            1999 },
-   { "GL_ARB_uniform_buffer_object",               o(ARB_uniform_buffer_object),               GL,             2009 },
-   { "GL_ARB_vertex_array_bgra",                   o(EXT_vertex_array_bgra),                   GL,             2008 },
-   { "GL_ARB_vertex_array_object",                 o(dummy_true),                              GL,             2006 },
-   { "GL_ARB_vertex_buffer_object",                o(dummy_true),                              GLL,            2003 },
-   { "GL_ARB_vertex_program",                      o(ARB_vertex_program),                      GLL,            2002 },
-   { "GL_ARB_vertex_shader",                       o(ARB_vertex_shader),                       GL,             2002 },
-   { "GL_ARB_vertex_type_2_10_10_10_rev",          o(ARB_vertex_type_2_10_10_10_rev),          GL,             2009 },
-   { "GL_ARB_window_pos",                          o(ARB_window_pos),                          GLL,            2001 },
-   /* EXT extensions */
-   { "GL_EXT_abgr",                                o(dummy_true),                              GL,             1995 },
-   { "GL_EXT_bgra",                                o(dummy_true),                              GLL,            1995 },
-   { "GL_EXT_blend_color",                         o(EXT_blend_color),                         GLL,            1995 },
-   { "GL_EXT_blend_equation_separate",             o(EXT_blend_equation_separate),             GL,             2003 },
-   { "GL_EXT_blend_func_separate",                 o(EXT_blend_func_separate),                 GLL,            1999 },
-   { "GL_EXT_blend_minmax",                        o(EXT_blend_minmax),                        GLL | ES1 | ES2, 1995 },
-   { "GL_EXT_blend_subtract",                      o(dummy_true),                              GLL,            1995 },
-   { "GL_EXT_clip_volume_hint",                    o(EXT_clip_volume_hint),                    GL,             1996 },
-   { "GL_EXT_compiled_vertex_array",               o(EXT_compiled_vertex_array),               GLL,            1996 },
-   { "GL_EXT_copy_texture",                        o(dummy_true),                              GLL,            1995 },
-   { "GL_EXT_depth_bounds_test",                   o(EXT_depth_bounds_test),                   GL,             2002 },
-   { "GL_EXT_draw_buffers2",                       o(EXT_draw_buffers2),                       GL,             2006 },
-   { "GL_EXT_draw_instanced",                      o(ARB_draw_instanced),                      GL,             2006 },
-   { "GL_EXT_draw_range_elements",                 o(EXT_draw_range_elements),                 GLL,            1997 },
-   { "GL_EXT_fog_coord",                           o(EXT_fog_coord),                           GLL,            1999 },
-   { "GL_EXT_framebuffer_blit",                    o(EXT_framebuffer_blit),                    GL,             2005 },
-   { "GL_EXT_framebuffer_multisample",             o(EXT_framebuffer_multisample),             GL,             2005 },
-   { "GL_EXT_framebuffer_object",                  o(EXT_framebuffer_object),                  GL,             2000 },
-   { "GL_EXT_framebuffer_sRGB",                    o(EXT_framebuffer_sRGB),                    GL,             1998 },
-   { "GL_EXT_gpu_program_parameters",              o(EXT_gpu_program_parameters),              GLL,            2006 },
-   { "GL_EXT_gpu_shader4",                         o(EXT_gpu_shader4),                         GL,             2006 },
-   { "GL_EXT_multi_draw_arrays",                   o(dummy_true),                              GLL | ES1 | ES2, 1999 },
-   { "GL_EXT_packed_depth_stencil",                o(EXT_packed_depth_stencil),                GL,             2005 },
-   { "GL_EXT_packed_float",                        o(EXT_packed_float),                        GL,             2004 },
-   { "GL_EXT_packed_pixels",                       o(EXT_packed_pixels),                       GLL,            1997 },
-   { "GL_EXT_pixel_buffer_object",                 o(EXT_pixel_buffer_object),                 GL,             2004 },
-   { "GL_EXT_point_parameters",                    o(EXT_point_parameters),                    GLL,            1997 },
-   { "GL_EXT_polygon_offset",                      o(dummy_true),                              GLL,            1995 },
-   { "GL_EXT_provoking_vertex",                    o(EXT_provoking_vertex),                    GL,             2009 },
-   { "GL_EXT_rescale_normal",                      o(EXT_rescale_normal),                      GLL,            1997 },
-   { "GL_EXT_secondary_color",                     o(EXT_secondary_color),                     GLL,            1999 },
-   { "GL_EXT_separate_shader_objects",             o(EXT_separate_shader_objects),             GLL,            2008 },
-   { "GL_EXT_separate_specular_color",             o(EXT_separate_specular_color),             GLL,            1997 },
-   { "GL_EXT_shadow_funcs",                        o(EXT_shadow_funcs),                        GLL,            2002 },
-   { "GL_EXT_stencil_two_side",                    o(EXT_stencil_two_side),                    GLL,            2001 },
-   { "GL_EXT_stencil_wrap",                        o(dummy_true),                              GLL,            2002 },
-   { "GL_EXT_subtexture",                          o(dummy_true),                              GLL,            1995 },
-   { "GL_EXT_texture3D",                           o(EXT_texture3D),                           GLL,            1996 },
-   { "GL_EXT_texture_array",                       o(EXT_texture_array),                       GL,             2006 },
-   { "GL_EXT_texture_compression_dxt1",            o(EXT_texture_compression_s3tc),            GL | ES1 | ES2, 2004 },
-   { "GL_EXT_texture_compression_latc",            o(EXT_texture_compression_latc),            GL,             2006 },
-   { "GL_EXT_texture_compression_rgtc",            o(ARB_texture_compression_rgtc),            GL,             2004 },
-   { "GL_EXT_texture_compression_s3tc",            o(EXT_texture_compression_s3tc),            GL,             2000 },
-   { "GL_EXT_texture_cube_map",                    o(ARB_texture_cube_map),                    GLL,            2001 },
-   { "GL_EXT_texture_edge_clamp",                  o(dummy_true),                              GLL,            1997 },
-   { "GL_EXT_texture_env_add",                     o(dummy_true),                              GLL,            1999 },
-   { "GL_EXT_texture_env_combine",                 o(dummy_true),                              GLL,            2000 },
-   { "GL_EXT_texture_env_dot3",                    o(EXT_texture_env_dot3),                    GLL,            2000 },
-   { "GL_EXT_texture_filter_anisotropic",          o(EXT_texture_filter_anisotropic),          GL | ES1 | ES2, 1999 },
-   { "GL_EXT_texture_format_BGRA8888",             o(dummy_true),                                   ES1 | ES2, 2005 },
-   { "GL_EXT_texture_rg",                          o(ARB_texture_rg),                                     ES2, 2011 },
-   { "GL_EXT_read_format_bgra",                    o(dummy_true),                                   ES1 | ES2, 2009 },
-   { "GL_EXT_texture_integer",                     o(EXT_texture_integer),                     GL,             2006 },
-   { "GL_EXT_texture_lod_bias",                    o(dummy_true),                              GLL | ES1,      1999 },
-   { "GL_EXT_texture_mirror_clamp",                o(EXT_texture_mirror_clamp),                GL,             2004 },
-   { "GL_EXT_texture_object",                      o(dummy_true),                              GLL,            1995 },
-   { "GL_EXT_texture",                             o(dummy_true),                              GLL,            1996 },
-   { "GL_EXT_texture_rectangle",                   o(NV_texture_rectangle),                    GLL,            2004 },
-   { "GL_EXT_texture_shared_exponent",             o(EXT_texture_shared_exponent),             GL,             2004 },
-   { "GL_EXT_texture_snorm",                       o(EXT_texture_snorm),                       GL,             2009 },
-   { "GL_EXT_texture_sRGB",                        o(EXT_texture_sRGB),                        GL,             2004 },
-   { "GL_EXT_texture_sRGB_decode",                 o(EXT_texture_sRGB_decode),                        GL,      2006 },
-   { "GL_EXT_texture_swizzle",                     o(EXT_texture_swizzle),                     GL,             2008 },
-   { "GL_EXT_texture_type_2_10_10_10_REV",         o(dummy_true),                                         ES2, 2008 },
-   { "GL_EXT_timer_query",                         o(EXT_timer_query),                         GL,             2006 },
-   { "GL_EXT_transform_feedback",                  o(EXT_transform_feedback),                  GL,             2011 },
-   { "GL_EXT_unpack_subimage",                     o(dummy_true),                                         ES2, 2011 },
-   { "GL_EXT_vertex_array_bgra",                   o(EXT_vertex_array_bgra),                   GL,             2008 },
-   { "GL_EXT_vertex_array",                        o(dummy_true),                              GLL,            1995 },
-
-   /* OES extensions */
-   { "GL_OES_blend_equation_separate",             o(EXT_blend_equation_separate),                  ES1,       2009 },
-   { "GL_OES_blend_func_separate",                 o(EXT_blend_func_separate),                      ES1,       2009 },
-   { "GL_OES_blend_subtract",                      o(dummy_true),                                   ES1,       2009 },
-   { "GL_OES_byte_coordinates",                    o(dummy_true),                                   ES1,       2002 },
-   { "GL_OES_compressed_ETC1_RGB8_texture",        o(OES_compressed_ETC1_RGB8_texture),             ES1 | ES2, 2005 },
-   { "GL_OES_compressed_paletted_texture",         o(dummy_true),                                   ES1,       2003 },
-   { "GL_OES_depth24",                             o(EXT_framebuffer_object),                       ES1 | ES2, 2005 },
-   { "GL_OES_depth32",                             o(dummy_false),                     DISABLE,                2005 },
-   { "GL_OES_depth_texture",                       o(ARB_depth_texture),                                  ES2, 2006 },
-#if FEATURE_OES_draw_texture
-   { "GL_OES_draw_texture",                        o(OES_draw_texture),                             ES1,       2004 },
-#endif
-#if FEATURE_OES_EGL_image
-   /*  FIXME: Mesa expects GL_OES_EGL_image to be available in OpenGL contexts. */
-   { "GL_OES_EGL_image",                           o(OES_EGL_image),                           GL | ES1 | ES2, 2006 },
-   { "GL_OES_EGL_image_external",                  o(OES_EGL_image_external),                       ES1 | ES2, 2010 },
-#endif
-   { "GL_OES_element_index_uint",                  o(dummy_true),                                   ES1 | ES2, 2005 },
-   { "GL_OES_fbo_render_mipmap",                   o(EXT_framebuffer_object),                       ES1 | ES2, 2005 },
-   { "GL_OES_fixed_point",                         o(dummy_true),                                   ES1,       2002 },
-   { "GL_OES_framebuffer_object",                  o(EXT_framebuffer_object),                       ES1,       2005 },
-   { "GL_OES_mapbuffer",                           o(dummy_true),                                   ES1 | ES2, 2005 },
-   { "GL_OES_matrix_get",                          o(dummy_true),                                   ES1,       2004 },
-   { "GL_OES_packed_depth_stencil",                o(EXT_packed_depth_stencil),                     ES1 | ES2, 2007 },
-   { "GL_OES_point_size_array",                    o(dummy_true),                                   ES1,       2004 },
-   { "GL_OES_point_sprite",                        o(ARB_point_sprite),                             ES1,       2004 },
-   { "GL_OES_query_matrix",                        o(dummy_true),                                   ES1,       2003 },
-   { "GL_OES_read_format",                         o(dummy_true),                              GL | ES1,       2003 },
-   { "GL_OES_rgb8_rgba8",                          o(EXT_framebuffer_object),                       ES1 | ES2, 2005 },
-   { "GL_OES_single_precision",                    o(dummy_true),                                   ES1,       2003 },
-   { "GL_OES_standard_derivatives",                o(OES_standard_derivatives),                           ES2, 2005 },
-   { "GL_OES_stencil1",                            o(dummy_false),                     DISABLE,                2005 },
-   { "GL_OES_stencil4",                            o(dummy_false),                     DISABLE,                2005 },
-   { "GL_OES_stencil8",                            o(EXT_framebuffer_object),                       ES1 | ES2, 2005 },
-   { "GL_OES_stencil_wrap",                        o(dummy_true),                                   ES1,       2002 },
-   { "GL_OES_texture_3D",                          o(EXT_texture3D),                                      ES2, 2005 },
-   { "GL_OES_texture_cube_map",                    o(ARB_texture_cube_map),                         ES1,       2007 },
-   { "GL_OES_texture_env_crossbar",                o(ARB_texture_env_crossbar),                     ES1,       2005 },
-   { "GL_OES_texture_mirrored_repeat",             o(dummy_true),                                   ES1,       2005 },
-   { "GL_OES_texture_npot",                        o(ARB_texture_non_power_of_two),                       ES2, 2005 },
-   { "GL_OES_vertex_array_object",                 o(dummy_true),                                   ES1 | ES2, 2010 },
-
-   /* Vendor extensions */
-   { "GL_3DFX_texture_compression_FXT1",           o(TDFX_texture_compression_FXT1),           GL,             1999 },
-   { "GL_AMD_conservative_depth",                  o(ARB_conservative_depth),                  GL,             2009 },
-   { "GL_AMD_draw_buffers_blend",                  o(ARB_draw_buffers_blend),                  GL,             2009 },
-   { "GL_AMD_seamless_cubemap_per_texture",        o(AMD_seamless_cubemap_per_texture),        GL,             2009 },
-   { "GL_AMD_shader_stencil_export",               o(ARB_shader_stencil_export),               GL,             2009 },
-   { "GL_APPLE_object_purgeable",                  o(APPLE_object_purgeable),                  GL,             2006 },
-   { "GL_APPLE_packed_pixels",                     o(APPLE_packed_pixels),                     GLL,            2002 },
-   { "GL_APPLE_texture_max_level",                 o(dummy_true),                                   ES1 | ES2, 2009 },
-   { "GL_APPLE_vertex_array_object",               o(dummy_true),                              GLL,            2002 },
-   { "GL_ATI_blend_equation_separate",             o(EXT_blend_equation_separate),             GL,             2003 },
-   { "GL_ATI_draw_buffers",                        o(dummy_true),                              GLL,            2002 },
-   { "GL_ATI_envmap_bumpmap",                      o(ATI_envmap_bumpmap),                      GLL,            2001 },
-   { "GL_ATI_fragment_shader",                     o(ATI_fragment_shader),                     GLL,            2001 },
-   { "GL_ATI_separate_stencil",                    o(ATI_separate_stencil),                    GLL,            2006 },
-   { "GL_ATI_texture_compression_3dc",             o(ATI_texture_compression_3dc),             GL,             2004 },
-   { "GL_ATI_texture_env_combine3",                o(ATI_texture_env_combine3),                GLL,            2002 },
-   { "GL_ATI_texture_float",                       o(ARB_texture_float),                       GL,             2002 },
-   { "GL_ATI_texture_mirror_once",                 o(ATI_texture_mirror_once),                 GL,             2006 },
-   { "GL_IBM_multimode_draw_arrays",               o(IBM_multimode_draw_arrays),               GL,             1998 },
-   { "GL_IBM_rasterpos_clip",                      o(IBM_rasterpos_clip),                      GLL,            1996 },
-   { "GL_IBM_texture_mirrored_repeat",             o(dummy_true),                              GLL,            1998 },
-   { "GL_INGR_blend_func_separate",                o(EXT_blend_func_separate),                 GLL,            1999 },
-   { "GL_MESA_pack_invert",                        o(MESA_pack_invert),                        GL,             2002 },
-   { "GL_MESA_resize_buffers",                     o(MESA_resize_buffers),                     GL,             1999 },
-   { "GL_MESA_texture_array",                      o(MESA_texture_array),                      GLL,            2007 },
-   { "GL_MESA_texture_signed_rgba",                o(EXT_texture_snorm),                       GL,             2009 },
-   { "GL_MESA_window_pos",                         o(ARB_window_pos),                          GLL,            2000 },
-   { "GL_MESA_ycbcr_texture",                      o(MESA_ycbcr_texture),                      GL,             2002 },
-   { "GL_NV_blend_square",                         o(NV_blend_square),                         GLL,            1999 },
-   { "GL_NV_conditional_render",                   o(NV_conditional_render),                   GL,             2008 },
-   { "GL_NV_depth_clamp",                          o(ARB_depth_clamp),                         GL,             2001 },
-   { "GL_NV_draw_buffers",                         o(dummy_true),                                         ES2, 2011 },
-   { "GL_NV_fbo_color_attachments",                o(EXT_framebuffer_object),                             ES2, 2010 },
-   { "GL_NV_fog_distance",                         o(NV_fog_distance),                         GLL,            2001 },
-   { "GL_NV_fragment_program",                     o(NV_fragment_program),                     GLL,            2001 },
-   { "GL_NV_fragment_program_option",              o(NV_fragment_program_option),              GLL,            2005 },
-   { "GL_NV_light_max_exponent",                   o(NV_light_max_exponent),                   GLL,            1999 },
-   { "GL_NV_packed_depth_stencil",                 o(EXT_packed_depth_stencil),                GL,             2000 },
-   { "GL_NV_point_sprite",                         o(NV_point_sprite),                         GL,             2001 },
-   { "GL_NV_primitive_restart",                    o(NV_primitive_restart),                    GLL,            2002 },
-   { "GL_NV_read_buffer",                          o(dummy_true),                              ES2,            2011 },
-   { "GL_NV_texgen_reflection",                    o(NV_texgen_reflection),                    GLL,            1999 },
-   { "GL_NV_texture_barrier",                      o(NV_texture_barrier),                      GL,             2009 },
-   { "GL_NV_texture_env_combine4",                 o(NV_texture_env_combine4),                 GLL,            1999 },
-   { "GL_NV_texture_rectangle",                    o(NV_texture_rectangle),                    GLL,            2000 },
-   { "GL_NV_vertex_program1_1",                    o(NV_vertex_program1_1),                    GLL,            2001 },
-   { "GL_NV_vertex_program",                       o(NV_vertex_program),                       GLL,            2000 },
-   { "GL_S3_s3tc",                                 o(S3_s3tc),                                 GL,             1999 },
-   { "GL_SGIS_generate_mipmap",                    o(dummy_true),                              GLL,            1997 },
-   { "GL_SGIS_texture_border_clamp",               o(ARB_texture_border_clamp),                GLL,            1997 },
-   { "GL_SGIS_texture_edge_clamp",                 o(dummy_true),                              GLL,            1997 },
-   { "GL_SGIS_texture_lod",                        o(SGIS_texture_lod),                        GLL,            1997 },
-   { "GL_SUN_multi_draw_arrays",                   o(dummy_true),                              GLL,            1999 },
-
-   { 0, 0, 0, 0 },
-};
-
-=======
 static bool disabled_extensions[MESA_EXTENSION_COUNT];
->>>>>>> 367bafc7
 
 /**
  * Given an extension name, lookup up the corresponding member of struct
@@ -408,18 +152,6 @@
    ctx->Extensions.EXT_blend_minmax = GL_TRUE;
    ctx->Extensions.EXT_depth_bounds_test = GL_TRUE;
    ctx->Extensions.EXT_draw_buffers2 = GL_TRUE;
-<<<<<<< HEAD
-   ctx->Extensions.EXT_fog_coord = GL_TRUE;
-#if FEATURE_EXT_framebuffer_object
-   ctx->Extensions.EXT_framebuffer_object = GL_TRUE;
-#endif
-#if FEATURE_EXT_framebuffer_blit
-   ctx->Extensions.EXT_framebuffer_blit = GL_TRUE;
-#endif
-   ctx->Extensions.EXT_packed_depth_stencil = GL_TRUE;
-#if FEATURE_EXT_pixel_buffer_object
-=======
->>>>>>> 367bafc7
    ctx->Extensions.EXT_pixel_buffer_object = GL_TRUE;
    ctx->Extensions.EXT_point_parameters = GL_TRUE;
    ctx->Extensions.EXT_provoking_vertex = GL_TRUE;
@@ -765,14 +497,8 @@
    if (ctx->Extensions.Count != 0)
       return ctx->Extensions.Count;
 
-<<<<<<< HEAD
-   base = (GLboolean *) &ctx->Extensions;
-   for (i = extension_table; i->name != 0; ++i) {
-      if (base[i->offset] && (i->api_set & (1 << ctx->API))) {
-=======
    for (k = 0; k < MESA_EXTENSION_COUNT; ++k) {
       if (_mesa_extension_supported(ctx, k))
->>>>>>> 367bafc7
 	 ctx->Extensions.Count++;
    }
    return ctx->Extensions.Count;
@@ -784,18 +510,6 @@
 const GLubyte *
 _mesa_get_enabled_extension(struct gl_context *ctx, GLuint index)
 {
-<<<<<<< HEAD
-   const GLboolean *base;
-   size_t n;
-   const struct extension *i;
-
-   base = (GLboolean*) &ctx->Extensions;
-   n = 0;
-   for (i = extension_table; i->name != 0; ++i) {
-      if (base[i->offset] && (i->api_set & (1 << ctx->API))) {
-         if (n == index)
-            return (const GLubyte*) i->name;
-=======
    size_t n = 0;
    unsigned i;
 
@@ -803,7 +517,6 @@
       if (_mesa_extension_supported(ctx, i)) {
          if (n == index)
             return (const GLubyte*) _mesa_extension_table[i].name;
->>>>>>> 367bafc7
          else
             ++n;
       }
