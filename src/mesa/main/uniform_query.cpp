--- conflicted
+++ resolved
@@ -1551,11 +1551,7 @@
                 */
                if (sampler->unit != value || !sampler->bound) {
                   if (!flushed) {
-<<<<<<< HEAD
-                     FLUSH_VERTICES(ctx, _NEW_TEXTURE_OBJECT | _NEW_PROGRAM);
-=======
                      FLUSH_VERTICES(ctx, _NEW_TEXTURE_OBJECT, 0);
->>>>>>> be466399
                      flushed = true;
                   }
                   sampler->unit = value;
@@ -1566,11 +1562,7 @@
             } else {
                if (sh->Program->SamplerUnits[unit] != value) {
                   if (!flushed) {
-<<<<<<< HEAD
-                     FLUSH_VERTICES(ctx, _NEW_TEXTURE_OBJECT | _NEW_PROGRAM);
-=======
                      FLUSH_VERTICES(ctx, _NEW_TEXTURE_OBJECT, 0);
->>>>>>> be466399
                      flushed = true;
                   }
                   sh->Program->SamplerUnits[unit] = value;
