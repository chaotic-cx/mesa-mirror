/*
 * Mesa 3-D graphics library
 *
 * Copyright (C) 2004-2008  Brian Paul   All Rights Reserved.
 * Copyright (C) 2009-2010  VMware, Inc.  All Rights Reserved.
 * Copyright © 2010, 2011 Intel Corporation
 *
 * Permission is hereby granted, free of charge, to any person obtaining a
 * copy of this software and associated documentation files (the "Software"),
 * to deal in the Software without restriction, including without limitation
 * the rights to use, copy, modify, merge, publish, distribute, sublicense,
 * and/or sell copies of the Software, and to permit persons to whom the
 * Software is furnished to do so, subject to the following conditions:
 *
 * The above copyright notice and this permission notice shall be included
 * in all copies or substantial portions of the Software.
 *
 * THE SOFTWARE IS PROVIDED "AS IS", WITHOUT WARRANTY OF ANY KIND, EXPRESS
 * OR IMPLIED, INCLUDING BUT NOT LIMITED TO THE WARRANTIES OF MERCHANTABILITY,
 * FITNESS FOR A PARTICULAR PURPOSE AND NONINFRINGEMENT.  IN NO EVENT SHALL
 * THE AUTHORS OR COPYRIGHT HOLDERS BE LIABLE FOR ANY CLAIM, DAMAGES OR
 * OTHER LIABILITY, WHETHER IN AN ACTION OF CONTRACT, TORT OR OTHERWISE,
 * ARISING FROM, OUT OF OR IN CONNECTION WITH THE SOFTWARE OR THE USE OR
 * OTHER DEALINGS IN THE SOFTWARE.
 */

#include <stdlib.h>

#include "main/core.h"
#include "main/context.h"
#include "main/shaderapi.h"
#include "main/shaderobj.h"
#include "main/uniforms.h"
#include "compiler/glsl/ir.h"
#include "compiler/glsl/ir_uniform.h"
#include "compiler/glsl/glsl_parser_extras.h"
#include "compiler/glsl/program.h"
#include "util/bitscan.h"


extern "C" void GLAPIENTRY
_mesa_GetActiveUniform(GLuint program, GLuint index,
                       GLsizei maxLength, GLsizei *length, GLint *size,
                       GLenum *type, GLcharARB *nameOut)
{
   GET_CURRENT_CONTEXT(ctx);
   struct gl_shader_program *shProg;
   struct gl_program_resource *res;

   if (maxLength < 0) {
      _mesa_error(ctx, GL_INVALID_VALUE, "glGetActiveUniform(maxLength < 0)");
      return;
   }

   shProg = _mesa_lookup_shader_program_err(ctx, program, "glGetActiveUniform");
   if (!shProg)
      return;

   res = _mesa_program_resource_find_index((struct gl_shader_program *) shProg,
                                           GL_UNIFORM, index);

   if (!res) {
      _mesa_error(ctx, GL_INVALID_VALUE, "glGetActiveUniform(index)");
      return;
   }

   if (nameOut)
      _mesa_get_program_resource_name(shProg, GL_UNIFORM, index, maxLength,
                                      length, nameOut, "glGetActiveUniform");
   if (type)
      _mesa_program_resource_prop((struct gl_shader_program *) shProg,
                                  res, index, GL_TYPE, (GLint*) type,
                                  "glGetActiveUniform");
   if (size)
      _mesa_program_resource_prop((struct gl_shader_program *) shProg,
                                  res, index, GL_ARRAY_SIZE, (GLint*) size,
                                  "glGetActiveUniform");
}

static GLenum
resource_prop_from_uniform_prop(GLenum uni_prop)
{
   switch (uni_prop) {
   case GL_UNIFORM_TYPE:
      return GL_TYPE;
   case GL_UNIFORM_SIZE:
      return GL_ARRAY_SIZE;
   case GL_UNIFORM_NAME_LENGTH:
      return GL_NAME_LENGTH;
   case GL_UNIFORM_BLOCK_INDEX:
      return GL_BLOCK_INDEX;
   case GL_UNIFORM_OFFSET:
      return GL_OFFSET;
   case GL_UNIFORM_ARRAY_STRIDE:
      return GL_ARRAY_STRIDE;
   case GL_UNIFORM_MATRIX_STRIDE:
      return GL_MATRIX_STRIDE;
   case GL_UNIFORM_IS_ROW_MAJOR:
      return GL_IS_ROW_MAJOR;
   case GL_UNIFORM_ATOMIC_COUNTER_BUFFER_INDEX:
      return GL_ATOMIC_COUNTER_BUFFER_INDEX;
   default:
      return 0;
   }
}

extern "C" void GLAPIENTRY
_mesa_GetActiveUniformsiv(GLuint program,
			  GLsizei uniformCount,
			  const GLuint *uniformIndices,
			  GLenum pname,
			  GLint *params)
{
   GET_CURRENT_CONTEXT(ctx);
   struct gl_shader_program *shProg;
   struct gl_program_resource *res;
   GLenum res_prop;

   if (uniformCount < 0) {
      _mesa_error(ctx, GL_INVALID_VALUE,
		  "glGetActiveUniformsiv(uniformCount < 0)");
      return;
   }

<<<<<<< HEAD
   for (i = 0; i < uniformCount; i++) {
      GLuint index = uniformIndices[i];

      if (index >= shProg->NumUserUniformStorage) {
	 _mesa_error(ctx, GL_INVALID_VALUE, "glGetActiveUniformsiv(index)");
	 return;
      }
   }

   for (i = 0; i < uniformCount; i++) {
      GLuint index = uniformIndices[i];
      const struct gl_uniform_storage *uni = &shProg->UniformStorage[index];

      switch (pname) {
      case GL_UNIFORM_TYPE:
	 params[i] = uni->type->gl_type;
	 break;

      case GL_UNIFORM_SIZE:
	 /* array_elements is zero for non-arrays, but the API requires that 1 be
	  * returned.
	  */
	 params[i] = MAX2(1, uni->array_elements);
	 break;

      case GL_UNIFORM_NAME_LENGTH:
	 params[i] = strlen(uni->name) + 1;
	 break;

      case GL_UNIFORM_BLOCK_INDEX:
	 params[i] = uni->block_index;
	 break;

      case GL_UNIFORM_OFFSET:
	 params[i] = uni->offset;
	 break;

      case GL_UNIFORM_ARRAY_STRIDE:
	 params[i] = uni->array_stride;
	 break;

      case GL_UNIFORM_MATRIX_STRIDE:
	 params[i] = uni->matrix_stride;
	 break;
=======
   shProg = _mesa_lookup_shader_program_err(ctx, program, "glGetActiveUniform");
   if (!shProg)
      return;
>>>>>>> 367bafc7

   res_prop = resource_prop_from_uniform_prop(pname);

   /* We need to first verify that each entry exists as active uniform. If
    * not, generate error and do not cause any other side effects.
    *
    * In the case of and error condition, Page 16 (section 2.3.1 Errors)
    * of the OpenGL 4.5 spec says:
    *
    *     "If the generating command modifies values through a pointer argu-
    *     ment, no change is made to these values."
    */
   for (int i = 0; i < uniformCount; i++) {
      if (!_mesa_program_resource_find_index(shProg, GL_UNIFORM,
                                              uniformIndices[i])) {
         _mesa_error(ctx, GL_INVALID_VALUE, "glGetActiveUniformsiv(index)");
         return;
      }
   }

   for (int i = 0; i < uniformCount; i++) {
      res = _mesa_program_resource_find_index(shProg, GL_UNIFORM,
                                              uniformIndices[i]);
      if (!_mesa_program_resource_prop(shProg, res, uniformIndices[i],
                                       res_prop, &params[i],
                                       "glGetActiveUniformsiv"))
         break;
   }
}

static struct gl_uniform_storage *
validate_uniform_parameters(struct gl_context *ctx,
			    struct gl_shader_program *shProg,
			    GLint location, GLsizei count,
			    unsigned *array_index,
			    const char *caller)
{
   if (shProg == NULL) {
      _mesa_error(ctx, GL_INVALID_OPERATION, "%s(program not linked)", caller);
      return NULL;
   }

   /* From page 12 (page 26 of the PDF) of the OpenGL 2.1 spec:
    *
    *     "If a negative number is provided where an argument of type sizei or
    *     sizeiptr is specified, the error INVALID_VALUE is generated."
    */
   if (count < 0) {
      _mesa_error(ctx, GL_INVALID_VALUE, "%s(count < 0)", caller);
      return NULL;
   }

   /* Check that the given location is in bounds of uniform remap table.
    * Unlinked programs will have NumUniformRemapTable == 0, so we can take
    * the shProg->data->LinkStatus check out of the main path.
    */
   if (unlikely(location >= (GLint) shProg->NumUniformRemapTable)) {
      if (!shProg->data->LinkStatus)
         _mesa_error(ctx, GL_INVALID_OPERATION, "%s(program not linked)",
                     caller);
      else
         _mesa_error(ctx, GL_INVALID_OPERATION, "%s(location=%d)",
                     caller, location);

      return NULL;
   }

   if (location == -1) {
      if (!shProg->data->LinkStatus)
         _mesa_error(ctx, GL_INVALID_OPERATION, "%s(program not linked)",
                     caller);

      return NULL;
   }

   /* Page 82 (page 96 of the PDF) of the OpenGL 2.1 spec says:
    *
    *     "If any of the following conditions occur, an INVALID_OPERATION
    *     error is generated by the Uniform* commands, and no uniform values
    *     are changed:
    *
    *     ...
    *
    *         - if no variable with a location of location exists in the
    *           program object currently in use and location is not -1,
    *         - if count is greater than one, and the uniform declared in the
    *           shader is not an array variable,
    */
   if (location < -1 || !shProg->UniformRemapTable[location]) {
      _mesa_error(ctx, GL_INVALID_OPERATION, "%s(location=%d)",
                  caller, location);
      return NULL;
   }

   /* If the driver storage pointer in remap table is -1, we ignore silently.
    *
    * GL_ARB_explicit_uniform_location spec says:
    *     "What happens if Uniform* is called with an explicitly defined
    *     uniform location, but that uniform is deemed inactive by the
    *     linker?
    *
    *     RESOLVED: The call is ignored for inactive uniform variables and
    *     no error is generated."
    *
    */
   if (shProg->UniformRemapTable[location] ==
       INACTIVE_UNIFORM_EXPLICIT_LOCATION)
      return NULL;

   struct gl_uniform_storage *const uni = shProg->UniformRemapTable[location];

<<<<<<< HEAD
   if (shProg->UniformStorage[*loc].array_elements == 0 && count > 1) {
      _mesa_error(ctx, GL_INVALID_OPERATION,
		  "%s(count > 1 for non-array, location=%d)",
		  caller, location);
      return false;
   }

   /* If the uniform is an array, check that array_index is in bounds.
    * If not an array, check that array_index is zero.
    * array_index is unsigned so no need to check for less than zero.
    */
   unsigned limit = shProg->UniformStorage[*loc].array_elements;
   if (limit == 0)
      limit = 1;
   if (*array_index >= limit) {
      _mesa_error(ctx, GL_INVALID_OPERATION, "%s(location=%d)",
		  caller, location);
      return false;
=======
   /* Even though no location is assigned to a built-in uniform and this
    * function should already have returned NULL, this test makes it explicit
    * that we are not allowing to update the value of a built-in.
    */
   if (uni->builtin)
      return NULL;

   if (uni->array_elements == 0) {
      if (count > 1) {
         _mesa_error(ctx, GL_INVALID_OPERATION,
                     "%s(count = %u for non-array \"%s\"@%d)",
                     caller, count, uni->name, location);
         return NULL;
      }

      assert((location - uni->remap_location) == 0);
      *array_index = 0;
   } else {
      /* The array index specified by the uniform location is just the uniform
       * location minus the base location of of the uniform.
       */
      *array_index = location - uni->remap_location;

      /* If the uniform is an array, check that array_index is in bounds.
       * array_index is unsigned so no need to check for less than zero.
       */
      if (*array_index >= uni->array_elements) {
         _mesa_error(ctx, GL_INVALID_OPERATION, "%s(location=%d)",
                     caller, location);
         return NULL;
      }
>>>>>>> 367bafc7
   }
   return uni;
}

/**
 * Called via glGetUniform[fiui]v() to get the current value of a uniform.
 */
extern "C" void
_mesa_get_uniform(struct gl_context *ctx, GLuint program, GLint location,
		  GLsizei bufSize, enum glsl_base_type returnType,
		  GLvoid *paramsOut)
{
   struct gl_shader_program *shProg =
      _mesa_lookup_shader_program_err(ctx, program, "glGetUniformfv");
   unsigned offset;

   struct gl_uniform_storage *const uni =
      validate_uniform_parameters(ctx, shProg, location, 1,
                                  &offset, "glGetUniform");
   if (uni == NULL) {
      /* For glGetUniform, page 264 (page 278 of the PDF) of the OpenGL 2.1
       * spec says:
       *
       *     "The error INVALID_OPERATION is generated if program has not been
       *     linked successfully, or if location is not a valid location for
       *     program."
       *
       * For glUniform, page 82 (page 96 of the PDF) of the OpenGL 2.1 spec
       * says:
       *
       *     "If the value of location is -1, the Uniform* commands will
       *     silently ignore the data passed in, and the current uniform
       *     values will not be changed."
       *
       * Allowing -1 for the location parameter of glUniform allows
       * applications to avoid error paths in the case that, for example, some
       * uniform variable is removed by the compiler / linker after
       * optimization.  In this case, the new value of the uniform is dropped
       * on the floor.  For the case of glGetUniform, there is nothing
       * sensible to do for a location of -1.
       *
       * If the location was -1, validate_unfirom_parameters will return NULL
       * without raising an error.  Raise the error here.
       */
      if (location == -1) {
         _mesa_error(ctx, GL_INVALID_OPERATION, "glGetUniform(location=%d)",
                     location);
      }

      return;
   }

   {
      unsigned elements = (uni->type->is_sampler())
	 ? 1 : uni->type->components();
      const int dmul = uni->type->is_64bit() ? 2 : 1;
      const int rmul = glsl_base_type_is_64bit(returnType) ? 2 : 1;

      /* Calculate the source base address *BEFORE* modifying elements to
       * account for the size of the user's buffer.
       */
      const union gl_constant_value *const src =
	 &uni->storage[offset * elements * dmul];

      assert(returnType == GLSL_TYPE_FLOAT || returnType == GLSL_TYPE_INT ||
             returnType == GLSL_TYPE_UINT || returnType == GLSL_TYPE_DOUBLE);

      /* doubles have a different size than the other 3 types */
      unsigned bytes = sizeof(src[0]) * elements * rmul;
      if (bufSize < 0 || bytes > (unsigned) bufSize) {
	 _mesa_error( ctx, GL_INVALID_OPERATION,
	             "glGetnUniform*vARB(out of bounds: bufSize is %d,"
	             " but %u bytes are required)", bufSize, bytes );
	 return;
      }

      /* If the return type and the uniform's native type are "compatible,"
       * just memcpy the data.  If the types are not compatible, perform a
       * slower convert-and-copy process.
       */
      if (returnType == uni->type->base_type
	  || ((returnType == GLSL_TYPE_INT
	       || returnType == GLSL_TYPE_UINT)
	      &&
	      (uni->type->base_type == GLSL_TYPE_INT
	       || uni->type->base_type == GLSL_TYPE_UINT
               || uni->type->base_type == GLSL_TYPE_SAMPLER
               || uni->type->base_type == GLSL_TYPE_IMAGE))) {
	 memcpy(paramsOut, src, bytes);
      } else {
	 union gl_constant_value *const dst =
	    (union gl_constant_value *) paramsOut;
	 /* This code could be optimized by putting the loop inside the switch
	  * statements.  However, this is not expected to be
	  * performance-critical code.
	  */
	 for (unsigned i = 0; i < elements; i++) {
	   int sidx = i * dmul;
	   int didx = i * rmul;

	    switch (returnType) {
	    case GLSL_TYPE_FLOAT:
	       switch (uni->type->base_type) {
	       case GLSL_TYPE_UINT:
		  dst[didx].f = (float) src[sidx].u;
		  break;
	       case GLSL_TYPE_INT:
	       case GLSL_TYPE_SAMPLER:
               case GLSL_TYPE_IMAGE:
		  dst[didx].f = (float) src[sidx].i;
		  break;
	       case GLSL_TYPE_BOOL:
		  dst[didx].f = src[sidx].i ? 1.0f : 0.0f;
		  break;
               case GLSL_TYPE_DOUBLE: {
                  double tmp;
                  memcpy(&tmp, &src[sidx].f, sizeof(tmp));
                  dst[didx].f = tmp;
		  break;
               }
	       default:
		  assert(!"Should not get here.");
		  break;
	       }
	       break;
	    case GLSL_TYPE_DOUBLE:
	       switch (uni->type->base_type) {
               case GLSL_TYPE_UINT: {
                  double tmp = src[sidx].u;
                  memcpy(&dst[didx].f, &tmp, sizeof(tmp));
		  break;
               }
	       case GLSL_TYPE_INT:
	       case GLSL_TYPE_SAMPLER:
               case GLSL_TYPE_IMAGE: {
                  double tmp = src[sidx].i;
                  memcpy(&dst[didx].f, &tmp, sizeof(tmp));
		  break;
               }
               case GLSL_TYPE_BOOL: {
                  double tmp = src[sidx].i ? 1.0 : 0.0;
                  memcpy(&dst[didx].f, &tmp, sizeof(tmp));
		  break;
               }
               case GLSL_TYPE_FLOAT: {
                  double tmp = src[sidx].f;
                  memcpy(&dst[didx].f, &tmp, sizeof(tmp));
		  break;
               }
	       default:
		  assert(!"Should not get here.");
		  break;
	       }
	       break;
	    case GLSL_TYPE_INT:
	    case GLSL_TYPE_UINT:
	       switch (uni->type->base_type) {
	       case GLSL_TYPE_FLOAT:
		  /* While the GL 3.2 core spec doesn't explicitly
		   * state how conversion of float uniforms to integer
		   * values works, in section 6.2 "State Tables" on
		   * page 267 it says:
		   *
		   *     "Unless otherwise specified, when floating
		   *      point state is returned as integer values or
		   *      integer state is returned as floating-point
		   *      values it is converted in the fashion
		   *      described in section 6.1.2"
		   *
		   * That section, on page 248, says:
		   *
		   *     "If GetIntegerv or GetInteger64v are called,
		   *      a floating-point value is rounded to the
		   *      nearest integer..."
		   */
		  dst[didx].i = IROUND(src[sidx].f);
		  break;
	       case GLSL_TYPE_BOOL:
		  dst[didx].i = src[sidx].i ? 1 : 0;
		  break;
               case GLSL_TYPE_DOUBLE: {
                  double tmp;
                  memcpy(&tmp, &src[sidx].f, sizeof(tmp));
                  dst[didx].i = IROUNDD(tmp);
		  break;
               }
	       default:
		  assert(!"Should not get here.");
		  break;
	       }
	       break;

	    default:
	       assert(!"Should not get here.");
	       break;
	    }
	 }
      }
   }
}

static void
log_uniform(const void *values, enum glsl_base_type basicType,
	    unsigned rows, unsigned cols, unsigned count,
	    bool transpose,
	    const struct gl_shader_program *shProg,
	    GLint location,
	    const struct gl_uniform_storage *uni)
{

   const union gl_constant_value *v = (const union gl_constant_value *) values;
   const unsigned elems = rows * cols * count;
   const char *const extra = (cols == 1) ? "uniform" : "uniform matrix";

   printf("Mesa: set program %u %s \"%s\" (loc %d, type \"%s\", "
	  "transpose = %s) to: ",
	  shProg->Name, extra, uni->name, location, uni->type->name,
	  transpose ? "true" : "false");
   for (unsigned i = 0; i < elems; i++) {
      if (i != 0 && ((i % rows) == 0))
	 printf(", ");

      switch (basicType) {
      case GLSL_TYPE_UINT:
	 printf("%u ", v[i].u);
	 break;
      case GLSL_TYPE_INT:
	 printf("%d ", v[i].i);
	 break;
      case GLSL_TYPE_FLOAT:
	 printf("%g ", v[i].f);
	 break;
      case GLSL_TYPE_DOUBLE: {
         double tmp;
         memcpy(&tmp, &v[i * 2].f, sizeof(tmp));
         printf("%g ", tmp);
         break;
      }
      default:
	 assert(!"Should not get here.");
	 break;
      }
   }
   printf("\n");
   fflush(stdout);
}

#if 0
static void
log_program_parameters(const struct gl_shader_program *shProg)
{
   for (unsigned i = 0; i < MESA_SHADER_STAGES; i++) {
      if (shProg->_LinkedShaders[i] == NULL)
	 continue;

      const struct gl_program *const prog = shProg->_LinkedShaders[i]->Program;

      printf("Program %d %s shader parameters:\n",
             shProg->Name, _mesa_shader_stage_to_string(i));
      for (unsigned j = 0; j < prog->Parameters->NumParameters; j++) {
	 printf("%s: %p %f %f %f %f\n",
		prog->Parameters->Parameters[j].Name,
		prog->Parameters->ParameterValues[j],
		prog->Parameters->ParameterValues[j][0].f,
		prog->Parameters->ParameterValues[j][1].f,
		prog->Parameters->ParameterValues[j][2].f,
		prog->Parameters->ParameterValues[j][3].f);
      }
   }
   fflush(stdout);
}
#endif

/**
 * Propagate some values from uniform backing storage to driver storage
 *
 * Values propagated from uniform backing storage to driver storage
 * have all format / type conversions previously requested by the
 * driver applied.  This function is most often called by the
 * implementations of \c glUniform1f, etc. and \c glUniformMatrix2f,
 * etc.
 *
 * \param uni          Uniform whose data is to be propagated to driver storage
 * \param array_index  If \c uni is an array, this is the element of
 *                     the array to be propagated.
 * \param count        Number of array elements to propagate.
 */
extern "C" void
_mesa_propagate_uniforms_to_driver_storage(struct gl_uniform_storage *uni,
					   unsigned array_index,
					   unsigned count)
{
   unsigned i;

   /* vector_elements and matrix_columns can be 0 for samplers.
    */
   const unsigned components = MAX2(1, uni->type->vector_elements);
   const unsigned vectors = MAX2(1, uni->type->matrix_columns);
   const int dmul = uni->type->is_64bit() ? 2 : 1;

   /* Store the data in the driver's requested type in the driver's storage
    * areas.
    */
   unsigned src_vector_byte_stride = components * 4 * dmul;

   for (i = 0; i < uni->num_driver_storage; i++) {
      struct gl_uniform_driver_storage *const store = &uni->driver_storage[i];
      uint8_t *dst = (uint8_t *) store->data;
      const unsigned extra_stride =
	 store->element_stride - (vectors * store->vector_stride);
      const uint8_t *src =
	 (uint8_t *) (&uni->storage[array_index * (dmul * components * vectors)].i);

#if 0
      printf("%s: %p[%d] components=%u vectors=%u count=%u vector_stride=%u "
	     "extra_stride=%u\n",
	     __func__, dst, array_index, components,
	     vectors, count, store->vector_stride, extra_stride);
#endif

      dst += array_index * store->element_stride;

      switch (store->format) {
      case uniform_native: {
	 unsigned j;
	 unsigned v;

	 if (src_vector_byte_stride == store->vector_stride) {
	    if (extra_stride) {
	       for (j = 0; j < count; j++) {
	          memcpy(dst, src, src_vector_byte_stride * vectors);
	          src += src_vector_byte_stride * vectors;
	          dst += store->vector_stride * vectors;

	          dst += extra_stride;
	       }
	    } else {
	       /* Unigine Heaven benchmark gets here */
	       memcpy(dst, src, src_vector_byte_stride * vectors * count);
	       src += src_vector_byte_stride * vectors * count;
	       dst += store->vector_stride * vectors * count;
	    }
	 } else {
	    for (j = 0; j < count; j++) {
	       for (v = 0; v < vectors; v++) {
	          memcpy(dst, src, src_vector_byte_stride);
	          src += src_vector_byte_stride;
	          dst += store->vector_stride;
	       }

	       dst += extra_stride;
	    }
	 }
	 break;
      }

      case uniform_int_float: {
	 const int *isrc = (const int *) src;
	 unsigned j;
	 unsigned v;
	 unsigned c;

	 for (j = 0; j < count; j++) {
	    for (v = 0; v < vectors; v++) {
	       for (c = 0; c < components; c++) {
		  ((float *) dst)[c] = (float) *isrc;
		  isrc++;
	       }

	       dst += store->vector_stride;
	    }

	    dst += extra_stride;
	 }
	 break;
      }

      default:
	 assert(!"Should not get here.");
	 break;
      }
   }
}


/**
 * Return printable string for a given GLSL_TYPE_x
 */
static const char *
glsl_type_name(enum glsl_base_type type)
{
   switch (type) {
   case GLSL_TYPE_UINT:
      return "uint";
   case GLSL_TYPE_INT:
      return "int";
   case GLSL_TYPE_FLOAT:
      return "float";
   case GLSL_TYPE_DOUBLE:
      return "double";
   case GLSL_TYPE_BOOL:
      return "bool";
   case GLSL_TYPE_SAMPLER:
      return "sampler";
   case GLSL_TYPE_IMAGE:
      return "image";
   case GLSL_TYPE_ATOMIC_UINT:
      return "atomic_uint";
   case GLSL_TYPE_STRUCT:
      return "struct";
   case GLSL_TYPE_INTERFACE:
      return "interface";
   case GLSL_TYPE_ARRAY:
      return "array";
   case GLSL_TYPE_VOID:
      return "void";
   case GLSL_TYPE_ERROR:
      return "error";
   default:
      return "other";
   }
}


/**
 * Called via glUniform*() functions.
 */
extern "C" void
_mesa_uniform(struct gl_context *ctx, struct gl_shader_program *shProg,
	      GLint location, GLsizei count,
              const GLvoid *values,
              enum glsl_base_type basicType,
              unsigned src_components)
{
   unsigned offset;
   int size_mul = glsl_base_type_is_64bit(basicType) ? 2 : 1;

   struct gl_uniform_storage *const uni =
      validate_uniform_parameters(ctx, shProg, location, count,
                                  &offset, "glUniform");
   if (uni == NULL)
      return;

   if (uni->type->is_matrix()) {
      /* Can't set matrix uniforms (like mat4) with glUniform */
      _mesa_error(ctx, GL_INVALID_OPERATION,
                  "glUniform%u(uniform \"%s\"@%d is matrix)",
                  src_components, uni->name, location);
      return;
   }

   /* Verify that the types are compatible.
    */
   const unsigned components = uni->type->is_sampler()
      ? 1 : uni->type->vector_elements;

   if (components != src_components) {
      /* glUniformN() must match float/vecN type */
      _mesa_error(ctx, GL_INVALID_OPERATION,
                  "glUniform%u(\"%s\"@%u has %u components, not %u)",
                  src_components, uni->name, location,
                  components, src_components);
      return;
   }

   bool match;
   switch (uni->type->base_type) {
   case GLSL_TYPE_BOOL:
      match = (basicType != GLSL_TYPE_DOUBLE);
      break;
   case GLSL_TYPE_SAMPLER:
      match = (basicType == GLSL_TYPE_INT);
      break;
   case GLSL_TYPE_IMAGE:
      match = (basicType == GLSL_TYPE_INT && _mesa_is_desktop_gl(ctx));
      break;
   default:
      match = (basicType == uni->type->base_type);
      break;
   }

   if (!match) {
      _mesa_error(ctx, GL_INVALID_OPERATION,
                  "glUniform%u(\"%s\"@%d is %s, not %s)",
                  src_components, uni->name, location,
                  glsl_type_name(uni->type->base_type),
                  glsl_type_name(basicType));
      return;
   }

   if (unlikely(ctx->_Shader->Flags & GLSL_UNIFORMS)) {
      log_uniform(values, basicType, components, 1, count,
		  false, shProg, location, uni);
   }

   /* Page 100 (page 116 of the PDF) of the OpenGL 3.0 spec says:
    *
    *     "Setting a sampler's value to i selects texture image unit number
    *     i. The values of i range from zero to the implementation- dependent
    *     maximum supported number of texture image units."
    *
    * In addition, table 2.3, "Summary of GL errors," on page 17 (page 33 of
    * the PDF) says:
    *
    *     "Error         Description                    Offending command
    *                                                   ignored?
    *     ...
    *     INVALID_VALUE  Numeric argument out of range  Yes"
    *
    * Based on that, when an invalid sampler is specified, we generate a
    * GL_INVALID_VALUE error and ignore the command.
    */
   if (uni->type->is_sampler()) {
      for (int i = 0; i < count; i++) {
	 const unsigned texUnit = ((unsigned *) values)[i];

         /* check that the sampler (tex unit index) is legal */
         if (texUnit >= ctx->Const.MaxCombinedTextureImageUnits) {
            _mesa_error(ctx, GL_INVALID_VALUE,
                        "glUniform1i(invalid sampler/tex unit index for "
			"uniform %d)",
                        location);
            return;
         }
      }
      /* We need to reset the validate flag on changes to samplers in case
       * two different sampler types are set to the same texture unit.
       */
      ctx->_Shader->Validated = GL_FALSE;
   }

   if (uni->type->is_image()) {
      for (int i = 0; i < count; i++) {
         const int unit = ((GLint *) values)[i];

         /* check that the image unit is legal */
         if (unit < 0 || unit >= (int)ctx->Const.MaxImageUnits) {
            _mesa_error(ctx, GL_INVALID_VALUE,
                        "glUniform1i(invalid image unit index for uniform %d)",
                        location);
            return;
         }
      }
   }

   /* Page 82 (page 96 of the PDF) of the OpenGL 2.1 spec says:
    *
    *     "When loading N elements starting at an arbitrary position k in a
    *     uniform declared as an array, elements k through k + N - 1 in the
    *     array will be replaced with the new values. Values for any array
    *     element that exceeds the highest array element index used, as
    *     reported by GetActiveUniform, will be ignored by the GL."
    *
    * Clamp 'count' to a valid value.  Note that for non-arrays a count > 1
    * will have already generated an error.
    */
   if (uni->array_elements != 0) {
      count = MIN2(count, (int) (uni->array_elements - offset));
   }

   FLUSH_VERTICES(ctx, _NEW_PROGRAM_CONSTANTS);

   /* Store the data in the "actual type" backing storage for the uniform.
    */
   if (!uni->type->is_boolean()) {
      memcpy(&uni->storage[size_mul * components * offset], values,
	     sizeof(uni->storage[0]) * components * count * size_mul);
   } else {
      const union gl_constant_value *src =
	 (const union gl_constant_value *) values;
      union gl_constant_value *dst = &uni->storage[components * offset];
      const unsigned elems = components * count;

      for (unsigned i = 0; i < elems; i++) {
	 if (basicType == GLSL_TYPE_FLOAT) {
            dst[i].i = src[i].f != 0.0f ? ctx->Const.UniformBooleanTrue : 0;
	 } else {
            dst[i].i = src[i].i != 0    ? ctx->Const.UniformBooleanTrue : 0;
	 }
      }
   }

   _mesa_propagate_uniforms_to_driver_storage(uni, offset, count);

   /* If the uniform is a sampler, do the extra magic necessary to propagate
    * the changes through.
    */
   if (uni->type->is_sampler()) {
      bool flushed = false;
      for (int i = 0; i < MESA_SHADER_STAGES; i++) {
	 struct gl_linked_shader *const sh = shProg->_LinkedShaders[i];

	 /* If the shader stage doesn't use the sampler uniform, skip this. */
	 if (!uni->opaque[i].active)
	    continue;

         bool changed = false;
         for (int j = 0; j < count; j++) {
            unsigned unit = uni->opaque[i].index + offset + j;
            if (sh->Program->SamplerUnits[unit] != ((unsigned *) values)[j]) {
               sh->Program->SamplerUnits[unit] = ((unsigned *) values)[j];
               changed = true;
            }
         }

	 if (changed) {
	    if (!flushed) {
	       FLUSH_VERTICES(ctx, _NEW_TEXTURE | _NEW_PROGRAM);
	       flushed = true;
	    }

            struct gl_program *const prog = sh->Program;
	    _mesa_update_shader_textures_used(shProg, prog);
            if (ctx->Driver.SamplerUniformChange)
	       ctx->Driver.SamplerUniformChange(ctx, prog->Target, prog);
	 }
      }
   }

   /* If the uniform is an image, update the mapping from image
    * uniforms to image units present in the shader data structure.
    */
   if (uni->type->is_image()) {
      for (int i = 0; i < MESA_SHADER_STAGES; i++) {
	 if (uni->opaque[i].active) {
            struct gl_linked_shader *sh = shProg->_LinkedShaders[i];

            for (int j = 0; j < count; j++)
               sh->Program->sh.ImageUnits[uni->opaque[i].index + offset + j] =
                  ((GLint *) values)[j];
         }
      }

      ctx->NewDriverState |= ctx->DriverFlags.NewImageUnits;
   }
}

/**
 * Called by glUniformMatrix*() functions.
 * Note: cols=2, rows=4  ==>  array[2] of vec4
 */
extern "C" void
_mesa_uniform_matrix(struct gl_context *ctx, struct gl_shader_program *shProg,
		     GLuint cols, GLuint rows,
                     GLint location, GLsizei count,
                     GLboolean transpose,
                     const GLvoid *values, enum glsl_base_type basicType)
{
   unsigned offset;
   unsigned vectors;
   unsigned components;
   unsigned elements;
   int size_mul;
   struct gl_uniform_storage *const uni =
      validate_uniform_parameters(ctx, shProg, location, count,
                                  &offset, "glUniformMatrix");
   if (uni == NULL)
      return;

   if (!uni->type->is_matrix()) {
      _mesa_error(ctx, GL_INVALID_OPERATION,
		  "glUniformMatrix(non-matrix uniform)");
      return;
   }

   assert(basicType == GLSL_TYPE_FLOAT || basicType == GLSL_TYPE_DOUBLE);
   size_mul = basicType == GLSL_TYPE_DOUBLE ? 2 : 1;

   assert(!uni->type->is_sampler());
   vectors = uni->type->matrix_columns;
   components = uni->type->vector_elements;

   /* Verify that the types are compatible.  This is greatly simplified for
    * matrices because they can only have a float base type.
    */
   if (vectors != cols || components != rows) {
      _mesa_error(ctx, GL_INVALID_OPERATION,
		  "glUniformMatrix(matrix size mismatch)");
      return;
   }

   /* GL_INVALID_VALUE is generated if `transpose' is not GL_FALSE.
    * http://www.khronos.org/opengles/sdk/docs/man/xhtml/glUniform.xml
    */
   if (transpose) {
      if (ctx->API == API_OPENGLES2 && ctx->Version < 30) {
	 _mesa_error(ctx, GL_INVALID_VALUE,
		     "glUniformMatrix(matrix transpose is not GL_FALSE)");
	 return;
      }
   }

   /* Section 2.11.7 (Uniform Variables) of the OpenGL 4.2 Core Profile spec
    * says:
    *
    *     "If any of the following conditions occur, an INVALID_OPERATION
    *     error is generated by the Uniform* commands, and no uniform values
    *     are changed:
    *
    *     ...
    *
    *     - if the uniform declared in the shader is not of type boolean and
    *       the type indicated in the name of the Uniform* command used does
    *       not match the type of the uniform"
    *
    * There are no Boolean matrix types, so we do not need to allow
    * GLSL_TYPE_BOOL here (as _mesa_uniform does).
    */
   if (uni->type->base_type != basicType) {
      _mesa_error(ctx, GL_INVALID_OPERATION,
                  "glUniformMatrix%ux%u(\"%s\"@%d is %s, not %s)",
                  cols, rows, uni->name, location,
                  glsl_type_name(uni->type->base_type),
                  glsl_type_name(basicType));
      return;
   }

   if (unlikely(ctx->_Shader->Flags & GLSL_UNIFORMS)) {
      log_uniform(values, uni->type->base_type, components, vectors, count,
		  bool(transpose), shProg, location, uni);
   }

   /* Page 82 (page 96 of the PDF) of the OpenGL 2.1 spec says:
    *
    *     "When loading N elements starting at an arbitrary position k in a
    *     uniform declared as an array, elements k through k + N - 1 in the
    *     array will be replaced with the new values. Values for any array
    *     element that exceeds the highest array element index used, as
    *     reported by GetActiveUniform, will be ignored by the GL."
    *
    * Clamp 'count' to a valid value.  Note that for non-arrays a count > 1
    * will have already generated an error.
    */
   if (uni->array_elements != 0) {
      count = MIN2(count, (int) (uni->array_elements - offset));
   }

   FLUSH_VERTICES(ctx, _NEW_PROGRAM_CONSTANTS);

   /* Store the data in the "actual type" backing storage for the uniform.
    */
   elements = components * vectors;

   if (!transpose) {
      memcpy(&uni->storage[size_mul * elements * offset], values,
	     sizeof(uni->storage[0]) * elements * count * size_mul);
   } else if (basicType == GLSL_TYPE_FLOAT) {
      /* Copy and transpose the matrix.
       */
      const float *src = (const float *)values;
      float *dst = &uni->storage[elements * offset].f;

      for (int i = 0; i < count; i++) {
	 for (unsigned r = 0; r < rows; r++) {
	    for (unsigned c = 0; c < cols; c++) {
	       dst[(c * components) + r] = src[c + (r * vectors)];
	    }
	 }

	 dst += elements;
	 src += elements;
      }
   } else {
      assert(basicType == GLSL_TYPE_DOUBLE);
      const double *src = (const double *)values;
      double *dst = (double *)&uni->storage[elements * offset].f;

      for (int i = 0; i < count; i++) {
	 for (unsigned r = 0; r < rows; r++) {
	    for (unsigned c = 0; c < cols; c++) {
	       dst[(c * components) + r] = src[c + (r * vectors)];
	    }
	 }

	 dst += elements;
	 src += elements;
      }
   }

   _mesa_propagate_uniforms_to_driver_storage(uni, offset, count);
}


<<<<<<< HEAD
   /* If the uniform is an array, fail if the index is out of bounds.
    * (A negative index is caught above.)  This also fails if the uniform
    * is not an array, but the user is trying to index it, because
    * array_elements is zero and offset >= 0.
    */
   if (array_lookup
	 && offset >= shProg->UniformStorage[location].array_elements) {
      return GL_INVALID_INDEX;
=======
extern "C" bool
_mesa_sampler_uniforms_are_valid(const struct gl_shader_program *shProg,
				 char *errMsg, size_t errMsgLength)
{
   /* Shader does not have samplers. */
   if (shProg->data->NumUniformStorage == 0)
      return true;

   if (!shProg->SamplersValidated) {
      _mesa_snprintf(errMsg, errMsgLength,
                     "active samplers with a different type "
                     "refer to the same texture image unit");
      return false;
>>>>>>> 367bafc7
   }
   return true;
}

extern "C" bool
_mesa_sampler_uniforms_pipeline_are_valid(struct gl_pipeline_object *pipeline)
{
   /* Section 2.11.11 (Shader Execution), subheading "Validation," of the
    * OpenGL 4.1 spec says:
    *
    *     "[INVALID_OPERATION] is generated by any command that transfers
    *     vertices to the GL if:
    *
    *         ...
    *
    *         - Any two active samplers in the current program object are of
    *           different types, but refer to the same texture image unit.
    *
    *         - The number of active samplers in the program exceeds the
    *           maximum number of texture image units allowed."
    */

   GLbitfield mask;
   GLbitfield TexturesUsed[MAX_COMBINED_TEXTURE_IMAGE_UNITS];
   struct gl_linked_shader *shader;
   unsigned active_samplers = 0;
   const struct gl_shader_program **shProg =
      (const struct gl_shader_program **) pipeline->CurrentProgram;


   memset(TexturesUsed, 0, sizeof(TexturesUsed));

   for (unsigned idx = 0; idx < ARRAY_SIZE(pipeline->CurrentProgram); idx++) {
      if (!shProg[idx])
         continue;

      shader = shProg[idx]->_LinkedShaders[idx];
      if (!shader || !shader->Program)
         continue;

      mask = shader->Program->SamplersUsed;
      while (mask) {
         const int s = u_bit_scan(&mask);
         GLuint unit = shader->Program->SamplerUnits[s];
         GLuint tgt = shader->Program->sh.SamplerTargets[s];

         /* FIXME: Samplers are initialized to 0 and Mesa doesn't do a
          * great job of eliminating unused uniforms currently so for now
          * don't throw an error if two sampler types both point to 0.
          */
         if (unit == 0)
            continue;

         if (TexturesUsed[unit] & ~(1 << tgt)) {
            pipeline->InfoLog =
               ralloc_asprintf(pipeline,
                     "Program %d: "
                     "Texture unit %d is accessed with 2 different types",
                     shProg[idx]->Name, unit);
            return false;
         }

         TexturesUsed[unit] |= (1 << tgt);
      }

      active_samplers += shader->Program->info.num_textures;
   }

   if (active_samplers > MAX_COMBINED_TEXTURE_IMAGE_UNITS) {
      pipeline->InfoLog =
         ralloc_asprintf(pipeline,
                         "the number of active samplers %d exceed the "
                         "maximum %d",
                         active_samplers, MAX_COMBINED_TEXTURE_IMAGE_UNITS);
      return false;
   }

   return true;
}<|MERGE_RESOLUTION|>--- conflicted
+++ resolved
@@ -122,56 +122,9 @@
       return;
    }
 
-<<<<<<< HEAD
-   for (i = 0; i < uniformCount; i++) {
-      GLuint index = uniformIndices[i];
-
-      if (index >= shProg->NumUserUniformStorage) {
-	 _mesa_error(ctx, GL_INVALID_VALUE, "glGetActiveUniformsiv(index)");
-	 return;
-      }
-   }
-
-   for (i = 0; i < uniformCount; i++) {
-      GLuint index = uniformIndices[i];
-      const struct gl_uniform_storage *uni = &shProg->UniformStorage[index];
-
-      switch (pname) {
-      case GL_UNIFORM_TYPE:
-	 params[i] = uni->type->gl_type;
-	 break;
-
-      case GL_UNIFORM_SIZE:
-	 /* array_elements is zero for non-arrays, but the API requires that 1 be
-	  * returned.
-	  */
-	 params[i] = MAX2(1, uni->array_elements);
-	 break;
-
-      case GL_UNIFORM_NAME_LENGTH:
-	 params[i] = strlen(uni->name) + 1;
-	 break;
-
-      case GL_UNIFORM_BLOCK_INDEX:
-	 params[i] = uni->block_index;
-	 break;
-
-      case GL_UNIFORM_OFFSET:
-	 params[i] = uni->offset;
-	 break;
-
-      case GL_UNIFORM_ARRAY_STRIDE:
-	 params[i] = uni->array_stride;
-	 break;
-
-      case GL_UNIFORM_MATRIX_STRIDE:
-	 params[i] = uni->matrix_stride;
-	 break;
-=======
    shProg = _mesa_lookup_shader_program_err(ctx, program, "glGetActiveUniform");
    if (!shProg)
       return;
->>>>>>> 367bafc7
 
    res_prop = resource_prop_from_uniform_prop(pname);
 
@@ -283,26 +236,6 @@
 
    struct gl_uniform_storage *const uni = shProg->UniformRemapTable[location];
 
-<<<<<<< HEAD
-   if (shProg->UniformStorage[*loc].array_elements == 0 && count > 1) {
-      _mesa_error(ctx, GL_INVALID_OPERATION,
-		  "%s(count > 1 for non-array, location=%d)",
-		  caller, location);
-      return false;
-   }
-
-   /* If the uniform is an array, check that array_index is in bounds.
-    * If not an array, check that array_index is zero.
-    * array_index is unsigned so no need to check for less than zero.
-    */
-   unsigned limit = shProg->UniformStorage[*loc].array_elements;
-   if (limit == 0)
-      limit = 1;
-   if (*array_index >= limit) {
-      _mesa_error(ctx, GL_INVALID_OPERATION, "%s(location=%d)",
-		  caller, location);
-      return false;
-=======
    /* Even though no location is assigned to a built-in uniform and this
     * function should already have returned NULL, this test makes it explicit
     * that we are not allowing to update the value of a built-in.
@@ -334,7 +267,6 @@
                      caller, location);
          return NULL;
       }
->>>>>>> 367bafc7
    }
    return uni;
 }
@@ -1118,16 +1050,6 @@
 }
 
 
-<<<<<<< HEAD
-   /* If the uniform is an array, fail if the index is out of bounds.
-    * (A negative index is caught above.)  This also fails if the uniform
-    * is not an array, but the user is trying to index it, because
-    * array_elements is zero and offset >= 0.
-    */
-   if (array_lookup
-	 && offset >= shProg->UniformStorage[location].array_elements) {
-      return GL_INVALID_INDEX;
-=======
 extern "C" bool
 _mesa_sampler_uniforms_are_valid(const struct gl_shader_program *shProg,
 				 char *errMsg, size_t errMsgLength)
@@ -1141,7 +1063,6 @@
                      "active samplers with a different type "
                      "refer to the same texture image unit");
       return false;
->>>>>>> 367bafc7
    }
    return true;
 }
