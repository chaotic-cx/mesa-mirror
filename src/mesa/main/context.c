--- conflicted
+++ resolved
@@ -384,13 +384,10 @@
 
       _mesa_locale_init();
 
-<<<<<<< HEAD
-=======
       _mesa_one_time_init_extension_overrides();
 
       _mesa_get_cpu_features();
 
->>>>>>> 367bafc7
       for (i = 0; i < 256; i++) {
          _mesa_ubyte_to_float_color_tab[i] = (float) i / 255.0F;
       }
@@ -407,20 +404,7 @@
 
    /* per-API one-time init */
    if (!(api_init_mask & (1 << ctx->API))) {
-<<<<<<< HEAD
-      _mesa_init_get_hash(ctx);
-
-      /*
-       * This is fine as ES does not use the remap table, but it may not be
-       * future-proof.  We cannot always initialize the remap table because
-       * when an app is linked to libGLES*, there are not enough dynamic
-       * entries.
-       */
-      if (_mesa_is_desktop_gl(ctx) || ctx->API == API_OPENGLES2)
-         _mesa_init_remap_table();
-=======
       _mesa_init_remap_table();
->>>>>>> 367bafc7
    }
 
    api_init_mask |= 1 << ctx->API;
@@ -637,27 +621,12 @@
    consts->MaxColorAttachments = MAX_COLOR_ATTACHMENTS;
    consts->MaxRenderbufferSize = MAX_RENDERBUFFER_SIZE;
 
-<<<<<<< HEAD
-#if FEATURE_ARB_vertex_shader
-   ctx->Const.MaxVertexTextureImageUnits = MAX_VERTEX_TEXTURE_IMAGE_UNITS;
-   ctx->Const.MaxCombinedTextureImageUnits = MAX_COMBINED_TEXTURE_IMAGE_UNITS;
-   ctx->Const.MaxVarying = 16; /* old limit not to break tnl and swrast */
-#endif
-#if FEATURE_ARB_geometry_shader4
-   ctx->Const.MaxGeometryTextureImageUnits = MAX_GEOMETRY_TEXTURE_IMAGE_UNITS;
-   ctx->Const.MaxVertexVaryingComponents = MAX_VERTEX_VARYING_COMPONENTS;
-   ctx->Const.MaxGeometryVaryingComponents = MAX_GEOMETRY_VARYING_COMPONENTS;
-   ctx->Const.MaxGeometryOutputVertices = MAX_GEOMETRY_OUTPUT_VERTICES;
-   ctx->Const.MaxGeometryTotalOutputComponents = MAX_GEOMETRY_TOTAL_OUTPUT_COMPONENTS;
-#endif
-=======
    consts->Program[MESA_SHADER_VERTEX].MaxTextureImageUnits = MAX_TEXTURE_IMAGE_UNITS;
    consts->MaxCombinedTextureImageUnits = MAX_COMBINED_TEXTURE_IMAGE_UNITS;
    consts->MaxVarying = 16; /* old limit not to break tnl and swrast */
    consts->Program[MESA_SHADER_GEOMETRY].MaxTextureImageUnits = MAX_TEXTURE_IMAGE_UNITS;
    consts->MaxGeometryOutputVertices = MAX_GEOMETRY_OUTPUT_VERTICES;
    consts->MaxGeometryTotalOutputComponents = MAX_GEOMETRY_TOTAL_OUTPUT_COMPONENTS;
->>>>>>> 367bafc7
 
    /* Shading language version */
    consts->GLSLVersion = 120;
@@ -1261,22 +1230,11 @@
 	  sizeof(ctx->TextureFormatSupported));
 
    switch (ctx->API) {
-<<<<<<< HEAD
-   case API_OPENGL:
-#if FEATURE_dlist
-      ctx->Save = _mesa_create_save_table(ctx);
-      if (!ctx->Save) {
-         _mesa_reference_shared_state(ctx, &ctx->Shared, NULL);
-	 free(ctx->Exec);
-	 return GL_FALSE;
-      }
-=======
    case API_OPENGL_COMPAT:
       ctx->BeginEnd = create_beginend_table(ctx);
       ctx->Save = alloc_dispatch_table();
       if (!ctx->BeginEnd || !ctx->Save)
          goto fail;
->>>>>>> 367bafc7
 
       /* fall-through */
    case API_OPENGL_CORE:
