/*
 * Mesa 3-D graphics library
 *
 * Copyright (C) 2011  VMware, Inc.  All Rights Reserved.
 *
 * Permission is hereby granted, free of charge, to any person obtaining a
 * copy of this software and associated documentation files (the "Software"),
 * to deal in the Software without restriction, including without limitation
 * the rights to use, copy, modify, merge, publish, distribute, sublicense,
 * and/or sell copies of the Software, and to permit persons to whom the
 * Software is furnished to do so, subject to the following conditions:
 *
 * The above copyright notice and this permission notice shall be included
 * in all copies or substantial portions of the Software.
 *
 * THE SOFTWARE IS PROVIDED "AS IS", WITHOUT WARRANTY OF ANY KIND, EXPRESS
 * OR IMPLIED, INCLUDING BUT NOT LIMITED TO THE WARRANTIES OF MERCHANTABILITY,
 * FITNESS FOR A PARTICULAR PURPOSE AND NONINFRINGEMENT.  IN NO EVENT SHALL
 * THE AUTHORS OR COPYRIGHT HOLDERS BE LIABLE FOR ANY CLAIM, DAMAGES OR
 * OTHER LIABILITY, WHETHER IN AN ACTION OF CONTRACT, TORT OR OTHERWISE,
 * ARISING FROM, OUT OF OR IN CONNECTION WITH THE SOFTWARE OR THE USE OR
 * OTHER DEALINGS IN THE SOFTWARE.
 */

/**
 * \file texstorage.c
 * GL_ARB_texture_storage functions
 */

#include "glheader.h"
#include "context.h"
#include "enums.h"
#include "imports.h"
#include "macros.h"
#include "teximage.h"
#include "texobj.h"
#include "mipmap.h"
#include "texstorage.h"
#include "textureview.h"
#include "mtypes.h"
#include "glformats.h"
#include "hash.h"


/**
 * Check if the given texture target is a legal texture object target
 * for a glTexStorage() command.
 * This is a bit different than legal_teximage_target() when it comes
 * to cube maps.
 */
static bool
legal_texobj_target(const struct gl_context *ctx, GLuint dims, GLenum target)
{
   if (dims < 1 || dims > 3) {
      _mesa_problem(ctx, "invalid dims=%u in legal_texobj_target()", dims);
      return false;
   }

   switch (dims) {
   case 2:
      switch (target) {
      case GL_TEXTURE_2D:
         return true;
      case GL_TEXTURE_CUBE_MAP:
         return ctx->Extensions.ARB_texture_cube_map;
      }
      break;
   case 3:
      switch (target) {
      case GL_TEXTURE_3D:
         return true;
      case GL_TEXTURE_2D_ARRAY:
         return ctx->Extensions.EXT_texture_array;
      case GL_TEXTURE_CUBE_MAP_ARRAY:
         return _mesa_has_texture_cube_map_array(ctx);
      }
      break;
   }

   if (!_mesa_is_desktop_gl(ctx))
      return false;

   switch (dims) {
   case 1:
      switch (target) {
      case GL_TEXTURE_1D:
      case GL_PROXY_TEXTURE_1D:
         return true;
      default:
         return false;
      }
   case 2:
      switch (target) {
      case GL_PROXY_TEXTURE_2D:
         return true;
      case GL_PROXY_TEXTURE_CUBE_MAP:
         return ctx->Extensions.ARB_texture_cube_map;
      case GL_TEXTURE_RECTANGLE:
      case GL_PROXY_TEXTURE_RECTANGLE:
         return ctx->Extensions.NV_texture_rectangle;
      case GL_TEXTURE_1D_ARRAY:
      case GL_PROXY_TEXTURE_1D_ARRAY:
         return ctx->Extensions.EXT_texture_array;
      default:
         return false;
      }
   case 3:
      switch (target) {
      case GL_PROXY_TEXTURE_3D:
         return true;
      case GL_PROXY_TEXTURE_2D_ARRAY:
         return ctx->Extensions.EXT_texture_array;
      case GL_PROXY_TEXTURE_CUBE_MAP_ARRAY:
         return ctx->Extensions.ARB_texture_cube_map_array;
      default:
         return false;
      }
   default:
      unreachable("impossible dimensions");
   }
}


/** Helper to get a particular texture image in a texture object */
static struct gl_texture_image *
get_tex_image(struct gl_context *ctx,
              struct gl_texture_object *texObj,
              GLuint face, GLuint level)
{
   const GLenum faceTarget =
      (texObj->Target == GL_TEXTURE_CUBE_MAP ||
       texObj->Target == GL_PROXY_TEXTURE_CUBE_MAP)
      ? GL_TEXTURE_CUBE_MAP_POSITIVE_X + face : texObj->Target;
   return _mesa_get_tex_image(ctx, texObj, faceTarget, level);
}



static GLboolean
initialize_texture_fields(struct gl_context *ctx,
                          struct gl_texture_object *texObj,
                          GLint levels,
                          GLsizei width, GLsizei height, GLsizei depth,
                          GLenum internalFormat, mesa_format texFormat)
{
   const GLenum target = texObj->Target;
   const GLuint numFaces = _mesa_num_tex_faces(target);
   GLint level, levelWidth = width, levelHeight = height, levelDepth = depth;
   GLuint face;

   /* Set up all the texture object's gl_texture_images */
   for (level = 0; level < levels; level++) {
      for (face = 0; face < numFaces; face++) {
         struct gl_texture_image *texImage =
            get_tex_image(ctx, texObj, face, level);

	 if (!texImage) {
	    _mesa_error(ctx, GL_OUT_OF_MEMORY, "glTexStorage");
            return GL_FALSE;
	 }

         _mesa_init_teximage_fields(ctx, texImage,
                                    levelWidth, levelHeight, levelDepth,
                                    0, internalFormat, texFormat);
      }

      _mesa_next_mipmap_level_size(target, 0,
                                   levelWidth, levelHeight, levelDepth,
                                   &levelWidth, &levelHeight, &levelDepth);
   }
<<<<<<< HEAD

   assert(levelWidth > 0);
   assert(levelHeight > 0);
   assert(levelDepth > 0);

   if (!_mesa_is_proxy_texture(texObj->Target)) {
      /* Do actual texture memory allocation */
      if (!ctx->Driver.AllocTextureStorage(ctx, texObj, levels,
                                           width, height, depth)) {
         /* Reset the texture images' info to zeros.
          * Strictly speaking, we probably don't have to do this since
          * generating GL_OUT_OF_MEMORY can leave things in an undefined
          * state but this puts things in a consistent state.
          */
         for (level = 0; level < levels; level++) {
            for (face = 0; face < numFaces; face++) {
               struct gl_texture_image *texImage = texObj->Image[face][level];
               if (texImage) {
                  _mesa_init_teximage_fields(ctx, texImage,
                                             0, 0, 0, 0,
                                             GL_NONE, MESA_FORMAT_NONE);
               }
            }
         }

         _mesa_error(ctx, GL_OUT_OF_MEMORY, "glTexStorage%uD", dims);

         return;
      }

      /* Only set this field for non-proxy texture objects */
      texObj->Immutable = GL_TRUE;
   }
=======
   return GL_TRUE;
>>>>>>> 367bafc7
}


/**
 * Clear all fields of texture object to zeros.  Used for proxy texture tests
 * and to clean up when a texture memory allocation fails.
 */
static void
clear_texture_fields(struct gl_context *ctx,
                     struct gl_texture_object *texObj)
{
   const GLenum target = texObj->Target;
   const GLuint numFaces = _mesa_num_tex_faces(target);
   GLint level;
   GLuint face;

   for (level = 0; level < ARRAY_SIZE(texObj->Image[0]); level++) {
      for (face = 0; face < numFaces; face++) {
         struct gl_texture_image *texImage =
            get_tex_image(ctx, texObj, face, level);

	 if (!texImage) {
	    _mesa_error(ctx, GL_OUT_OF_MEMORY, "glTexStorage");
            return;
	 }

         _mesa_clear_texture_image(ctx, texImage);
      }
   }
}


/**
 * Update/re-validate framebuffer object.
 */
static void
update_fbo_texture(struct gl_context *ctx, struct gl_texture_object *texObj)
{
   const unsigned numFaces = _mesa_num_tex_faces(texObj->Target);
   for (int level = 0; level < ARRAY_SIZE(texObj->Image[0]); level++) {
      for (unsigned face = 0; face < numFaces; face++)
         _mesa_update_fbo_texture(ctx, texObj, face, level);
   }
}


GLboolean
_mesa_is_legal_tex_storage_format(const struct gl_context *ctx,
                                  GLenum internalformat)
{
   /* check internal format - note that only sized formats are allowed */
   switch (internalformat) {
   case GL_ALPHA:
   case GL_LUMINANCE:
   case GL_LUMINANCE_ALPHA:
   case GL_INTENSITY:
   case GL_RED:
   case GL_RG:
   case GL_RGB:
   case GL_RGBA:
   case GL_BGRA:
   case GL_DEPTH_COMPONENT:
   case GL_DEPTH_STENCIL:
   case GL_COMPRESSED_ALPHA:
   case GL_COMPRESSED_LUMINANCE_ALPHA:
   case GL_COMPRESSED_LUMINANCE:
   case GL_COMPRESSED_INTENSITY:
   case GL_COMPRESSED_RGB:
   case GL_COMPRESSED_RGBA:
   case GL_COMPRESSED_SRGB:
   case GL_COMPRESSED_SRGB_ALPHA:
   case GL_COMPRESSED_SLUMINANCE:
   case GL_COMPRESSED_SLUMINANCE_ALPHA:
   case GL_RED_INTEGER:
   case GL_GREEN_INTEGER:
   case GL_BLUE_INTEGER:
   case GL_ALPHA_INTEGER:
   case GL_RGB_INTEGER:
   case GL_RGBA_INTEGER:
   case GL_BGR_INTEGER:
   case GL_BGRA_INTEGER:
   case GL_LUMINANCE_INTEGER_EXT:
   case GL_LUMINANCE_ALPHA_INTEGER_EXT:
      /* these unsized formats are illegal */
      return GL_FALSE;
   default:
      return _mesa_base_tex_format(ctx, internalformat) > 0;
   }
}


/**
 * Default ctx->Driver.AllocTextureStorage() handler.
 *
 * The driver can override this with a more specific implementation if it
 * desires, but this can be used to get the texture images allocated using the
 * usual texture image handling code.  The immutability of
 * GL_ARB_texture_storage texture layouts is handled by texObj->Immutable
 * checks at glTexImage* time.
 */
GLboolean
_mesa_AllocTextureStorage_sw(struct gl_context *ctx,
                             struct gl_texture_object *texObj,
                             GLsizei levels, GLsizei width,
                             GLsizei height, GLsizei depth)
{
   const int numFaces = _mesa_num_tex_faces(texObj->Target);
   int face;
   int level;

   (void) width;
   (void) height;
   (void) depth;

   for (face = 0; face < numFaces; face++) {
      for (level = 0; level < levels; level++) {
         struct gl_texture_image *const texImage = texObj->Image[face][level];
         if (!ctx->Driver.AllocTextureImageBuffer(ctx, texImage))
            return GL_FALSE;
      }
   }

   return GL_TRUE;
}


/**
 * Do error checking for calls to glTexStorage1/2/3D().
 * If an error is found, record it with _mesa_error(), unless the target
 * is a proxy texture.
 * \return GL_TRUE if any error, GL_FALSE otherwise.
 */
static GLboolean
tex_storage_error_check(struct gl_context *ctx,
                        struct gl_texture_object *texObj,
                        GLuint dims, GLenum target,
                        GLsizei levels, GLenum internalformat,
                        GLsizei width, GLsizei height, GLsizei depth,
                        bool dsa)
{
<<<<<<< HEAD
   struct gl_texture_object *texObj;
   GLboolean legalFormat;

   /* check internal format - note that only sized formats are allowed */
   switch (internalformat) {
   case GL_ALPHA:
   case GL_LUMINANCE:
   case GL_LUMINANCE_ALPHA:
   case GL_INTENSITY:
   case GL_RED:
   case GL_RG:
   case GL_RGB:
   case GL_RGBA:
   case GL_BGRA:
   case GL_DEPTH_COMPONENT:
   case GL_DEPTH_STENCIL:
   case GL_COMPRESSED_ALPHA:
   case GL_COMPRESSED_LUMINANCE_ALPHA:
   case GL_COMPRESSED_LUMINANCE:
   case GL_COMPRESSED_INTENSITY:
   case GL_COMPRESSED_RGB:
   case GL_COMPRESSED_RGBA:
   case GL_COMPRESSED_SRGB:
   case GL_COMPRESSED_SRGB_ALPHA:
   case GL_COMPRESSED_SLUMINANCE:
   case GL_COMPRESSED_SLUMINANCE_ALPHA:
   case GL_RED_INTEGER:
   case GL_GREEN_INTEGER:
   case GL_BLUE_INTEGER:
   case GL_ALPHA_INTEGER:
   case GL_RGB_INTEGER:
   case GL_RGBA_INTEGER:
   case GL_BGR_INTEGER:
   case GL_BGRA_INTEGER:
   case GL_LUMINANCE_INTEGER_EXT:
   case GL_LUMINANCE_ALPHA_INTEGER_EXT:
      /* these unsized formats are illegal */
      legalFormat = GL_FALSE;
      break;
   default:
      legalFormat = _mesa_base_tex_format(ctx, internalformat) > 0;
   }

   if (!legalFormat) {
      _mesa_error(ctx, GL_INVALID_ENUM,
                  "glTexStorage%uD(internalformat = %s)", dims,
                  _mesa_lookup_enum_by_nr(internalformat));
      return GL_TRUE;
   }

   /* size check */
   if (width < 1 || height < 1 || depth < 1) {
      _mesa_error(ctx, GL_INVALID_VALUE,
                  "glTexStorage%uD(width, height or depth < 1)", dims);
=======
   const char* suffix = dsa ? "ture" : "";

   /* Legal format checking has been moved to texstorage and texturestorage in
    * order to allow meta functions to use legacy formats. */

   /* size check */
   if (!_mesa_valid_tex_storage_dim(width, height, depth)) {
      _mesa_error(ctx, GL_INVALID_VALUE,
                  "glTex%sStorage%uD(width, height or depth < 1)",
                  suffix, dims);
>>>>>>> 367bafc7
      return GL_TRUE;
   }

<<<<<<< HEAD
   /* levels check */
   if (levels < 1 || height < 1 || depth < 1) {
      _mesa_error(ctx, GL_INVALID_VALUE, "glTexStorage%uD(levels < 1)",
                  dims);
      return GL_TRUE;
   }  
=======
   if (_mesa_is_compressed_format(ctx, internalformat)) {
      GLenum err;
      if (!_mesa_target_can_be_compressed(ctx, target, internalformat, &err)) {
         _mesa_error(ctx, err,
                  "glTex%sStorage%dD(internalformat = %s)", suffix, dims,
                  _mesa_enum_to_string(internalformat));
         return GL_TRUE;
      }
   }
>>>>>>> 367bafc7

   /* levels check */
   if (levels < 1) {
      _mesa_error(ctx, GL_INVALID_VALUE, "glTex%sStorage%uD(levels < 1)",
                  suffix, dims);
      return GL_TRUE;
   }

<<<<<<< HEAD
   /* check levels against maximum */
   if (levels > _mesa_max_texture_levels(ctx, target)) {
      _mesa_error(ctx, GL_INVALID_OPERATION,
                  "glTexStorage%uD(levels too large)", dims);
=======
   /* check levels against maximum (note different error than above) */
   if (levels > (GLint) _mesa_max_texture_levels(ctx, target)) {
      _mesa_error(ctx, GL_INVALID_OPERATION,
                  "glTex%sStorage%uD(levels too large)",
                  suffix, dims);
>>>>>>> 367bafc7
      return GL_TRUE;
   }

   /* check levels against width/height/depth */
   if (levels > _mesa_get_tex_max_num_levels(target, width, height, depth)) {
      _mesa_error(ctx, GL_INVALID_OPERATION,
<<<<<<< HEAD
                  "glTexStorage%uD(too many levels for max texture dimension)",
                  dims);
=======
                  "glTex%sStorage%uD(too many levels"
                  " for max texture dimension)",
                  suffix, dims);
>>>>>>> 367bafc7
      return GL_TRUE;
   }

   /* non-default texture object check */
<<<<<<< HEAD
   texObj = _mesa_get_current_tex_object(ctx, target);
   if (!texObj || (texObj->Name == 0)) {
      _mesa_error(ctx, GL_INVALID_OPERATION,
                  "glTexStorage%uD(texture object 0)", dims);
=======
   if (!_mesa_is_proxy_texture(target) && (!texObj || (texObj->Name == 0))) {
      _mesa_error(ctx, GL_INVALID_OPERATION,
                  "glTex%sStorage%uD(texture object 0)",
                  suffix, dims);
>>>>>>> 367bafc7
      return GL_TRUE;
   }

   /* Check if texObj->Immutable is set */
<<<<<<< HEAD
   if (texObj->Immutable) {
      _mesa_error(ctx, GL_INVALID_OPERATION, "glTexStorage%uD(immutable)",
                  dims);
=======
   if (!_mesa_is_proxy_texture(target) && texObj->Immutable) {
      _mesa_error(ctx, GL_INVALID_OPERATION, "glTex%sStorage%uD(immutable)",
                  suffix, dims);
      return GL_TRUE;
   }

   /* additional checks for depth textures */
   if (!_mesa_legal_texture_base_format_for_target(ctx, target, internalformat)) {
      _mesa_error(ctx, GL_INVALID_OPERATION, "glTex%sStorage%uD(bad target for texture)",
                  suffix, dims);
>>>>>>> 367bafc7
      return GL_TRUE;
   }

   return GL_FALSE;
}


/**
 * Helper that does the storage allocation for _mesa_TexStorage1/2/3D()
 * and _mesa_TextureStorage1/2/3D().
 */
void
_mesa_texture_storage(struct gl_context *ctx, GLuint dims,
                      struct gl_texture_object *texObj,
                      GLenum target, GLsizei levels,
                      GLenum internalformat, GLsizei width,
                      GLsizei height, GLsizei depth, bool dsa)
{
   GLboolean sizeOK, dimensionsOK;
   mesa_format texFormat;
   const char* suffix = dsa ? "ture" : "";

   assert(texObj);

   if (tex_storage_error_check(ctx, texObj, dims, target, levels,
                               internalformat, width, height, depth, dsa)) {
      return; /* error was recorded */
   }

   texFormat = _mesa_choose_texture_format(ctx, texObj, target, 0,
                                           internalformat, GL_NONE, GL_NONE);
   assert(texFormat != MESA_FORMAT_NONE);

   /* check that width, height, depth are legal for the mipmap level */
   dimensionsOK = _mesa_legal_texture_dimensions(ctx, target, 0,
                                                  width, height, depth, 0);

   sizeOK = ctx->Driver.TestProxyTexImage(ctx, target, levels, 0, texFormat,
                                          1, width, height, depth);

   if (_mesa_is_proxy_texture(target)) {
      if (dimensionsOK && sizeOK) {
         initialize_texture_fields(ctx, texObj, levels, width, height, depth,
                                   internalformat, texFormat);
      }
      else {
         /* clear all image fields for [levels] */
         clear_texture_fields(ctx, texObj);
      }
   }
   else {
      if (!dimensionsOK) {
         _mesa_error(ctx, GL_INVALID_VALUE,
                     "glTex%sStorage%uD(invalid width, height or depth)",
                     suffix, dims);
         return;
      }

      if (!sizeOK) {
         _mesa_error(ctx, GL_OUT_OF_MEMORY,
                     "glTex%sStorage%uD(texture too large)",
                     suffix, dims);
      }

      assert(levels > 0);
      assert(width > 0);
      assert(height > 0);
      assert(depth > 0);

      if (!initialize_texture_fields(ctx, texObj, levels, width, height, depth,
                                     internalformat, texFormat)) {
         return;
      }

      /* Do actual texture memory allocation */
      if (!ctx->Driver.AllocTextureStorage(ctx, texObj, levels,
                                           width, height, depth)) {
         /* Reset the texture images' info to zeros.
          * Strictly speaking, we probably don't have to do this since
          * generating GL_OUT_OF_MEMORY can leave things in an undefined
          * state but this puts things in a consistent state.
          */
         clear_texture_fields(ctx, texObj);
         _mesa_error(ctx, GL_OUT_OF_MEMORY, "glTex%sStorage%uD",
                     suffix, dims);
         return;
      }

      _mesa_set_texture_view_state(ctx, texObj, target, levels);

      update_fbo_texture(ctx, texObj);
   }
}


/**
 * Helper used by _mesa_TexStorage1/2/3D().
 */
static void
texstorage(GLuint dims, GLenum target, GLsizei levels, GLenum internalformat,
           GLsizei width, GLsizei height, GLsizei depth)
{
   struct gl_texture_object *texObj;
<<<<<<< HEAD
   GLboolean sizeOK;
   GLenum proxyTarget = _mesa_get_proxy_target(target);

=======
>>>>>>> 367bafc7
   GET_CURRENT_CONTEXT(ctx);

   /* Check target.  This is done here so that _mesa_texture_storage
    * can receive unsized formats.
    */
   if (!legal_texobj_target(ctx, dims, target)) {
      _mesa_error(ctx, GL_INVALID_ENUM,
                  "glTexStorage%uD(illegal target=%s)",
                  dims, _mesa_enum_to_string(target));
      return;
   }

   if (MESA_VERBOSE & (VERBOSE_API|VERBOSE_TEXTURE))
      _mesa_debug(ctx, "glTexStorage%uD %s %d %s %d %d %d\n",
                  dims,
                  _mesa_enum_to_string(target), levels,
                  _mesa_enum_to_string(internalformat),
                  width, height, depth);

   /* Check the format to make sure it is sized. */
   if (!_mesa_is_legal_tex_storage_format(ctx, internalformat)) {
      _mesa_error(ctx, GL_INVALID_ENUM,
                  "glTexStorage%uD(internalformat = %s)", dims,
                  _mesa_enum_to_string(internalformat));
      return;
   }

   texObj = _mesa_get_current_tex_object(ctx, target);
   if (!texObj)
      return;

   _mesa_texture_storage(ctx, dims, texObj, target, levels,
                         internalformat, width, height, depth, false);
}


<<<<<<< HEAD
   if (tex_storage_error_check(ctx, dims, target, levels,
                               internalformat, width, height, depth)) {
      return; /* error was recorded */
   }

   sizeOK = ctx->Driver.TestProxyTexImage(ctx, proxyTarget, 0,
                                          internalformat, GL_NONE, GL_NONE,
                                          width, height, depth, 0);

   if (!sizeOK) {
      if (_mesa_is_proxy_texture(texObj->Target)) {
         /* clear all image fields for [levels] */
         clear_image_fields(ctx, dims, texObj);
      }
      else {
         _mesa_error(ctx, GL_INVALID_VALUE,
                     "glTexStorage%uD(invalid width, height or depth)",
                     dims);
         return;
      }
   }
   else {
      setup_texstorage(ctx, texObj, dims, levels, internalformat,
                       width, height, depth);
   }
=======
/**
 * Helper used by _mesa_TextureStorage1/2/3D().
 */
static void
texturestorage(GLuint dims, GLuint texture, GLsizei levels,
               GLenum internalformat, GLsizei width, GLsizei height,
               GLsizei depth)
{
   struct gl_texture_object *texObj;
   GET_CURRENT_CONTEXT(ctx);

   if (MESA_VERBOSE & (VERBOSE_API|VERBOSE_TEXTURE))
      _mesa_debug(ctx, "glTextureStorage%uD %d %d %s %d %d %d\n",
                  dims, texture, levels,
                  _mesa_enum_to_string(internalformat),
                  width, height, depth);

   /* Check the format to make sure it is sized. */
   if (!_mesa_is_legal_tex_storage_format(ctx, internalformat)) {
      _mesa_error(ctx, GL_INVALID_ENUM,
                  "glTextureStorage%uD(internalformat = %s)", dims,
                  _mesa_enum_to_string(internalformat));
      return;
   }

   /* Get the texture object by Name. */
   texObj = _mesa_lookup_texture(ctx, texture);
   if (!texObj) {
      _mesa_error(ctx, GL_INVALID_OPERATION,
                  "glTextureStorage%uD(texture = %d)", dims, texture);
      return;
   }

   /* Check target.  This is done here so that _mesa_texture_storage
    * can receive unsized formats.
    */
   if (!legal_texobj_target(ctx, dims, texObj->Target)) {
      _mesa_error(ctx, GL_INVALID_ENUM,
                  "glTextureStorage%uD(illegal target=%s)",
                  dims, _mesa_enum_to_string(texObj->Target));
      return;
   }

   _mesa_texture_storage(ctx, dims, texObj, texObj->Target,
                         levels, internalformat, width, height, depth, true);
>>>>>>> 367bafc7
}


void GLAPIENTRY
_mesa_TexStorage1D(GLenum target, GLsizei levels, GLenum internalformat,
                   GLsizei width)
{
   texstorage(1, target, levels, internalformat, width, 1, 1);
}


void GLAPIENTRY
_mesa_TexStorage2D(GLenum target, GLsizei levels, GLenum internalformat,
                   GLsizei width, GLsizei height)
{
   texstorage(2, target, levels, internalformat, width, height, 1);
}


void GLAPIENTRY
_mesa_TexStorage3D(GLenum target, GLsizei levels, GLenum internalformat,
                   GLsizei width, GLsizei height, GLsizei depth)
{
   texstorage(3, target, levels, internalformat, width, height, depth);
}


void GLAPIENTRY
_mesa_TextureStorage1D(GLuint texture, GLsizei levels, GLenum internalformat,
                       GLsizei width)
{
   texturestorage(1, texture, levels, internalformat, width, 1, 1);
}


void GLAPIENTRY
_mesa_TextureStorage2D(GLuint texture, GLsizei levels,
                       GLenum internalformat,
                       GLsizei width, GLsizei height)
{
   texturestorage(2, texture, levels, internalformat, width, height, 1);
}


void GLAPIENTRY
_mesa_TextureStorage3D(GLuint texture, GLsizei levels, GLenum internalformat,
                       GLsizei width, GLsizei height, GLsizei depth)
{
   texturestorage(3, texture, levels, internalformat, width, height, depth);
}


/*
 * Note: we don't support GL_EXT_direct_state_access and the spec says
 * we don't need the following functions.  However, glew checks for the
 * presence of all six functions and will say that GL_ARB_texture_storage
 * is not supported if these functions are missing.
 */


void GLAPIENTRY
_mesa_TextureStorage1DEXT(GLuint texture, GLenum target, GLsizei levels,
                          GLenum internalformat,
                          GLsizei width)
{
   GET_CURRENT_CONTEXT(ctx);

   (void) texture;
   (void) target;
   (void) levels;
   (void) internalformat;
   (void) width;

   _mesa_error(ctx, GL_INVALID_OPERATION,
               "glTextureStorage1DEXT not supported");
}


void GLAPIENTRY
_mesa_TextureStorage2DEXT(GLuint texture, GLenum target, GLsizei levels,
                          GLenum internalformat,
                          GLsizei width, GLsizei height)
{
   GET_CURRENT_CONTEXT(ctx);

   (void) texture;
   (void) target;
   (void) levels;
   (void) internalformat;
   (void) width;
   (void) height;

   _mesa_error(ctx, GL_INVALID_OPERATION,
               "glTextureStorage2DEXT not supported");
}


void GLAPIENTRY
_mesa_TextureStorage3DEXT(GLuint texture, GLenum target, GLsizei levels,
                          GLenum internalformat,
                          GLsizei width, GLsizei height, GLsizei depth)
{
   GET_CURRENT_CONTEXT(ctx);

   (void) texture;
   (void) target;
   (void) levels;
   (void) internalformat;
   (void) width;
   (void) height;
   (void) depth;

   _mesa_error(ctx, GL_INVALID_OPERATION,
               "glTextureStorage3DEXT not supported");
}<|MERGE_RESOLUTION|>--- conflicted
+++ resolved
@@ -168,43 +168,7 @@
                                    levelWidth, levelHeight, levelDepth,
                                    &levelWidth, &levelHeight, &levelDepth);
    }
-<<<<<<< HEAD
-
-   assert(levelWidth > 0);
-   assert(levelHeight > 0);
-   assert(levelDepth > 0);
-
-   if (!_mesa_is_proxy_texture(texObj->Target)) {
-      /* Do actual texture memory allocation */
-      if (!ctx->Driver.AllocTextureStorage(ctx, texObj, levels,
-                                           width, height, depth)) {
-         /* Reset the texture images' info to zeros.
-          * Strictly speaking, we probably don't have to do this since
-          * generating GL_OUT_OF_MEMORY can leave things in an undefined
-          * state but this puts things in a consistent state.
-          */
-         for (level = 0; level < levels; level++) {
-            for (face = 0; face < numFaces; face++) {
-               struct gl_texture_image *texImage = texObj->Image[face][level];
-               if (texImage) {
-                  _mesa_init_teximage_fields(ctx, texImage,
-                                             0, 0, 0, 0,
-                                             GL_NONE, MESA_FORMAT_NONE);
-               }
-            }
-         }
-
-         _mesa_error(ctx, GL_OUT_OF_MEMORY, "glTexStorage%uD", dims);
-
-         return;
-      }
-
-      /* Only set this field for non-proxy texture objects */
-      texObj->Immutable = GL_TRUE;
-   }
-=======
    return GL_TRUE;
->>>>>>> 367bafc7
 }
 
 
@@ -345,62 +309,6 @@
                         GLsizei width, GLsizei height, GLsizei depth,
                         bool dsa)
 {
-<<<<<<< HEAD
-   struct gl_texture_object *texObj;
-   GLboolean legalFormat;
-
-   /* check internal format - note that only sized formats are allowed */
-   switch (internalformat) {
-   case GL_ALPHA:
-   case GL_LUMINANCE:
-   case GL_LUMINANCE_ALPHA:
-   case GL_INTENSITY:
-   case GL_RED:
-   case GL_RG:
-   case GL_RGB:
-   case GL_RGBA:
-   case GL_BGRA:
-   case GL_DEPTH_COMPONENT:
-   case GL_DEPTH_STENCIL:
-   case GL_COMPRESSED_ALPHA:
-   case GL_COMPRESSED_LUMINANCE_ALPHA:
-   case GL_COMPRESSED_LUMINANCE:
-   case GL_COMPRESSED_INTENSITY:
-   case GL_COMPRESSED_RGB:
-   case GL_COMPRESSED_RGBA:
-   case GL_COMPRESSED_SRGB:
-   case GL_COMPRESSED_SRGB_ALPHA:
-   case GL_COMPRESSED_SLUMINANCE:
-   case GL_COMPRESSED_SLUMINANCE_ALPHA:
-   case GL_RED_INTEGER:
-   case GL_GREEN_INTEGER:
-   case GL_BLUE_INTEGER:
-   case GL_ALPHA_INTEGER:
-   case GL_RGB_INTEGER:
-   case GL_RGBA_INTEGER:
-   case GL_BGR_INTEGER:
-   case GL_BGRA_INTEGER:
-   case GL_LUMINANCE_INTEGER_EXT:
-   case GL_LUMINANCE_ALPHA_INTEGER_EXT:
-      /* these unsized formats are illegal */
-      legalFormat = GL_FALSE;
-      break;
-   default:
-      legalFormat = _mesa_base_tex_format(ctx, internalformat) > 0;
-   }
-
-   if (!legalFormat) {
-      _mesa_error(ctx, GL_INVALID_ENUM,
-                  "glTexStorage%uD(internalformat = %s)", dims,
-                  _mesa_lookup_enum_by_nr(internalformat));
-      return GL_TRUE;
-   }
-
-   /* size check */
-   if (width < 1 || height < 1 || depth < 1) {
-      _mesa_error(ctx, GL_INVALID_VALUE,
-                  "glTexStorage%uD(width, height or depth < 1)", dims);
-=======
    const char* suffix = dsa ? "ture" : "";
 
    /* Legal format checking has been moved to texstorage and texturestorage in
@@ -411,18 +319,9 @@
       _mesa_error(ctx, GL_INVALID_VALUE,
                   "glTex%sStorage%uD(width, height or depth < 1)",
                   suffix, dims);
->>>>>>> 367bafc7
       return GL_TRUE;
    }
 
-<<<<<<< HEAD
-   /* levels check */
-   if (levels < 1 || height < 1 || depth < 1) {
-      _mesa_error(ctx, GL_INVALID_VALUE, "glTexStorage%uD(levels < 1)",
-                  dims);
-      return GL_TRUE;
-   }  
-=======
    if (_mesa_is_compressed_format(ctx, internalformat)) {
       GLenum err;
       if (!_mesa_target_can_be_compressed(ctx, target, internalformat, &err)) {
@@ -432,7 +331,6 @@
          return GL_TRUE;
       }
    }
->>>>>>> 367bafc7
 
    /* levels check */
    if (levels < 1) {
@@ -441,56 +339,32 @@
       return GL_TRUE;
    }
 
-<<<<<<< HEAD
-   /* check levels against maximum */
-   if (levels > _mesa_max_texture_levels(ctx, target)) {
-      _mesa_error(ctx, GL_INVALID_OPERATION,
-                  "glTexStorage%uD(levels too large)", dims);
-=======
    /* check levels against maximum (note different error than above) */
    if (levels > (GLint) _mesa_max_texture_levels(ctx, target)) {
       _mesa_error(ctx, GL_INVALID_OPERATION,
                   "glTex%sStorage%uD(levels too large)",
                   suffix, dims);
->>>>>>> 367bafc7
       return GL_TRUE;
    }
 
    /* check levels against width/height/depth */
    if (levels > _mesa_get_tex_max_num_levels(target, width, height, depth)) {
       _mesa_error(ctx, GL_INVALID_OPERATION,
-<<<<<<< HEAD
-                  "glTexStorage%uD(too many levels for max texture dimension)",
-                  dims);
-=======
                   "glTex%sStorage%uD(too many levels"
                   " for max texture dimension)",
                   suffix, dims);
->>>>>>> 367bafc7
       return GL_TRUE;
    }
 
    /* non-default texture object check */
-<<<<<<< HEAD
-   texObj = _mesa_get_current_tex_object(ctx, target);
-   if (!texObj || (texObj->Name == 0)) {
-      _mesa_error(ctx, GL_INVALID_OPERATION,
-                  "glTexStorage%uD(texture object 0)", dims);
-=======
    if (!_mesa_is_proxy_texture(target) && (!texObj || (texObj->Name == 0))) {
       _mesa_error(ctx, GL_INVALID_OPERATION,
                   "glTex%sStorage%uD(texture object 0)",
                   suffix, dims);
->>>>>>> 367bafc7
       return GL_TRUE;
    }
 
    /* Check if texObj->Immutable is set */
-<<<<<<< HEAD
-   if (texObj->Immutable) {
-      _mesa_error(ctx, GL_INVALID_OPERATION, "glTexStorage%uD(immutable)",
-                  dims);
-=======
    if (!_mesa_is_proxy_texture(target) && texObj->Immutable) {
       _mesa_error(ctx, GL_INVALID_OPERATION, "glTex%sStorage%uD(immutable)",
                   suffix, dims);
@@ -501,7 +375,6 @@
    if (!_mesa_legal_texture_base_format_for_target(ctx, target, internalformat)) {
       _mesa_error(ctx, GL_INVALID_OPERATION, "glTex%sStorage%uD(bad target for texture)",
                   suffix, dims);
->>>>>>> 367bafc7
       return GL_TRUE;
    }
 
@@ -605,12 +478,6 @@
            GLsizei width, GLsizei height, GLsizei depth)
 {
    struct gl_texture_object *texObj;
-<<<<<<< HEAD
-   GLboolean sizeOK;
-   GLenum proxyTarget = _mesa_get_proxy_target(target);
-
-=======
->>>>>>> 367bafc7
    GET_CURRENT_CONTEXT(ctx);
 
    /* Check target.  This is done here so that _mesa_texture_storage
@@ -647,33 +514,6 @@
 }
 
 
-<<<<<<< HEAD
-   if (tex_storage_error_check(ctx, dims, target, levels,
-                               internalformat, width, height, depth)) {
-      return; /* error was recorded */
-   }
-
-   sizeOK = ctx->Driver.TestProxyTexImage(ctx, proxyTarget, 0,
-                                          internalformat, GL_NONE, GL_NONE,
-                                          width, height, depth, 0);
-
-   if (!sizeOK) {
-      if (_mesa_is_proxy_texture(texObj->Target)) {
-         /* clear all image fields for [levels] */
-         clear_image_fields(ctx, dims, texObj);
-      }
-      else {
-         _mesa_error(ctx, GL_INVALID_VALUE,
-                     "glTexStorage%uD(invalid width, height or depth)",
-                     dims);
-         return;
-      }
-   }
-   else {
-      setup_texstorage(ctx, texObj, dims, levels, internalformat,
-                       width, height, depth);
-   }
-=======
 /**
  * Helper used by _mesa_TextureStorage1/2/3D().
  */
@@ -719,7 +559,6 @@
 
    _mesa_texture_storage(ctx, dims, texObj, texObj->Target,
                          levels, internalformat, width, height, depth, true);
->>>>>>> 367bafc7
 }
 
 
