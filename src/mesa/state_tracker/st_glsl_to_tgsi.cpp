--- conflicted
+++ resolved
@@ -686,43 +686,6 @@
       break;
 
    switch(op) {
-<<<<<<< HEAD
-      case3fid(ADD, UADD, DADD);
-      case3fid(MUL, UMUL, DMUL);
-      case3fid(MAD, UMAD, DMAD);
-      case3fid(FMA, UMAD, DFMA);
-      case4d(DIV, IDIV, UDIV, DDIV);
-      case4d(MAX, IMAX, UMAX, DMAX);
-      case4d(MIN, IMIN, UMIN, DMIN);
-      case2iu(MOD, UMOD);
-
-      casecomp(SEQ, FSEQ, USEQ, USEQ, DSEQ);
-      casecomp(SNE, FSNE, USNE, USNE, DSNE);
-      casecomp(SGE, FSGE, ISGE, USGE, DSGE);
-      casecomp(SLT, FSLT, ISLT, USLT, DSLT);
-
-      case2iu(ISHR, USHR);
-
-      case3fid(SSG, ISSG, DSSG);
-
-      case2iu(IBFE, UBFE);
-      case2iu(IMSB, UMSB);
-      case2iu(IMUL_HI, UMUL_HI);
-
-      case3fid(SQRT, SQRT, DSQRT);
-
-      case3fid(RCP, RCP, DRCP);
-      case3fid(RSQ, RSQ, DRSQ);
-
-      case3fid(FRC, FRC, DFRAC);
-      case3fid(TRUNC, TRUNC, DTRUNC);
-      case3fid(CEIL, CEIL, DCEIL);
-      case3fid(FLR, FLR, DFLR);
-      case3fid(ROUND, ROUND, DROUND);
-
-      case2iu(ATOMIMAX, ATOMUMAX);
-      case2iu(ATOMIMIN, ATOMUMIN);
-=======
       /* Some instructions are initially selected without considering the type.
        * This fixes the type:
        *
@@ -758,7 +721,6 @@
       casecomp(SNE, FSNE, USNE, USNE, DSNE, U64SNE, U64SNE);
       casecomp(SGE, FSGE, ISGE, USGE, DSGE, I64SGE, U64SGE);
       casecomp(SLT, FSLT, ISLT, USLT, DSLT, I64SLT, U64SLT);
->>>>>>> 5d3caa1c
 
       default: break;
    }
@@ -3506,29 +3468,7 @@
       assert(access);
    }
 
-<<<<<<< HEAD
-   /* The emit_asm() might have actually split the op into pieces, e.g. for
-    * double stores. We have to go back and fix up all the generated ops.
-    */
-   unsigned op = inst->op;
-   do {
-      inst->resource = buffer;
-      if (access)
-         inst->buffer_access = access->value.u[0];
-
-      if (inst == this->instructions.get_head_raw())
-         break;
-      inst = (glsl_to_tgsi_instruction *)inst->get_prev();
-
-      if (inst->op == TGSI_OPCODE_UADD) {
-         if (inst == this->instructions.get_head_raw())
-            break;
-         inst = (glsl_to_tgsi_instruction *)inst->get_prev();
-      }
-   } while (inst->op == op && inst->resource.file == PROGRAM_UNDEFINED);
-=======
    add_buffer_to_load_and_stores(inst, &buffer, &this->instructions, access);
->>>>>>> 5d3caa1c
 }
 
 void
