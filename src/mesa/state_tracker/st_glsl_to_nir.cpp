/*
 * Copyright © 2015 Red Hat
 *
 * Permission is hereby granted, free of charge, to any person obtaining a
 * copy of this software and associated documentation files (the "Software"),
 * to deal in the Software without restriction, including without limitation
 * the rights to use, copy, modify, merge, publish, distribute, sublicense,
 * and/or sell copies of the Software, and to permit persons to whom the
 * Software is furnished to do so, subject to the following conditions:
 *
 * The above copyright notice and this permission notice (including the next
 * paragraph) shall be included in all copies or substantial portions of the
 * Software.
 *
 * THE SOFTWARE IS PROVIDED "AS IS", WITHOUT WARRANTY OF ANY KIND, EXPRESS OR
 * IMPLIED, INCLUDING BUT NOT LIMITED TO THE WARRANTIES OF MERCHANTABILITY,
 * FITNESS FOR A PARTICULAR PURPOSE AND NONINFRINGEMENT.  IN NO EVENT SHALL
 * THE AUTHORS OR COPYRIGHT HOLDERS BE LIABLE FOR ANY CLAIM, DAMAGES OR OTHER
 * LIABILITY, WHETHER IN AN ACTION OF CONTRACT, TORT OR OTHERWISE, ARISING FROM,
 * OUT OF OR IN CONNECTION WITH THE SOFTWARE OR THE USE OR OTHER DEALINGS IN THE
 * SOFTWARE.
 */

#include "st_nir.h"

#include "pipe/p_defines.h"
#include "pipe/p_screen.h"
#include "pipe/p_context.h"

#include "program/program.h"
#include "program/prog_statevars.h"
#include "program/prog_parameter.h"
#include "main/context.h"
#include "main/mtypes.h"
#include "main/errors.h"
#include "main/glspirv.h"
#include "main/shaderapi.h"
#include "main/uniforms.h"

#include "main/shaderobj.h"
#include "st_context.h"
#include "st_program.h"
#include "st_shader_cache.h"

#include "compiler/nir/nir.h"
#include "compiler/nir/nir_builder.h"
#include "compiler/glsl_types.h"
#include "compiler/glsl/glsl_to_nir.h"
#include "compiler/glsl/gl_nir.h"
#include "compiler/glsl/gl_nir_linker.h"
#include "compiler/glsl/ir.h"
#include "compiler/glsl/ir_optimization.h"
#include "compiler/glsl/linker_util.h"
#include "compiler/glsl/program.h"
#include "compiler/glsl/shader_cache.h"
#include "compiler/glsl/string_to_uint_map.h"

static int
type_size(const struct glsl_type *type)
{
   return glsl_count_attribute_slots(type, false);
}

/* Depending on PIPE_CAP_TGSI_TEXCOORD (st->needs_texcoord_semantic) we
 * may need to fix up varying slots so the glsl->nir path is aligned
 * with the anything->tgsi->nir path.
 */
static void
st_nir_fixup_varying_slots(struct st_context *st, nir_shader *shader,
                           nir_variable_mode mode)
{
   if (st->needs_texcoord_semantic)
      return;

   /* This is called from finalize, but we don't want to do this adjustment twice. */
   assert(!st->allow_st_finalize_nir_twice);

   nir_foreach_variable_with_modes(var, shader, mode) {
      if (var->data.location >= VARYING_SLOT_VAR0 && var->data.location < VARYING_SLOT_PATCH0) {
         var->data.location += 9;
      } else if (var->data.location == VARYING_SLOT_PNTC) {
         var->data.location = VARYING_SLOT_VAR8;
      } else if ((var->data.location >= VARYING_SLOT_TEX0) &&
               (var->data.location <= VARYING_SLOT_TEX7)) {
         var->data.location += VARYING_SLOT_VAR0 - VARYING_SLOT_TEX0;
      }
   }
}

/* input location assignment for VS inputs must be handled specially, so
 * that it is aligned w/ st's vbo state.
 * (This isn't the case with, for ex, FS inputs, which only need to agree
 * on varying-slot w/ the VS outputs)
 */
void
st_nir_assign_vs_in_locations(struct nir_shader *nir)
{
   if (nir->info.stage != MESA_SHADER_VERTEX || nir->info.io_lowered)
      return;

   nir->num_inputs = util_bitcount64(nir->info.inputs_read);

   bool removed_inputs = false;

   nir_foreach_shader_in_variable_safe(var, nir) {
      /* NIR already assigns dual-slot inputs to two locations so all we have
       * to do is compact everything down.
       */
      if (nir->info.inputs_read & BITFIELD64_BIT(var->data.location)) {
         var->data.driver_location =
            util_bitcount64(nir->info.inputs_read &
                              BITFIELD64_MASK(var->data.location));
      } else {
         /* Convert unused input variables to shader_temp (with no
          * initialization), to avoid confusing drivers looking through the
          * inputs array and expecting to find inputs with a driver_location
          * set.
          */
         var->data.mode = nir_var_shader_temp;
         removed_inputs = true;
      }
   }

   /* Re-lower global vars, to deal with any dead VS inputs. */
   if (removed_inputs)
      NIR_PASS(_, nir, nir_lower_global_vars_to_local);
}

static int
st_nir_lookup_parameter_index(struct gl_program *prog, nir_variable *var)
{
   struct gl_program_parameter_list *params = prog->Parameters;

   /* Lookup the first parameter that the uniform storage that match the
    * variable location.
    */
   for (unsigned i = 0; i < params->NumParameters; i++) {
      int index = params->Parameters[i].MainUniformStorageIndex;
      if (index == var->data.location)
         return i;
   }

   /* TODO: Handle this fallback for SPIR-V.  We need this for GLSL e.g. in
    * dEQP-GLES2.functional.uniform_api.random.3
    */

   /* is there a better way to do this?  If we have something like:
    *
    *    struct S {
    *           float f;
    *           vec4 v;
    *    };
    *    uniform S color;
    *
    * Then what we get in prog->Parameters looks like:
    *
    *    0: Name=color.f, Type=6, DataType=1406, Size=1
    *    1: Name=color.v, Type=6, DataType=8b52, Size=4
    *
    * So the name doesn't match up and _mesa_lookup_parameter_index()
    * fails.  In this case just find the first matching "color.*"..
    *
    * Note for arrays you could end up w/ color[n].f, for example.
    */
   if (!prog->sh.data->spirv) {
      int namelen = strlen(var->name);
      for (unsigned i = 0; i < params->NumParameters; i++) {
         struct gl_program_parameter *p = &params->Parameters[i];
         if ((strncmp(p->Name, var->name, namelen) == 0) &&
             ((p->Name[namelen] == '.') || (p->Name[namelen] == '['))) {
            return i;
         }
      }
   }

   return -1;
}

static void
st_nir_assign_uniform_locations(struct gl_context *ctx,
                                struct gl_program *prog,
                                nir_shader *nir)
{
   int shaderidx = 0;
   int imageidx = 0;

   nir_foreach_variable_with_modes(uniform, nir, nir_var_uniform |
                                                 nir_var_image) {
      int loc;

      const struct glsl_type *type = glsl_without_array(uniform->type);
      if (!uniform->data.bindless && (glsl_type_is_sampler(type) || glsl_type_is_image(type))) {
         if (glsl_type_is_sampler(type)) {
            loc = shaderidx;
            shaderidx += type_size(uniform->type);
         } else {
            loc = imageidx;
            imageidx += type_size(uniform->type);
         }
      } else if (uniform->state_slots) {
         const gl_state_index16 *const stateTokens = uniform->state_slots[0].tokens;

         unsigned comps;
         if (glsl_type_is_struct_or_ifc(type)) {
            comps = 4;
         } else {
            comps = glsl_get_vector_elements(type);
         }

         if (ctx->Const.PackedDriverUniformStorage) {
            loc = _mesa_add_sized_state_reference(prog->Parameters,
                                                  stateTokens, comps, false);
            loc = prog->Parameters->Parameters[loc].ValueOffset;
         } else {
            loc = _mesa_add_state_reference(prog->Parameters, stateTokens);
         }
      } else {
         loc = st_nir_lookup_parameter_index(prog, uniform);

         /* We need to check that loc is not -1 here before accessing the
          * array. It can be negative for example when we have a struct that
          * only contains opaque types.
          */
         if (loc >= 0 && ctx->Const.PackedDriverUniformStorage) {
            loc = prog->Parameters->Parameters[loc].ValueOffset;
         }
      }

      uniform->data.driver_location = loc;
   }
}

static bool
def_is_64bit(nir_def *def, void *state)
{
   bool *lower = (bool *)state;
   if (def && (def->bit_size == 64)) {
      *lower = true;
      return false;
   }
   return true;
}

static bool
src_is_64bit(nir_src *src, void *state)
{
   bool *lower = (bool *)state;
   if (src && (nir_src_bit_size(*src) == 64)) {
      *lower = true;
      return false;
   }
   return true;
}

static bool
filter_64_bit_instr(const nir_instr *const_instr, UNUSED const void *data)
{
   bool lower = false;
   /* lower_alu_to_scalar required nir_instr to be const, but nir_foreach_*
    * doesn't have const variants, so do the ugly const_cast here. */
   nir_instr *instr = const_cast<nir_instr *>(const_instr);

   nir_foreach_def(instr, def_is_64bit, &lower);
   if (lower)
      return true;
   nir_foreach_src(instr, src_is_64bit, &lower);
   return lower;
}

/* Second third of converting glsl_to_nir. This creates uniforms, gathers
 * info on varyings, etc after NIR link time opts have been applied.
 */
static char *
st_glsl_to_nir_post_opts(struct st_context *st, struct gl_program *prog,
                         struct gl_shader_program *shader_program)
{
   nir_shader *nir = prog->nir;
   struct pipe_screen *screen = st->screen;

   /* Make a pass over the IR to add state references for any built-in
    * uniforms that are used.  This has to be done now (during linking).
    * Code generation doesn't happen until the first time this shader is
    * used for rendering.  Waiting until then to generate the parameters is
    * too late.  At that point, the values for the built-in uniforms won't
    * get sent to the shader.
    */
   nir_foreach_uniform_variable(var, nir) {
      const nir_state_slot *const slots = var->state_slots;
      if (slots != NULL) {
         const struct glsl_type *type = glsl_without_array(var->type);
         for (unsigned int i = 0; i < var->num_state_slots; i++) {
            unsigned comps;
            if (glsl_type_is_struct_or_ifc(type)) {
               comps = _mesa_program_state_value_size(slots[i].tokens);
            } else {
               comps = glsl_get_vector_elements(type);
            }

            if (st->ctx->Const.PackedDriverUniformStorage) {
               _mesa_add_sized_state_reference(prog->Parameters,
                                               slots[i].tokens,
                                               comps, false);
            } else {
               _mesa_add_state_reference(prog->Parameters,
                                         slots[i].tokens);
            }
         }
      }
   }

   /* Avoid reallocation of the program parameter list, because the uniform
    * storage is only associated with the original parameter list.
    * This should be enough for Bitmap and DrawPixels constants.
    */
   _mesa_ensure_and_associate_uniform_storage(st->ctx, shader_program, prog, 28);

   /* None of the builtins being lowered here can be produced by SPIR-V.  See
    * _mesa_builtin_uniform_desc. Also drivers that support packed uniform
    * storage don't need to lower builtins.
    */
   if (!shader_program->data->spirv &&
       !st->ctx->Const.PackedDriverUniformStorage)
      NIR_PASS(_, nir, st_nir_lower_builtin);

   if (!screen->get_param(screen, PIPE_CAP_NIR_ATOMICS_AS_DEREF))
      NIR_PASS(_, nir, gl_nir_lower_atomics, shader_program, true);

   NIR_PASS(_, nir, nir_opt_intrinsics);
   NIR_PASS(_, nir, nir_opt_fragdepth);

   /* Lower 64-bit ops. */
   if (nir->options->lower_int64_options ||
       nir->options->lower_doubles_options) {
      bool lowered_64bit_ops = false;
      bool revectorize = false;

      if (nir->options->lower_doubles_options) {
         /* nir_lower_doubles is not prepared for vector ops, so if the backend doesn't
          * request lower_alu_to_scalar until now, lower all 64 bit ops, and try to
          * vectorize them afterwards again */
         if (!nir->options->lower_to_scalar) {
            NIR_PASS(revectorize, nir, nir_lower_alu_to_scalar, filter_64_bit_instr, nullptr);
            NIR_PASS(revectorize, nir, nir_lower_phis_to_scalar, false);
         }
         /* doubles lowering requires frexp to be lowered first if it will be,
          * since the pass generates other 64-bit ops.  Most backends lower
          * frexp, and using doubles is rare, and using frexp is even more rare
          * (no instances in shader-db), so we're not too worried about
          * accidentally lowering a 32-bit frexp here.
          */
         NIR_PASS(lowered_64bit_ops, nir, nir_lower_frexp);

         NIR_PASS(lowered_64bit_ops, nir, nir_lower_doubles,
                  st->ctx->SoftFP64, nir->options->lower_doubles_options);
      }
      if (nir->options->lower_int64_options)
         NIR_PASS(lowered_64bit_ops, nir, nir_lower_int64);

      if (revectorize && !nir->options->vectorize_vec2_16bit)
         NIR_PASS(_, nir, nir_opt_vectorize, nullptr, nullptr);

      if (revectorize || lowered_64bit_ops)
         gl_nir_opts(nir);
   }

   nir_variable_mode mask =
      nir_var_shader_in | nir_var_shader_out | nir_var_function_temp;
   nir_remove_dead_variables(nir, mask, NULL);

   if (!st->has_hw_atomics && !screen->get_param(screen, PIPE_CAP_NIR_ATOMICS_AS_DEREF)) {
      unsigned align_offset_state = 0;
      if (st->ctx->Const.ShaderStorageBufferOffsetAlignment > 4) {
         struct gl_program_parameter_list *params = prog->Parameters;
         for (unsigned i = 0; i < shader_program->data->NumAtomicBuffers; i++) {
            gl_state_index16 state[STATE_LENGTH] = { STATE_ATOMIC_COUNTER_OFFSET, (short)shader_program->data->AtomicBuffers[i].Binding };
            _mesa_add_state_reference(params, state);
         }
         align_offset_state = STATE_ATOMIC_COUNTER_OFFSET;
      }
      NIR_PASS(_, nir, nir_lower_atomics_to_ssbo, align_offset_state);
   }

   st_set_prog_affected_state_flags(prog);

   st_finalize_nir_before_variants(nir);

   char *msg = NULL;
   if (st->allow_st_finalize_nir_twice)
      msg = st_finalize_nir(st, prog, shader_program, nir, true, true);

   if (st->ctx->_Shader->Flags & GLSL_DUMP) {
      _mesa_log("\n");
      _mesa_log("NIR IR for linked %s program %d:\n",
             _mesa_shader_stage_to_string(prog->info.stage),
             shader_program->Name);
      nir_print_shader(nir, _mesa_get_log_file());
      _mesa_log("\n\n");
   }

   return msg;
}

static void
st_nir_vectorize_io(nir_shader *producer, nir_shader *consumer)
{
   if (consumer)
      NIR_PASS(_, consumer, nir_lower_io_to_vector, nir_var_shader_in);

   if (!producer)
      return;

   NIR_PASS(_, producer, nir_lower_io_to_vector, nir_var_shader_out);

   if (producer->info.stage == MESA_SHADER_TESS_CTRL &&
       producer->options->vectorize_tess_levels)
      NIR_PASS(_, producer, nir_vectorize_tess_levels);

   NIR_PASS(_, producer, nir_opt_combine_stores, nir_var_shader_out);

   if ((producer)->info.stage != MESA_SHADER_TESS_CTRL) {
      /* Calling lower_io_to_vector creates output variable writes with
       * write-masks.  We only support these for TCS outputs, so for other
       * stages, we need to call nir_lower_io_to_temporaries to get rid of
       * them.  This, in turn, creates temporary variables and extra
       * copy_deref intrinsics that we need to clean up.
       */
      NIR_PASS(_, producer, nir_lower_io_to_temporaries,
                 nir_shader_get_entrypoint(producer), true, false);
      NIR_PASS(_, producer, nir_lower_global_vars_to_local);
      NIR_PASS(_, producer, nir_split_var_copies);
      NIR_PASS(_, producer, nir_lower_var_copies);
   }

   /* Undef scalar store_deref intrinsics are not ignored by nir_lower_io,
    * so they must be removed before that. These passes remove them.
    */
   NIR_PASS(_, producer, nir_lower_vars_to_ssa);
   NIR_PASS(_, producer, nir_opt_undef);
   NIR_PASS(_, producer, nir_opt_dce);
}

extern "C" {

bool
st_nir_lower_wpos_ytransform(struct nir_shader *nir,
                             struct gl_program *prog,
                             struct pipe_screen *pscreen)
{
   bool progress = false;

   if (nir->info.stage != MESA_SHADER_FRAGMENT) {
      nir_shader_preserve_all_metadata(nir);
      return progress;
   }

   static const gl_state_index16 wposTransformState[STATE_LENGTH] = {
      STATE_FB_WPOS_Y_TRANSFORM
   };
   nir_lower_wpos_ytransform_options wpos_options = { { 0 } };

   memcpy(wpos_options.state_tokens, wposTransformState,
          sizeof(wpos_options.state_tokens));
   wpos_options.fs_coord_origin_upper_left =
      pscreen->get_param(pscreen,
                         PIPE_CAP_FS_COORD_ORIGIN_UPPER_LEFT);
   wpos_options.fs_coord_origin_lower_left =
      pscreen->get_param(pscreen,
                         PIPE_CAP_FS_COORD_ORIGIN_LOWER_LEFT);
   wpos_options.fs_coord_pixel_center_integer =
      pscreen->get_param(pscreen,
                         PIPE_CAP_FS_COORD_PIXEL_CENTER_INTEGER);
   wpos_options.fs_coord_pixel_center_half_integer =
      pscreen->get_param(pscreen,
                         PIPE_CAP_FS_COORD_PIXEL_CENTER_HALF_INTEGER);

   if (nir_lower_wpos_ytransform(nir, &wpos_options)) {
      _mesa_add_state_reference(prog->Parameters, wposTransformState);
      progress = true;
   }

   static const gl_state_index16 pntcTransformState[STATE_LENGTH] = {
<<<<<<< HEAD
      STATE_INTERNAL, STATE_FB_PNTC_Y_TRANSFORM
=======
      STATE_FB_PNTC_Y_TRANSFORM
>>>>>>> be466399
   };

   if (nir_lower_pntc_ytransform(nir, &pntcTransformState)) {
      _mesa_add_state_reference(prog->Parameters, pntcTransformState);
<<<<<<< HEAD
   }
=======
      progress = true;
   }

   return progress;
>>>>>>> be466399
}

static bool
st_link_glsl_to_nir(struct gl_context *ctx,
                    struct gl_shader_program *shader_program)
{
   struct st_context *st = st_context(ctx);
   struct gl_linked_shader *linked_shader[MESA_SHADER_STAGES];
   unsigned num_shaders = 0;

   /* Return early if we are loading the shader from on-disk cache */
   if (st_load_nir_from_disk_cache(ctx, shader_program)) {
      return GL_TRUE;
   }

   MESA_TRACE_FUNC();

   assert(shader_program->data->LinkStatus);

   for (unsigned i = 0; i < MESA_SHADER_STAGES; i++) {
      if (shader_program->_LinkedShaders[i])
         linked_shader[num_shaders++] = shader_program->_LinkedShaders[i];
   }

   for (unsigned i = 0; i < num_shaders; i++) {
      struct gl_linked_shader *shader = linked_shader[i];
      const nir_shader_compiler_options *options =
         st->ctx->Const.ShaderCompilerOptions[shader->Stage].NirOptions;
      struct gl_program *prog = shader->Program;

      _mesa_copy_linked_program_data(shader_program, shader);

      assert(!prog->nir);
      prog->shader_program = shader_program;
      prog->state.type = PIPE_SHADER_IR_NIR;

      /* Parameters will be filled during NIR linking. */
      prog->Parameters = _mesa_new_parameter_list();

      if (shader_program->data->spirv) {
         prog->nir = _mesa_spirv_to_nir(ctx, shader_program, shader->Stage, options);
      } else {
         if (ctx->_Shader->Flags & GLSL_DUMP) {
            _mesa_log("\n");
            _mesa_log("GLSL IR for linked %s program %d:\n",
                      _mesa_shader_stage_to_string(shader->Stage),
                      shader_program->Name);
            _mesa_print_ir(_mesa_get_log_file(), shader->ir, NULL);
            _mesa_log("\n\n");
         }

         prog->nir = glsl_to_nir(&st->ctx->Const, shader_program, shader->Stage, options);
      }

      memcpy(prog->nir->info.source_sha1, shader->linked_source_sha1,
             SHA1_DIGEST_LENGTH);

      nir_shader_gather_info(prog->nir, nir_shader_get_entrypoint(prog->nir));
      if (!st->ctx->SoftFP64 && ((prog->nir->info.bit_sizes_int | prog->nir->info.bit_sizes_float) & 64) &&
          (options->lower_doubles_options & nir_lower_fp64_full_software) != 0) {

         /* It's not possible to use float64 on GLSL ES, so don't bother trying to
          * build the support code.  The support code depends on higher versions of
          * desktop GLSL, so it will fail to compile (below) anyway.
          */
         if (_mesa_is_desktop_gl(st->ctx) && st->ctx->Const.GLSLVersion >= 400)
            st->ctx->SoftFP64 = glsl_float64_funcs_to_nir(st->ctx, options);
      }
   }

   if (shader_program->data->spirv) {
      static const gl_nir_linker_options opts = {
         true /*fill_parameters */
      };
      if (!gl_nir_link_spirv(&ctx->Const, &ctx->Extensions, shader_program,
                             &opts))
         return GL_FALSE;
   } else {
      if (!gl_nir_link_glsl(&ctx->Const, &ctx->Extensions, ctx->API,
                            shader_program))
         return GL_FALSE;
   }

   for (unsigned i = 0; i < num_shaders; i++) {
      struct gl_program *prog = linked_shader[i]->Program;
      prog->ExternalSamplersUsed = gl_external_samplers(prog);
      _mesa_update_shader_textures_used(shader_program, prog);
   }

   nir_build_program_resource_list(&ctx->Const, shader_program,
                                   shader_program->data->spirv);

   for (unsigned i = 0; i < num_shaders; i++) {
      struct gl_linked_shader *shader = linked_shader[i];
      nir_shader *nir = shader->Program->nir;
      gl_shader_stage stage = shader->Stage;
      const struct gl_shader_compiler_options *options =
            &ctx->Const.ShaderCompilerOptions[stage];

      /* If there are forms of indirect addressing that the driver
       * cannot handle, perform the lowering pass.
       */
      if (options->EmitNoIndirectInput || options->EmitNoIndirectOutput ||
          options->EmitNoIndirectTemp || options->EmitNoIndirectUniform) {
         nir_variable_mode mode = options->EmitNoIndirectInput ?
            nir_var_shader_in : (nir_variable_mode)0;
         mode |= options->EmitNoIndirectOutput ?
            nir_var_shader_out : (nir_variable_mode)0;
         mode |= options->EmitNoIndirectTemp ?
            nir_var_function_temp : (nir_variable_mode)0;
         mode |= options->EmitNoIndirectUniform ?
            nir_var_uniform | nir_var_mem_ubo | nir_var_mem_ssbo :
            (nir_variable_mode)0;

         nir_lower_indirect_derefs(nir, mode, UINT32_MAX);
      }

      /* This needs to run after the initial pass of nir_lower_vars_to_ssa, so
       * that the buffer indices are constants in nir where they where
       * constants in GLSL. */
      NIR_PASS(_, nir, gl_nir_lower_buffers, shader_program);

      /* Remap the locations to slots so those requiring two slots will occupy
       * two locations. For instance, if we have in the IR code a dvec3 attr0 in
       * location 0 and vec4 attr1 in location 1, in NIR attr0 will use
       * locations/slots 0 and 1, and attr1 will use location/slot 2
       */
      if (nir->info.stage == MESA_SHADER_VERTEX && !shader_program->data->spirv)
         nir_remap_dual_slot_attributes(nir, &shader->Program->DualSlotInputs);

      NIR_PASS(_, nir, st_nir_lower_wpos_ytransform, shader->Program,
                 st->screen);

      NIR_PASS(_, nir, nir_lower_system_values);
      NIR_PASS(_, nir, nir_lower_compute_system_values, NULL);

      if (i >= 1) {
         struct gl_program *prev_shader = linked_shader[i - 1]->Program;

         /* We can't use nir_compact_varyings with transform feedback, since
          * the pipe_stream_output->output_register field is based on the
          * pre-compacted driver_locations.
          */
         if (!(prev_shader->sh.LinkedTransformFeedback &&
               prev_shader->sh.LinkedTransformFeedback->NumVarying > 0))
            nir_compact_varyings(prev_shader->nir,
                                 nir, ctx->API != API_OPENGL_COMPAT);

         if (ctx->Const.ShaderCompilerOptions[shader->Stage].NirOptions->vectorize_io)
            st_nir_vectorize_io(prev_shader->nir, nir);
      }
   }

   /* If the program is a separate shader program check if we need to vectorise
    * the first and last program interfaces too.
    */
   if (shader_program->SeparateShader && num_shaders > 0) {
      struct gl_linked_shader *first_shader = linked_shader[0];
      struct gl_linked_shader *last_shader = linked_shader[num_shaders - 1];
      if (first_shader->Stage != MESA_SHADER_COMPUTE) {
         if (ctx->Const.ShaderCompilerOptions[first_shader->Stage].NirOptions->vectorize_io &&
             first_shader->Stage > MESA_SHADER_VERTEX)
            st_nir_vectorize_io(NULL, first_shader->Program->nir);

         if (ctx->Const.ShaderCompilerOptions[last_shader->Stage].NirOptions->vectorize_io &&
             last_shader->Stage < MESA_SHADER_FRAGMENT)
            st_nir_vectorize_io(last_shader->Program->nir, NULL);
      }
   }

   struct shader_info *prev_info = NULL;

   for (unsigned i = 0; i < num_shaders; i++) {
      struct gl_linked_shader *shader = linked_shader[i];
      struct shader_info *info = &shader->Program->nir->info;

      char *msg = st_glsl_to_nir_post_opts(st, shader->Program, shader_program);
      if (msg) {
         linker_error(shader_program, msg);
         return false;
      }

      if (prev_info &&
          ctx->Const.ShaderCompilerOptions[shader->Stage].NirOptions->unify_interfaces) {
         prev_info->outputs_written |= info->inputs_read &
            ~(VARYING_BIT_TESS_LEVEL_INNER | VARYING_BIT_TESS_LEVEL_OUTER);
         info->inputs_read |= prev_info->outputs_written &
            ~(VARYING_BIT_TESS_LEVEL_INNER | VARYING_BIT_TESS_LEVEL_OUTER);

         prev_info->patch_outputs_written |= info->patch_inputs_read;
         info->patch_inputs_read |= prev_info->patch_outputs_written;
      }
      prev_info = info;
   }

   for (unsigned i = 0; i < num_shaders; i++) {
      struct gl_linked_shader *shader = linked_shader[i];
      struct gl_program *prog = shader->Program;

      /* Make sure that prog->info is in sync with nir->info, but st/mesa
       * expects some of the values to be from before lowering.
       */
      shader_info old_info = prog->info;
      prog->info = prog->nir->info;
      prog->info.name = old_info.name;
      prog->info.label = old_info.label;
      prog->info.num_ssbos = old_info.num_ssbos;
      prog->info.num_ubos = old_info.num_ubos;
      prog->info.num_abos = old_info.num_abos;

      if (prog->info.stage == MESA_SHADER_VERTEX) {
         /* NIR expands dual-slot inputs out to two locations.  We need to
          * compact things back down GL-style single-slot inputs to avoid
          * confusing the state tracker.
          */
         prog->info.inputs_read =
            nir_get_single_slot_attribs_mask(prog->nir->info.inputs_read,
                                             prog->DualSlotInputs);

         /* Initialize st_vertex_program members. */
         st_prepare_vertex_program(prog);
      }

      /* Get pipe_stream_output_info. */
      if (shader->Stage == MESA_SHADER_VERTEX ||
          shader->Stage == MESA_SHADER_TESS_EVAL ||
          shader->Stage == MESA_SHADER_GEOMETRY)
         st_translate_stream_output_info(prog);

      st_store_nir_in_disk_cache(st, prog);

      st_release_variants(st, prog);
      st_finalize_program(st, prog);
   }

   struct pipe_context *pctx = st_context(ctx)->pipe;
   if (pctx->link_shader) {
      void *driver_handles[PIPE_SHADER_TYPES];
      memset(driver_handles, 0, sizeof(driver_handles));

      for (uint32_t i = 0; i < MESA_SHADER_STAGES; ++i) {
         struct gl_linked_shader *shader = shader_program->_LinkedShaders[i];
         if (shader) {
            struct gl_program *p = shader->Program;
            if (p && p->variants) {
               enum pipe_shader_type type = pipe_shader_type_from_mesa(shader->Stage);
               driver_handles[type] = p->variants->driver_shader;
            }
         }
      }

      pctx->link_shader(pctx, driver_handles);
   }

   return true;
}

void
st_nir_assign_varying_locations(struct st_context *st, nir_shader *nir)
{
   if (nir->info.stage == MESA_SHADER_VERTEX) {
      nir_assign_io_var_locations(nir, nir_var_shader_out,
                                  &nir->num_outputs,
                                  nir->info.stage);
      st_nir_fixup_varying_slots(st, nir, nir_var_shader_out);
   } else if (nir->info.stage == MESA_SHADER_GEOMETRY ||
              nir->info.stage == MESA_SHADER_TESS_CTRL ||
              nir->info.stage == MESA_SHADER_TESS_EVAL) {
      nir_assign_io_var_locations(nir, nir_var_shader_in,
                                  &nir->num_inputs,
                                  nir->info.stage);
      st_nir_fixup_varying_slots(st, nir, nir_var_shader_in);

      nir_assign_io_var_locations(nir, nir_var_shader_out,
                                  &nir->num_outputs,
                                  nir->info.stage);
      st_nir_fixup_varying_slots(st, nir, nir_var_shader_out);
   } else if (nir->info.stage == MESA_SHADER_FRAGMENT) {
      nir_assign_io_var_locations(nir, nir_var_shader_in,
                                  &nir->num_inputs,
                                  nir->info.stage);
      st_nir_fixup_varying_slots(st, nir, nir_var_shader_in);
      nir_assign_io_var_locations(nir, nir_var_shader_out,
                                  &nir->num_outputs,
                                  nir->info.stage);
   } else if (nir->info.stage == MESA_SHADER_COMPUTE) {
       /* TODO? */
   } else {
      unreachable("invalid shader type");
   }
}

void
st_nir_lower_samplers(struct pipe_screen *screen, nir_shader *nir,
                      struct gl_shader_program *shader_program,
                      struct gl_program *prog)
{
   if (screen->get_param(screen, PIPE_CAP_NIR_SAMPLERS_AS_DEREF))
      NIR_PASS(_, nir, gl_nir_lower_samplers_as_deref, shader_program);
   else
      NIR_PASS(_, nir, gl_nir_lower_samplers, shader_program);

   if (prog) {
      BITSET_COPY(prog->info.textures_used, nir->info.textures_used);
      BITSET_COPY(prog->info.textures_used_by_txf, nir->info.textures_used_by_txf);
      BITSET_COPY(prog->info.samplers_used, nir->info.samplers_used);
      BITSET_COPY(prog->info.images_used, nir->info.images_used);
      BITSET_COPY(prog->info.image_buffers, nir->info.image_buffers);
      BITSET_COPY(prog->info.msaa_images, nir->info.msaa_images);
   }
}

static int
st_packed_uniforms_type_size(const struct glsl_type *type, bool bindless)
{
   return glsl_count_dword_slots(type, bindless);
}

static int
st_unpacked_uniforms_type_size(const struct glsl_type *type, bool bindless)
{
   return glsl_count_vec4_slots(type, false, bindless);
}

void
st_nir_lower_uniforms(struct st_context *st, nir_shader *nir)
{
   if (st->ctx->Const.PackedDriverUniformStorage) {
      NIR_PASS(_, nir, nir_lower_io, nir_var_uniform,
                 st_packed_uniforms_type_size,
                 (nir_lower_io_options)0);
   } else {
      NIR_PASS(_, nir, nir_lower_io, nir_var_uniform,
                 st_unpacked_uniforms_type_size,
                 (nir_lower_io_options)0);
   }

   if (nir->options->lower_uniforms_to_ubo)
      NIR_PASS(_, nir, nir_lower_uniforms_to_ubo,
                 st->ctx->Const.PackedDriverUniformStorage,
                 !st->ctx->Const.NativeIntegers);
}

/* Last third of preparing nir from glsl, which happens after shader
 * variant lowering.
 */
char *
st_finalize_nir(struct st_context *st, struct gl_program *prog,
                struct gl_shader_program *shader_program,
                nir_shader *nir, bool finalize_by_driver,
                bool is_before_variants)
{
   struct pipe_screen *screen = st->screen;

   MESA_TRACE_FUNC();

   NIR_PASS(_, nir, nir_split_var_copies);
   NIR_PASS(_, nir, nir_lower_var_copies);

   const bool lower_tg4_offsets =
      !st->screen->get_param(screen, PIPE_CAP_TEXTURE_GATHER_OFFSETS);

   if (st->lower_rect_tex || lower_tg4_offsets) {
      struct nir_lower_tex_options opts = {0};
      opts.lower_rect = !!st->lower_rect_tex;
      opts.lower_tg4_offsets = lower_tg4_offsets;

      NIR_PASS(_, nir, nir_lower_tex, &opts);
   }

   st_nir_assign_varying_locations(st, nir);
   st_nir_assign_uniform_locations(st->ctx, prog, nir);

   /* Lower load_deref/store_deref of inputs and outputs.
    * This depends on st_nir_assign_varying_locations.
    */
   if (nir->options->io_options & nir_io_glsl_lower_derefs) {
      nir_lower_io_passes(nir, false);
      NIR_PASS(_, nir, nir_remove_dead_variables,
                 nir_var_shader_in | nir_var_shader_out, NULL);
   }

   /* Set num_uniforms in number of attribute slots (vec4s) */
   nir->num_uniforms = DIV_ROUND_UP(prog->Parameters->NumParameterValues, 4);

   st_nir_lower_uniforms(st, nir);

   if (is_before_variants && nir->options->lower_uniforms_to_ubo) {
      /* This must be done after uniforms are lowered to UBO and all
       * nir_var_uniform variables are removed from NIR to prevent conflicts
       * between state parameter merging and shader variant generation.
       */
      _mesa_optimize_state_parameters(&st->ctx->Const, prog->Parameters);
   }

   st_nir_lower_samplers(screen, nir, shader_program, prog);
   if (!screen->get_param(screen, PIPE_CAP_NIR_IMAGES_AS_DEREF))
      NIR_PASS(_, nir, gl_nir_lower_images, false);

   char *msg = NULL;
   if (finalize_by_driver && screen->finalize_nir)
      msg = screen->finalize_nir(screen, nir);

   return msg;
}

/**
 * Link a GLSL shader program.  Called via glLinkProgram().
 */
void
st_link_shader(struct gl_context *ctx, struct gl_shader_program *prog)
{
   unsigned int i;
   bool spirv = false;

   MESA_TRACE_FUNC();

   _mesa_clear_shader_program_data(ctx, prog);

   prog->data = _mesa_create_shader_program_data();

   prog->data->LinkStatus = LINKING_SUCCESS;

   for (i = 0; i < prog->NumShaders; i++) {
      if (!prog->Shaders[i]->CompileStatus) {
	 linker_error(prog, "linking with uncompiled/unspecialized shader");
      }

      if (!i) {
         spirv = (prog->Shaders[i]->spirv_data != NULL);
      } else if (spirv && !prog->Shaders[i]->spirv_data) {
         /* The GL_ARB_gl_spirv spec adds a new bullet point to the list of
          * reasons LinkProgram can fail:
          *
          *    "All the shader objects attached to <program> do not have the
          *     same value for the SPIR_V_BINARY_ARB state."
          */
         linker_error(prog,
                      "not all attached shaders have the same "
                      "SPIR_V_BINARY_ARB state");
      }
   }
   prog->data->spirv = spirv;

   if (prog->data->LinkStatus) {
      if (!spirv)
         link_shaders(ctx, prog);
      else
         _mesa_spirv_link_shaders(ctx, prog);
   }

   /* If LinkStatus is LINKING_SUCCESS, then reset sampler validated to true.
    * Validation happens via the LinkShader call below. If LinkStatus is
    * LINKING_SKIPPED, then SamplersValidated will have been restored from the
    * shader cache.
    */
   if (prog->data->LinkStatus == LINKING_SUCCESS) {
      prog->SamplersValidated = GL_TRUE;
   }

   if (prog->data->LinkStatus && !st_link_glsl_to_nir(ctx, prog)) {
      prog->data->LinkStatus = LINKING_FAILURE;
   }

   if (prog->data->LinkStatus != LINKING_FAILURE)
      _mesa_create_program_resource_hash(prog);

   /* Return early if we are loading the shader from on-disk cache */
   if (prog->data->LinkStatus == LINKING_SKIPPED)
      return;

   if (ctx->_Shader->Flags & GLSL_DUMP) {
      if (!prog->data->LinkStatus) {
	 fprintf(stderr, "GLSL shader program %d failed to link\n", prog->Name);
      }

      if (prog->data->InfoLog && prog->data->InfoLog[0] != 0) {
	 fprintf(stderr, "GLSL shader program %d info log:\n", prog->Name);
         fprintf(stderr, "%s\n", prog->data->InfoLog);
      }
   }

#ifdef ENABLE_SHADER_CACHE
   if (prog->data->LinkStatus)
      shader_cache_write_program_metadata(ctx, prog);
#endif
}

} /* extern "C" */<|MERGE_RESOLUTION|>--- conflicted
+++ resolved
@@ -479,23 +479,15 @@
    }
 
    static const gl_state_index16 pntcTransformState[STATE_LENGTH] = {
-<<<<<<< HEAD
-      STATE_INTERNAL, STATE_FB_PNTC_Y_TRANSFORM
-=======
       STATE_FB_PNTC_Y_TRANSFORM
->>>>>>> be466399
    };
 
    if (nir_lower_pntc_ytransform(nir, &pntcTransformState)) {
       _mesa_add_state_reference(prog->Parameters, pntcTransformState);
-<<<<<<< HEAD
-   }
-=======
       progress = true;
    }
 
    return progress;
->>>>>>> be466399
 }
 
 static bool
