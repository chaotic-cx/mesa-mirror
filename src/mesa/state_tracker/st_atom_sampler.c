/**************************************************************************
 * 
 * Copyright 2007 VMware, Inc.
 * All Rights Reserved.
 * 
 * Permission is hereby granted, free of charge, to any person obtaining a
 * copy of this software and associated documentation files (the
 * "Software"), to deal in the Software without restriction, including
 * without limitation the rights to use, copy, modify, merge, publish,
 * distribute, sub license, and/or sell copies of the Software, and to
 * permit persons to whom the Software is furnished to do so, subject to
 * the following conditions:
 * 
 * The above copyright notice and this permission notice (including the
 * next paragraph) shall be included in all copies or substantial portions
 * of the Software.
 * 
 * THE SOFTWARE IS PROVIDED "AS IS", WITHOUT WARRANTY OF ANY KIND, EXPRESS
 * OR IMPLIED, INCLUDING BUT NOT LIMITED TO THE WARRANTIES OF
 * MERCHANTABILITY, FITNESS FOR A PARTICULAR PURPOSE AND NON-INFRINGEMENT.
 * IN NO EVENT SHALL VMWARE AND/OR ITS SUPPLIERS BE LIABLE FOR
 * ANY CLAIM, DAMAGES OR OTHER LIABILITY, WHETHER IN AN ACTION OF CONTRACT,
 * TORT OR OTHERWISE, ARISING FROM, OUT OF OR IN CONNECTION WITH THE
 * SOFTWARE OR THE USE OR OTHER DEALINGS IN THE SOFTWARE.
 * 
 **************************************************************************/

 /*
  * Authors:
  *   Keith Whitwell <keithw@vmware.com>
  *   Brian Paul
  */
 

#include "main/macros.h"
#include "main/mtypes.h"
#include "main/glformats.h"
#include "main/samplerobj.h"
#include "main/teximage.h"
#include "main/texobj.h"

#include "st_context.h"
#include "st_cb_texture.h"
#include "st_format.h"
#include "st_atom.h"
#include "st_sampler_view.h"
#include "st_texture.h"
#include "pipe/p_context.h"
#include "pipe/p_defines.h"

#include "cso_cache/cso_context.h"

#include "util/u_format.h"


/**
 * Convert GLenum texcoord wrap tokens to pipe tokens.
 */
static GLuint
gl_wrap_xlate(GLenum wrap)
{
   /* Take advantage of how the enums are defined. */
   static const unsigned table[32] = {
      [GL_REPEAT & 0x1f] = PIPE_TEX_WRAP_REPEAT,
      [GL_CLAMP & 0x1f] = PIPE_TEX_WRAP_CLAMP,
      [GL_CLAMP_TO_EDGE & 0x1f] = PIPE_TEX_WRAP_CLAMP_TO_EDGE,
      [GL_CLAMP_TO_BORDER & 0x1f] = PIPE_TEX_WRAP_CLAMP_TO_BORDER,
      [GL_MIRRORED_REPEAT & 0x1f] = PIPE_TEX_WRAP_MIRROR_REPEAT,
      [GL_MIRROR_CLAMP_EXT & 0x1f] = PIPE_TEX_WRAP_MIRROR_CLAMP,
      [GL_MIRROR_CLAMP_TO_EDGE & 0x1f] = PIPE_TEX_WRAP_MIRROR_CLAMP_TO_EDGE,
      [GL_MIRROR_CLAMP_TO_BORDER_EXT & 0x1f] = PIPE_TEX_WRAP_MIRROR_CLAMP_TO_BORDER,
   };

   return table[wrap & 0x1f];
}


static GLuint
gl_filter_to_mip_filter(GLenum filter)
{
   /* Take advantage of how the enums are defined. */
   if (filter <= GL_LINEAR)
      return PIPE_TEX_MIPFILTER_NONE;
   if (filter <= GL_LINEAR_MIPMAP_NEAREST)
      return PIPE_TEX_MIPFILTER_NEAREST;

   return PIPE_TEX_MIPFILTER_LINEAR;
}


static GLuint
gl_filter_to_img_filter(GLenum filter)
{
   /* Take advantage of how the enums are defined. */
   if (filter & 1)
      return PIPE_TEX_FILTER_LINEAR;

   return PIPE_TEX_FILTER_NEAREST;
}


/**
 * Convert a gl_sampler_object to a pipe_sampler_state object.
 */
void
st_convert_sampler(const struct st_context *st,
                   const struct gl_texture_object *texobj,
                   const struct gl_sampler_object *msamp,
                   float tex_unit_lod_bias,
                   struct pipe_sampler_state *sampler)
{
   memset(sampler, 0, sizeof(*sampler));
   sampler->wrap_s = gl_wrap_xlate(msamp->WrapS);
   sampler->wrap_t = gl_wrap_xlate(msamp->WrapT);
   sampler->wrap_r = gl_wrap_xlate(msamp->WrapR);

   sampler->min_img_filter = gl_filter_to_img_filter(msamp->MinFilter);
   sampler->min_mip_filter = gl_filter_to_mip_filter(msamp->MinFilter);
   sampler->mag_img_filter = gl_filter_to_img_filter(msamp->MagFilter);

   if (texobj->Target != GL_TEXTURE_RECTANGLE_ARB)
      sampler->normalized_coords = 1;

   sampler->lod_bias = msamp->LodBias + tex_unit_lod_bias;
   /* Reduce the number of states by allowing only the values that AMD GCN
    * can represent. Apps use lod_bias for smooth transitions to bigger mipmap
    * levels.
    */
   sampler->lod_bias = CLAMP(sampler->lod_bias, -16, 16);
   sampler->lod_bias = floorf(sampler->lod_bias * 256) / 256;

   sampler->min_lod = MAX2(msamp->MinLod, 0.0f);
   sampler->max_lod = msamp->MaxLod;
   if (sampler->max_lod < sampler->min_lod) {
      /* The GL spec doesn't seem to specify what to do in this case.
       * Swap the values.
       */
      float tmp = sampler->max_lod;
      sampler->max_lod = sampler->min_lod;
      sampler->min_lod = tmp;
      assert(sampler->min_lod <= sampler->max_lod);
   }

   /* Check that only wrap modes using the border color have the first bit
    * set.
    */
   STATIC_ASSERT(PIPE_TEX_WRAP_CLAMP & 0x1);
   STATIC_ASSERT(PIPE_TEX_WRAP_CLAMP_TO_BORDER & 0x1);
   STATIC_ASSERT(PIPE_TEX_WRAP_MIRROR_CLAMP & 0x1);
   STATIC_ASSERT(PIPE_TEX_WRAP_MIRROR_CLAMP_TO_BORDER & 0x1);
   STATIC_ASSERT(((PIPE_TEX_WRAP_REPEAT |
                   PIPE_TEX_WRAP_CLAMP_TO_EDGE |
                   PIPE_TEX_WRAP_MIRROR_REPEAT |
                   PIPE_TEX_WRAP_MIRROR_CLAMP_TO_EDGE) & 0x1) == 0);

   /* For non-black borders... */
   if (/* This is true if wrap modes are using the border color: */
       (sampler->wrap_s | sampler->wrap_t | sampler->wrap_r) & 0x1 &&
       (msamp->BorderColor.ui[0] ||
        msamp->BorderColor.ui[1] ||
        msamp->BorderColor.ui[2] ||
        msamp->BorderColor.ui[3])) {
      const GLboolean is_integer = texobj->_IsIntegerFormat;
      GLenum texBaseFormat = _mesa_base_tex_image(texobj)->_BaseFormat;

      if (st->apply_texture_swizzle_to_border_color) {
         const struct st_texture_object *stobj = st_texture_object_const(texobj);
         /* XXX: clean that up to not use the sampler view at all */
         const struct st_sampler_view *sv = st_texture_get_current_sampler_view(st, stobj);

         if (sv) {
            struct pipe_sampler_view *view = sv->view;
            union pipe_color_union tmp;
            const unsigned char swz[4] =
            {
               view->swizzle_r,
               view->swizzle_g,
               view->swizzle_b,
               view->swizzle_a,
            };

            st_translate_color(&msamp->BorderColor, &tmp,
                               texBaseFormat, is_integer);

            util_format_apply_color_swizzle(&sampler->border_color,
                                            &tmp, swz, is_integer);
         } else {
            st_translate_color(&msamp->BorderColor,
                               &sampler->border_color,
                               texBaseFormat, is_integer);
         }
      } else {
         st_translate_color(&msamp->BorderColor,
                            &sampler->border_color,
                            texBaseFormat, is_integer);
      }
   }

   sampler->max_anisotropy = (msamp->MaxAnisotropy == 1.0 ?
                              0 : (GLuint) msamp->MaxAnisotropy);

   /* If sampling a depth texture and using shadow comparison */
<<<<<<< HEAD
   if ((texBaseFormat == GL_DEPTH_COMPONENT ||
        (texBaseFormat == GL_DEPTH_STENCIL && !texobj->StencilSampling)) &&
       msamp->CompareMode == GL_COMPARE_R_TO_TEXTURE) {
      sampler->compare_mode = PIPE_TEX_COMPARE_R_TO_TEXTURE;
      sampler->compare_func = st_compare_func_to_pipe(msamp->CompareFunc);
=======
   if (msamp->CompareMode == GL_COMPARE_R_TO_TEXTURE) {
      GLenum texBaseFormat = _mesa_base_tex_image(texobj)->_BaseFormat;

      if (texBaseFormat == GL_DEPTH_COMPONENT ||
          (texBaseFormat == GL_DEPTH_STENCIL && !texobj->StencilSampling)) {
         sampler->compare_mode = PIPE_TEX_COMPARE_R_TO_TEXTURE;
         sampler->compare_func = st_compare_func_to_pipe(msamp->CompareFunc);
      }
>>>>>>> 5d3caa1c
   }

   /* Only set the seamless cube map texture parameter because the per-context
    * enable should be ignored and treated as disabled when using texture
    * handles, as specified by ARB_bindless_texture.
    */
   sampler->seamless_cube_map = msamp->CubeMapSeamless;
}

/**
 * Get a pipe_sampler_state object from a texture unit.
 */
void
st_convert_sampler_from_unit(const struct st_context *st,
                             struct pipe_sampler_state *sampler,
                             GLuint texUnit)
{
   const struct gl_texture_object *texobj;
   struct gl_context *ctx = st->ctx;
   const struct gl_sampler_object *msamp;

   texobj = ctx->Texture.Unit[texUnit]._Current;
   assert(texobj);
   assert(texobj->Target != GL_TEXTURE_BUFFER);

   msamp = _mesa_get_samplerobj(ctx, texUnit);

   st_convert_sampler(st, texobj, msamp, ctx->Texture.Unit[texUnit].LodBias,
                      sampler);

   sampler->seamless_cube_map |= ctx->Texture.CubeMapSeamless;
}


/**
 * Update the gallium driver's sampler state for fragment, vertex or
 * geometry shader stage.
 */
static void
update_shader_samplers(struct st_context *st,
                       enum pipe_shader_type shader_stage,
                       const struct gl_program *prog,
                       struct pipe_sampler_state *samplers,
                       unsigned *out_num_samplers)
{
   struct gl_context *ctx = st->ctx;
   GLbitfield samplers_used = prog->SamplersUsed;
   GLbitfield free_slots = ~prog->SamplersUsed;
   GLbitfield external_samplers_used = prog->ExternalSamplersUsed;
   unsigned unit, num_samplers;
   const struct pipe_sampler_state *states[PIPE_MAX_SAMPLERS];

   if (samplers_used == 0x0) {
      *out_num_samplers = 0;
      return;
   }

   num_samplers = util_last_bit(samplers_used);

   /* loop over sampler units (aka tex image units) */
   for (unit = 0; samplers_used; unit++, samplers_used >>= 1) {
      struct pipe_sampler_state *sampler = samplers + unit;
      unsigned tex_unit = prog->SamplerUnits[unit];

      /* Don't update the sampler for TBOs. cso_context will not bind sampler
       * states that are NULL.
       */
      if (samplers_used & 1 &&
          ctx->Texture.Unit[tex_unit]._Current->Target != GL_TEXTURE_BUFFER) {
         st_convert_sampler_from_unit(st, sampler, tex_unit);
         states[unit] = sampler;
      } else {
         states[unit] = NULL;
      }
   }

   /* For any external samplers with multiplaner YUV, stuff the additional
    * sampler states we need at the end.
    *
    * Just re-use the existing sampler-state from the primary slot.
    */
   while (unlikely(external_samplers_used)) {
      GLuint unit = u_bit_scan(&external_samplers_used);
      GLuint extra = 0;
      struct st_texture_object *stObj =
            st_get_texture_object(st->ctx, prog, unit);
      struct pipe_sampler_state *sampler = samplers + unit;

      if (!stObj)
         continue;

      switch (st_get_view_format(stObj)) {
      case PIPE_FORMAT_NV12:
         /* we need one additional sampler: */
         extra = u_bit_scan(&free_slots);
         states[extra] = sampler;
         break;
      case PIPE_FORMAT_IYUV:
         /* we need two additional samplers: */
         extra = u_bit_scan(&free_slots);
         states[extra] = sampler;
         extra = u_bit_scan(&free_slots);
         states[extra] = sampler;
         break;
      default:
         break;
      }

      num_samplers = MAX2(num_samplers, extra + 1);
   }

   cso_set_samplers(st->cso_context, shader_stage, num_samplers, states);
   *out_num_samplers = num_samplers;
}


void
st_update_vertex_samplers(struct st_context *st)
{
   const struct gl_context *ctx = st->ctx;

   update_shader_samplers(st,
                          PIPE_SHADER_VERTEX,
                          ctx->VertexProgram._Current,
                          st->state.samplers[PIPE_SHADER_VERTEX],
                          &st->state.num_samplers[PIPE_SHADER_VERTEX]);
}


void
st_update_tessctrl_samplers(struct st_context *st)
{
   const struct gl_context *ctx = st->ctx;

   if (ctx->TessCtrlProgram._Current) {
      update_shader_samplers(st,
                             PIPE_SHADER_TESS_CTRL,
                             ctx->TessCtrlProgram._Current,
                             st->state.samplers[PIPE_SHADER_TESS_CTRL],
                             &st->state.num_samplers[PIPE_SHADER_TESS_CTRL]);
   }
}


void
st_update_tesseval_samplers(struct st_context *st)
{
   const struct gl_context *ctx = st->ctx;

   if (ctx->TessEvalProgram._Current) {
      update_shader_samplers(st,
                             PIPE_SHADER_TESS_EVAL,
                             ctx->TessEvalProgram._Current,
                             st->state.samplers[PIPE_SHADER_TESS_EVAL],
                             &st->state.num_samplers[PIPE_SHADER_TESS_EVAL]);
   }
}


void
st_update_geometry_samplers(struct st_context *st)
{
   const struct gl_context *ctx = st->ctx;

   if (ctx->GeometryProgram._Current) {
      update_shader_samplers(st,
                             PIPE_SHADER_GEOMETRY,
                             ctx->GeometryProgram._Current,
                             st->state.samplers[PIPE_SHADER_GEOMETRY],
                             &st->state.num_samplers[PIPE_SHADER_GEOMETRY]);
   }
}


void
st_update_fragment_samplers(struct st_context *st)
{
   const struct gl_context *ctx = st->ctx;

   update_shader_samplers(st,
                          PIPE_SHADER_FRAGMENT,
                          ctx->FragmentProgram._Current,
                          st->state.samplers[PIPE_SHADER_FRAGMENT],
                          &st->state.num_samplers[PIPE_SHADER_FRAGMENT]);
}


void
st_update_compute_samplers(struct st_context *st)
{
   const struct gl_context *ctx = st->ctx;

   if (ctx->ComputeProgram._Current) {
      update_shader_samplers(st,
                             PIPE_SHADER_COMPUTE,
                             ctx->ComputeProgram._Current,
                             st->state.samplers[PIPE_SHADER_COMPUTE],
                             &st->state.num_samplers[PIPE_SHADER_COMPUTE]);
   }
}<|MERGE_RESOLUTION|>--- conflicted
+++ resolved
@@ -200,13 +200,6 @@
                               0 : (GLuint) msamp->MaxAnisotropy);
 
    /* If sampling a depth texture and using shadow comparison */
-<<<<<<< HEAD
-   if ((texBaseFormat == GL_DEPTH_COMPONENT ||
-        (texBaseFormat == GL_DEPTH_STENCIL && !texobj->StencilSampling)) &&
-       msamp->CompareMode == GL_COMPARE_R_TO_TEXTURE) {
-      sampler->compare_mode = PIPE_TEX_COMPARE_R_TO_TEXTURE;
-      sampler->compare_func = st_compare_func_to_pipe(msamp->CompareFunc);
-=======
    if (msamp->CompareMode == GL_COMPARE_R_TO_TEXTURE) {
       GLenum texBaseFormat = _mesa_base_tex_image(texobj)->_BaseFormat;
 
@@ -215,7 +208,6 @@
          sampler->compare_mode = PIPE_TEX_COMPARE_R_TO_TEXTURE;
          sampler->compare_func = st_compare_func_to_pipe(msamp->CompareFunc);
       }
->>>>>>> 5d3caa1c
    }
 
    /* Only set the seamless cube map texture parameter because the per-context
