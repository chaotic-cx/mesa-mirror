--- conflicted
+++ resolved
@@ -324,15 +324,11 @@
    if (!pt)
       return;
 
-<<<<<<< HEAD
-   /* find expected last mipmap level to generate */
-=======
    /* not sure if this ultimately actually should work,
       but we're not supporting multisampled textures yet. */
    assert(pt->nr_samples < 2);
 
-   /* find expected last mipmap level */
->>>>>>> ce65caba
+   /* find expected last mipmap level to generate*/
    lastLevel = compute_num_levels(ctx, texObj, target) - 1;
 
    if (lastLevel == 0)
