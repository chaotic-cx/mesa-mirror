/*
 * Copyright © 2014-2015 Broadcom
 * Copyright (C) 2014 Rob Clark <robclark@freedesktop.org>
 *
 * Permission is hereby granted, free of charge, to any person obtaining a
 * copy of this software and associated documentation files (the "Software"),
 * to deal in the Software without restriction, including without limitation
 * the rights to use, copy, modify, merge, publish, distribute, sublicense,
 * and/or sell copies of the Software, and to permit persons to whom the
 * Software is furnished to do so, subject to the following conditions:
 *
 * The above copyright notice and this permission notice (including the next
 * paragraph) shall be included in all copies or substantial portions of the
 * Software.
 *
 * THE SOFTWARE IS PROVIDED "AS IS", WITHOUT WARRANTY OF ANY KIND, EXPRESS OR
 * IMPLIED, INCLUDING BUT NOT LIMITED TO THE WARRANTIES OF MERCHANTABILITY,
 * FITNESS FOR A PARTICULAR PURPOSE AND NONINFRINGEMENT.  IN NO EVENT SHALL
 * THE AUTHORS OR COPYRIGHT HOLDERS BE LIABLE FOR ANY CLAIM, DAMAGES OR OTHER
 * LIABILITY, WHETHER IN AN ACTION OF CONTRACT, TORT OR OTHERWISE, ARISING
 * FROM, OUT OF OR IN CONNECTION WITH THE SOFTWARE OR THE USE OR OTHER DEALINGS
 * IN THE SOFTWARE.
 */

#include "util/blob.h"
#include "util/u_debug.h"
#include "util/disk_cache.h"
#include "util/u_memory.h"
#include "util/perf/cpu_trace.h"
#include "util/ralloc.h"
#include "pipe/p_screen.h"

#include "compiler/nir/nir.h"
#include "compiler/nir/nir_control_flow.h"
#include "compiler/nir/nir_builder.h"
#include "compiler/nir/nir_serialize.h"
#include "compiler/shader_enums.h"

#include "tgsi_to_nir.h"
#include "tgsi/tgsi_parse.h"
#include "tgsi/tgsi_dump.h"
#include "tgsi/tgsi_info.h"
#include "tgsi/tgsi_scan.h"
#include "tgsi/tgsi_from_mesa.h"

#define SWIZ(X, Y, Z, W) (unsigned[4]){      \
      TGSI_SWIZZLE_##X,                      \
      TGSI_SWIZZLE_##Y,                      \
      TGSI_SWIZZLE_##Z,                      \
      TGSI_SWIZZLE_##W,                      \
   }

struct ttn_reg_info {
   /** nir register handle containing this TGSI index. */
   nir_def *reg;
   nir_variable *var;
   /** Offset (in vec4s) from the start of var for this TGSI index. */
   int offset;
};

struct ttn_compile {
   union tgsi_full_token *token;
   nir_builder build;
   struct tgsi_shader_info *scan;

   struct ttn_reg_info *output_regs;
   struct ttn_reg_info *temp_regs;
   nir_def **imm_defs;

   unsigned num_samp_types;
   nir_alu_type *samp_types;

   nir_def *addr_reg;

   nir_variable **inputs;
   nir_variable **outputs;
   nir_variable *samplers[PIPE_MAX_SAMPLERS];
   nir_variable *images[PIPE_MAX_SHADER_IMAGES];
   nir_variable *ssbo[PIPE_MAX_SHADER_BUFFERS];
   uint32_t ubo_sizes[PIPE_MAX_CONSTANT_BUFFERS];

   unsigned num_samplers;
   unsigned num_images;
   unsigned num_msaa_images;

   nir_variable *input_var_face;
   nir_variable *input_var_position;
   nir_variable *input_var_point;
   nir_variable *clipdist;

   /* How many TGSI_FILE_IMMEDIATE vec4s have been parsed so far. */
   unsigned next_imm;

   bool cap_face_is_sysval;
   bool cap_position_is_sysval;
   bool cap_point_is_sysval;
   bool cap_samplers_as_deref;
   bool cap_integers;
   bool cap_compact_arrays;
};

#define ttn_swizzle(b, src, x, y, z, w) \
   nir_swizzle(b, src, SWIZ(x, y, z, w), 4)
#define ttn_channel(b, src, swiz) \
   nir_channel(b, src, TGSI_SWIZZLE_##swiz)

static gl_varying_slot
tgsi_varying_semantic_to_slot(unsigned semantic, unsigned index)
{
   switch (semantic) {
   case TGSI_SEMANTIC_POSITION:
      return VARYING_SLOT_POS;
   case TGSI_SEMANTIC_COLOR:
      if (index == 0)
         return VARYING_SLOT_COL0;
      else
         return VARYING_SLOT_COL1;
   case TGSI_SEMANTIC_BCOLOR:
      if (index == 0)
         return VARYING_SLOT_BFC0;
      else
         return VARYING_SLOT_BFC1;
   case TGSI_SEMANTIC_FOG:
      return VARYING_SLOT_FOGC;
   case TGSI_SEMANTIC_PSIZE:
      return VARYING_SLOT_PSIZ;
   case TGSI_SEMANTIC_GENERIC:
      assert(index < 32);
      return VARYING_SLOT_VAR0 + index;
   case TGSI_SEMANTIC_FACE:
      return VARYING_SLOT_FACE;
   case TGSI_SEMANTIC_EDGEFLAG:
      return VARYING_SLOT_EDGE;
   case TGSI_SEMANTIC_PRIMID:
      return VARYING_SLOT_PRIMITIVE_ID;
   case TGSI_SEMANTIC_CLIPDIST:
      if (index == 0)
         return VARYING_SLOT_CLIP_DIST0;
      else
         return VARYING_SLOT_CLIP_DIST1;
   case TGSI_SEMANTIC_CLIPVERTEX:
      return VARYING_SLOT_CLIP_VERTEX;
   case TGSI_SEMANTIC_TEXCOORD:
      assert(index < 8);
      return VARYING_SLOT_TEX0 + index;
   case TGSI_SEMANTIC_PCOORD:
      return VARYING_SLOT_PNTC;
   case TGSI_SEMANTIC_VIEWPORT_INDEX:
      return VARYING_SLOT_VIEWPORT;
   case TGSI_SEMANTIC_LAYER:
      return VARYING_SLOT_LAYER;
   case TGSI_SEMANTIC_TESSINNER:
      return VARYING_SLOT_TESS_LEVEL_INNER;
   case TGSI_SEMANTIC_TESSOUTER:
      return VARYING_SLOT_TESS_LEVEL_OUTER;
   default:
      fprintf(stderr, "Bad TGSI semantic: %d/%d\n", semantic, index);
      abort();
   }
}

static enum gl_frag_depth_layout
ttn_get_depth_layout(unsigned tgsi_fs_depth_layout)
{
   switch (tgsi_fs_depth_layout) {
   case TGSI_FS_DEPTH_LAYOUT_NONE:
      return FRAG_DEPTH_LAYOUT_NONE;
   case TGSI_FS_DEPTH_LAYOUT_ANY:
      return FRAG_DEPTH_LAYOUT_ANY;
   case TGSI_FS_DEPTH_LAYOUT_GREATER:
      return FRAG_DEPTH_LAYOUT_GREATER;
   case TGSI_FS_DEPTH_LAYOUT_LESS:
      return FRAG_DEPTH_LAYOUT_LESS;
   case TGSI_FS_DEPTH_LAYOUT_UNCHANGED:
      return FRAG_DEPTH_LAYOUT_UNCHANGED;
   default:
      unreachable("bad TGSI FS depth layout");
   }
}

static enum glsl_interp_mode
ttn_translate_interp_mode(unsigned tgsi_interp)
{
   switch (tgsi_interp) {
   case TGSI_INTERPOLATE_CONSTANT:
      return INTERP_MODE_FLAT;
   case TGSI_INTERPOLATE_LINEAR:
      return INTERP_MODE_NOPERSPECTIVE;
   case TGSI_INTERPOLATE_PERSPECTIVE:
      return INTERP_MODE_SMOOTH;
   case TGSI_INTERPOLATE_COLOR:
      return INTERP_MODE_NONE;
   default:
      unreachable("bad TGSI interpolation mode");
   }
}

static void
ttn_emit_declaration(struct ttn_compile *c)
{
   nir_builder *b = &c->build;
   struct tgsi_full_declaration *decl = &c->token->FullDeclaration;
   unsigned array_size = decl->Range.Last - decl->Range.First + 1;
   unsigned file = decl->Declaration.File;
   unsigned i;

   if (file == TGSI_FILE_TEMPORARY) {
      if (decl->Declaration.Array) {
         /* for arrays, we create variables instead of registers: */
         nir_variable *var =
            nir_variable_create(b->shader, nir_var_shader_temp,
                                glsl_array_type(glsl_vec4_type(), array_size, 0),
                                ralloc_asprintf(b->shader, "arr_%d",
                                                decl->Array.ArrayID));

         for (i = 0; i < array_size; i++) {
            /* point all the matching slots to the same var,
             * with appropriate offset set, mostly just so
             * we know what to do when tgsi does a non-indirect
             * access
             */
            c->temp_regs[decl->Range.First + i].reg = NULL;
            c->temp_regs[decl->Range.First + i].var = var;
            c->temp_regs[decl->Range.First + i].offset = i;
         }
      } else {
         for (i = 0; i < array_size; i++) {
            nir_def *reg = nir_decl_reg(b, 4, 32, 0);
            c->temp_regs[decl->Range.First + i].reg = reg;
            c->temp_regs[decl->Range.First + i].var = NULL;
            c->temp_regs[decl->Range.First + i].offset = 0;
         }
      }
   } else if (file == TGSI_FILE_ADDRESS) {
      c->addr_reg = nir_decl_reg(b, 4, 32, 0);
   } else if (file == TGSI_FILE_SYSTEM_VALUE) {
      /* Nothing to record for system values. */
   } else if (file == TGSI_FILE_BUFFER) {
      /* Nothing to record for buffers. */
   } else if (file == TGSI_FILE_IMAGE) {
      /* Nothing to record for images. */
   } else if (file == TGSI_FILE_SAMPLER) {
      /* Nothing to record for samplers. */
   } else if (file == TGSI_FILE_SAMPLER_VIEW) {
      struct tgsi_declaration_sampler_view *sview = &decl->SamplerView;
      nir_alu_type type;

      assert((sview->ReturnTypeX == sview->ReturnTypeY) &&
             (sview->ReturnTypeX == sview->ReturnTypeZ) &&
             (sview->ReturnTypeX == sview->ReturnTypeW));

      switch (sview->ReturnTypeX) {
      case TGSI_RETURN_TYPE_SINT:
         type = nir_type_int32;
         break;
      case TGSI_RETURN_TYPE_UINT:
         type = nir_type_uint32;
         break;
      case TGSI_RETURN_TYPE_FLOAT:
      default:
         type = nir_type_float32;
         break;
      }

      for (i = 0; i < array_size; i++) {
         c->samp_types[decl->Range.First + i] = type;
      }
   } else {
      bool is_array = (array_size > 1);

      assert(file == TGSI_FILE_INPUT ||
             file == TGSI_FILE_OUTPUT ||
             file == TGSI_FILE_CONSTANT);

      /* nothing to do for UBOs: */
      if ((file == TGSI_FILE_CONSTANT) && decl->Declaration.Dimension &&
          decl->Dim.Index2D != 0) {
         b->shader->info.num_ubos =
            MAX2(b->shader->info.num_ubos, decl->Dim.Index2D);
         c->ubo_sizes[decl->Dim.Index2D] =
            MAX2(c->ubo_sizes[decl->Dim.Index2D], decl->Range.Last * 16);
         return;
      }

      if ((file == TGSI_FILE_INPUT) || (file == TGSI_FILE_OUTPUT)) {
         is_array = (is_array && decl->Declaration.Array &&
                     (decl->Array.ArrayID != 0));
      }

      for (i = 0; i < array_size; i++) {
         unsigned idx = decl->Range.First + i;
         nir_variable *var = rzalloc(b->shader, nir_variable);

         var->data.driver_location = idx;

         var->type = glsl_vec4_type();
         if (is_array)
            var->type = glsl_array_type(var->type, array_size, 0);

         switch (file) {
         case TGSI_FILE_INPUT:
            var->data.read_only = true;
            var->data.mode = nir_var_shader_in;
            var->name = ralloc_asprintf(var, "in_%d", idx);

            if (c->scan->processor == PIPE_SHADER_FRAGMENT) {
               if (decl->Semantic.Name == TGSI_SEMANTIC_FACE) {
                  var->type = glsl_bool_type();
                  if (c->cap_face_is_sysval) {
                     var->data.mode = nir_var_system_value;
                     var->data.location = SYSTEM_VALUE_FRONT_FACE;
                  } else {
                     var->data.location = VARYING_SLOT_FACE;
                  }
                  c->input_var_face = var;
               } else if (decl->Semantic.Name == TGSI_SEMANTIC_POSITION) {
                  if (c->cap_position_is_sysval) {
                     var->data.mode = nir_var_system_value;
                     var->data.location = SYSTEM_VALUE_FRAG_COORD;
                  } else {
                     var->data.location = VARYING_SLOT_POS;
                  }
                  c->input_var_position = var;
               } else if (decl->Semantic.Name == TGSI_SEMANTIC_PCOORD) {
                  if (c->cap_point_is_sysval) {
                     var->data.mode = nir_var_system_value;
                     var->data.location = SYSTEM_VALUE_POINT_COORD;
                  } else {
                     var->data.location = VARYING_SLOT_PNTC;
                  }
                  c->input_var_point = var;
               } else {
                  var->data.location =
                     tgsi_varying_semantic_to_slot(decl->Semantic.Name,
                                                   decl->Semantic.Index);
               }
            } else {
               assert(!decl->Declaration.Semantic);
               var->data.location = VERT_ATTRIB_GENERIC0 + idx;
            }
            var->data.index = 0;
            var->data.interpolation =
               ttn_translate_interp_mode(decl->Interp.Interpolate);

            c->inputs[idx] = var;

            for (int i = 0; i < array_size; i++)
               b->shader->info.inputs_read |= 1ull << (var->data.location + i);

            break;
         case TGSI_FILE_OUTPUT: {
            int semantic_name = decl->Semantic.Name;
            int semantic_index = decl->Semantic.Index;
            /* Since we can't load from outputs in the IR, we make temporaries
             * for the outputs and emit stores to the real outputs at the end of
             * the shader.
             */
            nir_def *reg = nir_decl_reg(b, 4, 32,
                                            is_array ? array_size : 0);

            var->data.mode = nir_var_shader_out;
            var->name = ralloc_asprintf(var, "out_%d", idx);
            var->data.index = 0;
            var->data.interpolation =
               ttn_translate_interp_mode(decl->Interp.Interpolate);
            var->data.patch = semantic_name == TGSI_SEMANTIC_TESSINNER ||
                              semantic_name == TGSI_SEMANTIC_TESSOUTER ||
                              semantic_name == TGSI_SEMANTIC_PATCH;

            if (c->scan->processor == PIPE_SHADER_FRAGMENT) {
               switch (semantic_name) {
               case TGSI_SEMANTIC_COLOR: {
                  /* TODO tgsi loses some information, so we cannot
                   * actually differentiate here between DSB and MRT
                   * at this point.  But so far no drivers using tgsi-
                   * to-nir support dual source blend:
                   */
                  bool dual_src_blend = false;
                  if (dual_src_blend && (semantic_index == 1)) {
                     var->data.location = FRAG_RESULT_DATA0;
                     var->data.index = 1;
                  } else {
                     if (c->scan->properties[TGSI_PROPERTY_FS_COLOR0_WRITES_ALL_CBUFS])
                        var->data.location = FRAG_RESULT_COLOR;
                     else
                        var->data.location = FRAG_RESULT_DATA0 + semantic_index;
                  }
                  break;
               }
               case TGSI_SEMANTIC_POSITION:
                  var->data.location = FRAG_RESULT_DEPTH;
                  var->type = glsl_float_type();
                  break;
               case TGSI_SEMANTIC_STENCIL:
                  var->data.location = FRAG_RESULT_STENCIL;
                  var->type = glsl_int_type();
                  break;
               case TGSI_SEMANTIC_SAMPLEMASK:
                  var->data.location = FRAG_RESULT_SAMPLE_MASK;
                  var->type = glsl_int_type();
                  break;

               default:
                  fprintf(stderr, "Bad TGSI semantic: %d/%d\n",
                          decl->Semantic.Name, decl->Semantic.Index);
                  abort();
               }
            } else {
               var->data.location =
                  tgsi_varying_semantic_to_slot(semantic_name, semantic_index);
               if (var->data.location == VARYING_SLOT_FOGC ||
                   var->data.location == VARYING_SLOT_PSIZ) {
                  var->type = glsl_float_type();
               } else if (var->data.location == VARYING_SLOT_LAYER) {
                  var->type = glsl_int_type();
               } else if (c->cap_compact_arrays &&
                          var->data.location == VARYING_SLOT_CLIP_DIST0) {
                  var->type = glsl_array_type(glsl_float_type(),
                                              b->shader->info.clip_distance_array_size,
                                              sizeof(float));
                  c->clipdist = var;
               }
            }

            if (is_array) {
               unsigned j;
               for (j = 0; j < array_size; j++) {
                  c->output_regs[idx + j].offset = i + j;
                  c->output_regs[idx + j].reg = reg;
               }
            } else {
               c->output_regs[idx].offset = i;
               c->output_regs[idx].reg = reg;
            }

            c->outputs[idx] = var;

            if (c->cap_compact_arrays && var->data.location == VARYING_SLOT_CLIP_DIST1) {
               /* ignore this entirely */
               continue;
            }

            for (int i = 0; i < array_size; i++)
               b->shader->info.outputs_written |= 1ull << (var->data.location + i);
         }
            break;
         case TGSI_FILE_CONSTANT:
            var->data.mode = nir_var_uniform;
            var->name = ralloc_asprintf(var, "uniform_%d", idx);
            var->data.location = idx;
            break;
         default:
            unreachable("bad declaration file");
            return;
         }

         nir_shader_add_variable(b->shader, var);

         if (is_array)
            break;
      }

   }
}

static void
ttn_emit_immediate(struct ttn_compile *c)
{
   nir_builder *b = &c->build;
   struct tgsi_full_immediate *tgsi_imm = &c->token->FullImmediate;
   nir_load_const_instr *load_const;
   int i;

   load_const = nir_load_const_instr_create(b->shader, 4, 32);
   c->imm_defs[c->next_imm] = &load_const->def;
   c->next_imm++;

   for (i = 0; i < load_const->def.num_components; i++)
      load_const->value[i].u32 = tgsi_imm->u[i].Uint;

   nir_builder_instr_insert(b, &load_const->instr);
}

static nir_def *
ttn_src_for_indirect(struct ttn_compile *c, struct tgsi_ind_register *indirect);

/* generate either a constant or indirect deref chain for accessing an
 * array variable.
 */
static nir_deref_instr *
ttn_array_deref(struct ttn_compile *c, nir_variable *var, unsigned offset,
                struct tgsi_ind_register *indirect)
{
   nir_deref_instr *deref = nir_build_deref_var(&c->build, var);
   nir_def *index = nir_imm_int(&c->build, offset);
   if (indirect)
      index = nir_iadd(&c->build, index, ttn_src_for_indirect(c, indirect));
   return nir_build_deref_array(&c->build, deref, index);
}

/* Special case: Turn the frontface varying into a load of the
 * frontface variable, and create the vector as required by TGSI.
 */
static nir_def *
ttn_emulate_tgsi_front_face(struct ttn_compile *c)
{
   nir_def *tgsi_frontface[4];

   if (c->cap_face_is_sysval) {
      /* When it's a system value, it should be an integer vector: (F, 0, 0, 1)
       * F is 0xffffffff if front-facing, 0 if not.
       */

      nir_def *frontface = nir_load_front_face(&c->build, 1);

      tgsi_frontface[0] = nir_bcsel(&c->build,
                             frontface,
                             nir_imm_int(&c->build, 0xffffffff),
                             nir_imm_int(&c->build, 0));
      tgsi_frontface[1] = nir_imm_int(&c->build, 0);
      tgsi_frontface[2] = nir_imm_int(&c->build, 0);
      tgsi_frontface[3] = nir_imm_int(&c->build, 1);
   } else {
      /* When it's an input, it should be a float vector: (F, 0.0, 0.0, 1.0)
       * F is positive if front-facing, negative if not.
       */

      assert(c->input_var_face);
      nir_def *frontface = nir_load_var(&c->build, c->input_var_face);

      tgsi_frontface[0] = nir_bcsel(&c->build,
                             frontface,
                             nir_imm_float(&c->build, 1.0),
                             nir_imm_float(&c->build, -1.0));
      tgsi_frontface[1] = nir_imm_float(&c->build, 0.0);
      tgsi_frontface[2] = nir_imm_float(&c->build, 0.0);
      tgsi_frontface[3] = nir_imm_float(&c->build, 1.0);
   }

   return nir_vec(&c->build, tgsi_frontface, 4);
}

static nir_src
ttn_src_for_file_and_index(struct ttn_compile *c, unsigned file, unsigned index,
                           struct tgsi_ind_register *indirect,
                           struct tgsi_dimension *dim,
                           struct tgsi_ind_register *dimind,
                           bool src_is_float)
{
   nir_builder *b = &c->build;
   nir_src src;

   memset(&src, 0, sizeof(src));

   switch (file) {
   case TGSI_FILE_TEMPORARY:
      if (c->temp_regs[index].var) {
         unsigned offset = c->temp_regs[index].offset;
         nir_variable *var = c->temp_regs[index].var;
         nir_def *load = nir_load_deref(&c->build,
               ttn_array_deref(c, var, offset, indirect));

         src = nir_src_for_ssa(load);
      } else {
         assert(!indirect);
         src = nir_src_for_ssa(nir_load_reg(b, c->temp_regs[index].reg));
      }
      assert(!dim);
      break;

   case TGSI_FILE_ADDRESS:
      src = nir_src_for_ssa(nir_load_reg(b, c->addr_reg));
      assert(!dim);
      break;

   case TGSI_FILE_IMMEDIATE:
      src = nir_src_for_ssa(c->imm_defs[index]);
      assert(!indirect);
      assert(!dim);
      break;

   case TGSI_FILE_SYSTEM_VALUE: {
      nir_def *load;

      assert(!indirect);
      assert(!dim);

      switch (c->scan->system_value_semantic_name[index]) {
      case TGSI_SEMANTIC_VERTEXID_NOBASE:
         load = nir_load_vertex_id_zero_base(b);
         break;
      case TGSI_SEMANTIC_VERTEXID:
         load = nir_load_vertex_id(b);
         break;
      case TGSI_SEMANTIC_BASEVERTEX:
         load = nir_load_base_vertex(b);
         break;
      case TGSI_SEMANTIC_INSTANCEID:
         load = nir_load_instance_id(b);
         break;
      case TGSI_SEMANTIC_FACE:
         assert(c->cap_face_is_sysval);
         load = ttn_emulate_tgsi_front_face(c);
         break;
      case TGSI_SEMANTIC_POSITION:
         assert(c->cap_position_is_sysval);
         load = nir_load_frag_coord(b);
         break;
      case TGSI_SEMANTIC_PCOORD:
         assert(c->cap_point_is_sysval);
         load = nir_load_point_coord(b);
         break;
      case TGSI_SEMANTIC_THREAD_ID:
         load = nir_load_local_invocation_id(b);
         break;
      case TGSI_SEMANTIC_BLOCK_ID:
         load = nir_load_workgroup_id(b);
         break;
      case TGSI_SEMANTIC_BLOCK_SIZE:
         load = nir_load_workgroup_size(b);
         break;
      case TGSI_SEMANTIC_CS_USER_DATA_AMD:
         load = nir_load_user_data_amd(b);
         break;
      case TGSI_SEMANTIC_TESS_DEFAULT_INNER_LEVEL:
         load = nir_load_tess_level_inner_default(b);
         break;
      case TGSI_SEMANTIC_TESS_DEFAULT_OUTER_LEVEL:
         load = nir_load_tess_level_outer_default(b);
         break;
      case TGSI_SEMANTIC_SAMPLEID:
         load = nir_load_sample_id(b);
         b->shader->info.fs.uses_sample_shading = true;
         break;
      default:
         unreachable("bad system value");
      }

      if (load->num_components == 2)
         load = nir_swizzle(b, load, SWIZ(X, Y, Y, Y), 4);
      else if (load->num_components == 3)
         load = nir_swizzle(b, load, SWIZ(X, Y, Z, Z), 4);

      src = nir_src_for_ssa(load);
<<<<<<< HEAD
      BITSET_SET(b->shader->info.system_values_read,
                 nir_system_value_from_intrinsic(op));

=======
>>>>>>> be466399
      break;
   }

   case TGSI_FILE_INPUT:
      if (c->scan->processor == PIPE_SHADER_FRAGMENT &&
          c->scan->input_semantic_name[index] == TGSI_SEMANTIC_FACE) {
         assert(!c->cap_face_is_sysval && c->input_var_face);
         return nir_src_for_ssa(ttn_emulate_tgsi_front_face(c));
      } else if (c->scan->processor == PIPE_SHADER_FRAGMENT &&
          c->scan->input_semantic_name[index] == TGSI_SEMANTIC_POSITION) {
         assert(!c->cap_position_is_sysval && c->input_var_position);
         return nir_src_for_ssa(nir_load_var(&c->build, c->input_var_position));
      } else if (c->scan->processor == PIPE_SHADER_FRAGMENT &&
          c->scan->input_semantic_name[index] == TGSI_SEMANTIC_PCOORD) {
         assert(!c->cap_point_is_sysval && c->input_var_point);
         return nir_src_for_ssa(nir_load_var(&c->build, c->input_var_point));
      } else {
         /* Indirection on input arrays isn't supported by TTN. */
         assert(!dim);
         nir_deref_instr *deref = nir_build_deref_var(&c->build,
                                                      c->inputs[index]);
         return nir_src_for_ssa(nir_load_deref(&c->build, deref));
      }
      break;

   case TGSI_FILE_OUTPUT:
      if (c->scan->processor == PIPE_SHADER_FRAGMENT) {
         c->outputs[index]->data.fb_fetch_output = 1;
         nir_deref_instr *deref = nir_build_deref_var(&c->build,
                                                      c->outputs[index]);
         return nir_src_for_ssa(nir_load_deref(&c->build, deref));
      }
      unreachable("unsupported output read");
      break;

   case TGSI_FILE_CONSTANT: {
      nir_intrinsic_instr *load;
      nir_intrinsic_op op;
      unsigned srcn = 0;

      if (dim && (dim->Index > 0 || dim->Indirect)) {
         op = nir_intrinsic_load_ubo;
      } else {
         op = nir_intrinsic_load_uniform;
      }

      load = nir_intrinsic_instr_create(b->shader, op);
      if (op == nir_intrinsic_load_uniform) {
         nir_intrinsic_set_dest_type(load, src_is_float ? nir_type_float :
                                                          nir_type_int);
      }

      load->num_components = 4;
      if (dim && (dim->Index > 0 || dim->Indirect)) {
         if (dimind) {
            load->src[srcn] =
               ttn_src_for_file_and_index(c, dimind->File, dimind->Index,
                                          NULL, NULL, NULL, false);
         } else {
            /* UBOs start at index 1 in TGSI: */
            load->src[srcn] =
               nir_src_for_ssa(nir_imm_int(b, dim->Index - 1));
         }
         srcn++;
      }

      nir_def *offset;
      if (op == nir_intrinsic_load_ubo) {
         /* UBO loads don't have a base offset. */
         offset = nir_imm_int(b, index);
         if (indirect) {
            offset = nir_iadd(b, offset, ttn_src_for_indirect(c, indirect));
         }
         /* UBO offsets are in bytes, but TGSI gives them to us in vec4's */
         offset = nir_ishl_imm(b, offset, 4);
         nir_intrinsic_set_align(load, 16, 0);

         /* Set a very conservative base/range of the access: 16 bytes if not
          * indirect at all, offset to the end of the UBO if the offset is
          * indirect, and totally unknown if the block number is indirect.
          */
         uint32_t base = index * 16;
         nir_intrinsic_set_range_base(load, base);
         if (dimind)
            nir_intrinsic_set_range(load, ~0);
         else if (indirect)
            nir_intrinsic_set_range(load, c->ubo_sizes[dim->Index] - base);
         else
            nir_intrinsic_set_range(load, base + 16);
      } else {
         nir_intrinsic_set_base(load, index);
         if (indirect) {
            offset = ttn_src_for_indirect(c, indirect);
            nir_intrinsic_set_range(load, c->build.shader->num_uniforms * 16 - index);
         } else {
            offset = nir_imm_int(b, 0);
            nir_intrinsic_set_range(load, 1);
         }
      }
      load->src[srcn++] = nir_src_for_ssa(offset);

      nir_def_init(&load->instr, &load->def, 4, 32);
      nir_builder_instr_insert(b, &load->instr);

      src = nir_src_for_ssa(&load->def);
      break;
   }

   default:
      unreachable("bad src file");
   }


   return src;
}

static nir_def *
ttn_src_for_indirect(struct ttn_compile *c, struct tgsi_ind_register *indirect)
{
   nir_builder *b = &c->build;
   nir_alu_src src;
   memset(&src, 0, sizeof(src));
   for (int i = 0; i < 4; i++)
      src.swizzle[i] = indirect->Swizzle;
   src.src = ttn_src_for_file_and_index(c,
                                        indirect->File,
                                        indirect->Index,
                                        NULL, NULL, NULL,
                                        false);
   return nir_mov_alu(b, src, 1);
}

static nir_variable *
ttn_get_var(struct ttn_compile *c, struct tgsi_full_dst_register *tgsi_fdst)
{
   struct tgsi_dst_register *tgsi_dst = &tgsi_fdst->Register;
   unsigned index = tgsi_dst->Index;

   if (tgsi_dst->File == TGSI_FILE_TEMPORARY) {
      /* we should not have an indirect when there is no var! */
      if (!c->temp_regs[index].var)
         assert(!tgsi_dst->Indirect);
      return c->temp_regs[index].var;
   }

   return NULL;
}

static nir_def *
ttn_get_src(struct ttn_compile *c, struct tgsi_full_src_register *tgsi_fsrc,
            int src_idx)
{
   nir_builder *b = &c->build;
   struct tgsi_src_register *tgsi_src = &tgsi_fsrc->Register;
   enum tgsi_opcode opcode = c->token->FullInstruction.Instruction.Opcode;
   unsigned tgsi_src_type = tgsi_opcode_infer_src_type(opcode, src_idx);
   bool src_is_float = (tgsi_src_type == TGSI_TYPE_FLOAT ||
                        tgsi_src_type == TGSI_TYPE_DOUBLE ||
                        tgsi_src_type == TGSI_TYPE_UNTYPED);
   nir_alu_src src;

   memset(&src, 0, sizeof(src));

   if (tgsi_src->File == TGSI_FILE_NULL) {
      return nir_imm_float(b, 0.0);
   } else if (tgsi_src->File == TGSI_FILE_SAMPLER ||
              tgsi_src->File == TGSI_FILE_IMAGE ||
              tgsi_src->File == TGSI_FILE_BUFFER) {
      /* Only the index of the resource gets used in texturing, and it will
       * handle looking that up on its own instead of using the nir_alu_src.
       */
      assert(!tgsi_src->Indirect);
      return NULL;
   } else {
      struct tgsi_ind_register *ind = NULL;
      struct tgsi_dimension *dim = NULL;
      struct tgsi_ind_register *dimind = NULL;
      if (tgsi_src->Indirect)
         ind = &tgsi_fsrc->Indirect;
      if (tgsi_src->Dimension) {
         dim = &tgsi_fsrc->Dimension;
         if (dim->Indirect)
            dimind = &tgsi_fsrc->DimIndirect;
      }
      src.src = ttn_src_for_file_and_index(c,
                                           tgsi_src->File,
                                           tgsi_src->Index,
                                           ind, dim, dimind,
                                           src_is_float);
   }

   src.swizzle[0] = tgsi_src->SwizzleX;
   src.swizzle[1] = tgsi_src->SwizzleY;
   src.swizzle[2] = tgsi_src->SwizzleZ;
   src.swizzle[3] = tgsi_src->SwizzleW;

   nir_def *def = nir_mov_alu(b, src, 4);

   if (tgsi_type_is_64bit(tgsi_src_type))
      def = nir_bitcast_vector(b, def, 64);

   if (tgsi_src->Absolute) {
      assert(src_is_float);
      def = nir_fabs(b, def);
   }

   if (tgsi_src->Negate) {
      if (src_is_float)
         def = nir_fneg(b, def);
      else
         def = nir_ineg(b, def);
   }

   return def;
}

static nir_def *
ttn_alu(nir_builder *b, nir_op op, unsigned dest_bitsize, nir_def **src)
{
   nir_def *def = nir_build_alu_src_arr(b, op, src);
   if (def->bit_size == 1)
      def = nir_ineg(b, nir_b2iN(b, def, dest_bitsize));
   assert(def->bit_size == dest_bitsize);
   if (dest_bitsize == 64) {
      /* Replicate before bitcasting, so we end up with 4x32 at the end */
      if (def->num_components == 1)
         def = nir_replicate(b, def, 2);

      if (def->num_components > 2) {
         /* 32 -> 64 bit conversion ops are supposed to only convert the first
          * two components, and we need to truncate here to avoid creating a
          * vec8 after bitcasting the destination.
          */
         def = nir_trim_vector(b, def, 2);
      }
      def = nir_bitcast_vector(b, def, 32);
   }
   return def;
}

/* EXP - Approximate Exponential Base 2
 *  dst.x = 2^{\lfloor src.x\rfloor}
 *  dst.y = src.x - \lfloor src.x\rfloor
 *  dst.z = 2^{src.x}
 *  dst.w = 1.0
 */
static nir_def *
ttn_exp(nir_builder *b, nir_def **src)
{
   nir_def *srcx = ttn_channel(b, src[0], X);

   return nir_vec4(b, nir_fexp2(b, nir_ffloor(b, srcx)),
                      nir_fsub(b, srcx, nir_ffloor(b, srcx)),
                      nir_fexp2(b, srcx),
                      nir_imm_float(b, 1.0));
}

/* LOG - Approximate Logarithm Base 2
 *  dst.x = \lfloor\log_2{|src.x|}\rfloor
 *  dst.y = \frac{|src.x|}{2^{\lfloor\log_2{|src.x|}\rfloor}}
 *  dst.z = \log_2{|src.x|}
 *  dst.w = 1.0
 */
static nir_def *
ttn_log(nir_builder *b, nir_def **src)
{
   nir_def *abs_srcx = nir_fabs(b, ttn_channel(b, src[0], X));
   nir_def *log2 = nir_flog2(b, abs_srcx);

   return nir_vec4(b, nir_ffloor(b, log2),
                      nir_fdiv(b, abs_srcx, nir_fexp2(b, nir_ffloor(b, log2))),
                      nir_flog2(b, abs_srcx),
                      nir_imm_float(b, 1.0));
}

/* DST - Distance Vector
 *   dst.x = 1.0
 *   dst.y = src0.y \times src1.y
 *   dst.z = src0.z
 *   dst.w = src1.w
 */
static nir_def *
ttn_dst(nir_builder *b, nir_def **src)
{
   return nir_vec4(b, nir_imm_float(b, 1.0),
                      nir_fmul(b, ttn_channel(b, src[0], Y),
                                  ttn_channel(b, src[1], Y)),
                      ttn_channel(b, src[0], Z),
                      ttn_channel(b, src[1], W));
}

/* LIT - Light Coefficients
 *  dst.x = 1.0
 *  dst.y = max(src.x, 0.0)
 *  dst.z = (src.x > 0.0) ? max(src.y, 0.0)^{clamp(src.w, -128.0, 128.0))} : 0
 *  dst.w = 1.0
 */
static nir_def *
ttn_lit(nir_builder *b, nir_def **src)
{
   nir_def *src0_y = ttn_channel(b, src[0], Y);
   nir_def *wclamp = nir_fmax(b, nir_fmin(b, ttn_channel(b, src[0], W),
                                              nir_imm_float(b, 128.0)),
                                  nir_imm_float(b, -128.0));
   nir_def *pow = nir_fpow(b, nir_fmax(b, src0_y, nir_imm_float(b, 0.0)),
                               wclamp);
   nir_def *z = nir_bcsel(b, nir_flt_imm(b, ttn_channel(b, src[0], X), 0.0),
                                 nir_imm_float(b, 0.0), pow);

   return nir_vec4(b, nir_imm_float(b, 1.0),
                      nir_fmax(b, ttn_channel(b, src[0], X),
                                  nir_imm_float(b, 0.0)),
                      z, nir_imm_float(b, 1.0));
}

static void
ttn_barrier(nir_builder *b)
{
   nir_barrier(b, .execution_scope = SCOPE_WORKGROUP);
}

static void
ttn_kill(nir_builder *b)
{
   nir_discard(b);
   b->shader->info.fs.uses_discard = true;
}

static void
ttn_kill_if(nir_builder *b, nir_def **src)
{
   /* flt must be exact, because NaN shouldn't discard. (apps rely on this) */
   b->exact = true;
   nir_def *cmp = nir_bany(b, nir_flt_imm(b, src[0], 0.0));
   b->exact = false;

   nir_discard_if(b, cmp);
   b->shader->info.fs.uses_discard = true;
}

static void
get_texture_info(unsigned texture,
                 enum glsl_sampler_dim *dim,
                 bool *is_shadow,
                 bool *is_array)
{
   assert(is_array);
   *is_array = false;

   if (is_shadow)
      *is_shadow = false;

   switch (texture) {
   case TGSI_TEXTURE_BUFFER:
      *dim = GLSL_SAMPLER_DIM_BUF;
      break;
   case TGSI_TEXTURE_1D:
      *dim = GLSL_SAMPLER_DIM_1D;
      break;
   case TGSI_TEXTURE_1D_ARRAY:
      *dim = GLSL_SAMPLER_DIM_1D;
      *is_array = true;
      break;
   case TGSI_TEXTURE_SHADOW1D:
      *dim = GLSL_SAMPLER_DIM_1D;
      *is_shadow = true;
      break;
   case TGSI_TEXTURE_SHADOW1D_ARRAY:
      *dim = GLSL_SAMPLER_DIM_1D;
      *is_shadow = true;
      *is_array = true;
      break;
   case TGSI_TEXTURE_2D:
      *dim = GLSL_SAMPLER_DIM_2D;
      break;
   case TGSI_TEXTURE_2D_ARRAY:
      *dim = GLSL_SAMPLER_DIM_2D;
      *is_array = true;
      break;
   case TGSI_TEXTURE_2D_MSAA:
      *dim = GLSL_SAMPLER_DIM_MS;
      break;
   case TGSI_TEXTURE_2D_ARRAY_MSAA:
      *dim = GLSL_SAMPLER_DIM_MS;
      *is_array = true;
      break;
   case TGSI_TEXTURE_SHADOW2D:
      *dim = GLSL_SAMPLER_DIM_2D;
      *is_shadow = true;
      break;
   case TGSI_TEXTURE_SHADOW2D_ARRAY:
      *dim = GLSL_SAMPLER_DIM_2D;
      *is_shadow = true;
      *is_array = true;
      break;
   case TGSI_TEXTURE_3D:
      *dim = GLSL_SAMPLER_DIM_3D;
      break;
   case TGSI_TEXTURE_CUBE:
      *dim = GLSL_SAMPLER_DIM_CUBE;
      break;
   case TGSI_TEXTURE_CUBE_ARRAY:
      *dim = GLSL_SAMPLER_DIM_CUBE;
      *is_array = true;
      break;
   case TGSI_TEXTURE_SHADOWCUBE:
      *dim = GLSL_SAMPLER_DIM_CUBE;
      *is_shadow = true;
      break;
   case TGSI_TEXTURE_SHADOWCUBE_ARRAY:
      *dim = GLSL_SAMPLER_DIM_CUBE;
      *is_shadow = true;
      *is_array = true;
      break;
   case TGSI_TEXTURE_RECT:
      *dim = GLSL_SAMPLER_DIM_RECT;
      break;
   case TGSI_TEXTURE_SHADOWRECT:
      *dim = GLSL_SAMPLER_DIM_RECT;
      *is_shadow = true;
      break;
   default:
      fprintf(stderr, "Unknown TGSI texture target %d\n", texture);
      abort();
   }
}

static enum glsl_base_type
base_type_for_alu_type(nir_alu_type type)
{
   type = nir_alu_type_get_base_type(type);

   switch (type) {
   case nir_type_float:
      return GLSL_TYPE_FLOAT;
   case nir_type_int:
      return GLSL_TYPE_INT;
   case nir_type_uint:
      return GLSL_TYPE_UINT;
   default:
      unreachable("invalid type");
   }
}

static nir_variable *
get_sampler_var(struct ttn_compile *c, int binding,
                enum glsl_sampler_dim dim,
                bool is_shadow,
                bool is_array,
                enum glsl_base_type base_type,
                nir_texop op)
{
   nir_variable *var = c->samplers[binding];
   if (!var) {
      const struct glsl_type *type =
         glsl_sampler_type(dim, is_shadow, is_array, base_type);
      var = nir_variable_create(c->build.shader, nir_var_uniform, type,
                                "sampler");
      var->data.binding = binding;
      var->data.explicit_binding = true;

      c->samplers[binding] = var;
      c->num_samplers = MAX2(c->num_samplers, binding + 1);

      /* Record textures used */
      BITSET_SET(c->build.shader->info.textures_used, binding);
      if (op == nir_texop_txf || op == nir_texop_txf_ms)
         BITSET_SET(c->build.shader->info.textures_used_by_txf, binding);
      BITSET_SET(c->build.shader->info.samplers_used, binding);
   }

   return var;
}

static nir_variable *
get_image_var(struct ttn_compile *c, int binding,
              enum glsl_sampler_dim dim,
              bool is_array,
              enum glsl_base_type base_type,
              enum gl_access_qualifier access,
              enum pipe_format format)
{
   nir_variable *var = c->images[binding];

   if (!var) {
      const struct glsl_type *type = glsl_image_type(dim, is_array, base_type);

      var = nir_variable_create(c->build.shader, nir_var_image, type, "image");
      var->data.binding = binding;
      var->data.explicit_binding = true;
      var->data.access = access;
      var->data.image.format = format;

      c->images[binding] = var;
      c->num_images = MAX2(c->num_images, binding + 1);
      if (dim == GLSL_SAMPLER_DIM_MS)
         c->num_msaa_images = c->num_images;
   }

   return var;
}

static void
add_ssbo_var(struct ttn_compile *c, int binding)
{
   nir_variable *var = c->ssbo[binding];

   if (!var) {
      /* A length of 0 is used to denote unsized arrays */
      const struct glsl_type *type = glsl_array_type(glsl_uint_type(), 0, 0);

      struct glsl_struct_field field = {
            .type = type,
            .name = "data",
            .location = -1,
      };

      var = nir_variable_create(c->build.shader, nir_var_mem_ssbo, type, "ssbo");
      var->data.binding = binding;
      var->interface_type =
         glsl_interface_type(&field, 1, GLSL_INTERFACE_PACKING_STD430,
                             false, "data");
      c->ssbo[binding] = var;
   }
}

static nir_def *
ttn_tex(struct ttn_compile *c, nir_def **src)
{
   nir_builder *b = &c->build;
   struct tgsi_full_instruction *tgsi_inst = &c->token->FullInstruction;
   nir_tex_instr *instr;
   nir_texop op;
   unsigned num_srcs, samp = 1, sview, i;

   switch (tgsi_inst->Instruction.Opcode) {
   case TGSI_OPCODE_TEX:
      op = nir_texop_tex;
      num_srcs = 1;
      break;
   case TGSI_OPCODE_TEX2:
      op = nir_texop_tex;
      num_srcs = 1;
      samp = 2;
      break;
   case TGSI_OPCODE_TXP:
      op = nir_texop_tex;
      num_srcs = 2;
      break;
   case TGSI_OPCODE_TXB:
      op = nir_texop_txb;
      num_srcs = 2;
      break;
   case TGSI_OPCODE_TXB2:
      op = nir_texop_txb;
      num_srcs = 2;
      samp = 2;
      break;
   case TGSI_OPCODE_TXL:
   case TGSI_OPCODE_TEX_LZ:
      op = nir_texop_txl;
      num_srcs = 2;
      break;
   case TGSI_OPCODE_TXL2:
      op = nir_texop_txl;
      num_srcs = 2;
      samp = 2;
      break;
   case TGSI_OPCODE_TXF:
   case TGSI_OPCODE_TXF_LZ:
      if (tgsi_inst->Texture.Texture == TGSI_TEXTURE_2D_MSAA ||
          tgsi_inst->Texture.Texture == TGSI_TEXTURE_2D_ARRAY_MSAA) {
         op = nir_texop_txf_ms;
      } else {
         op = nir_texop_txf;
      }
      num_srcs = 2;
      break;
   case TGSI_OPCODE_TXD:
      op = nir_texop_txd;
      num_srcs = 3;
      samp = 3;
      break;
   case TGSI_OPCODE_LODQ:
      op = nir_texop_lod;
      num_srcs = 1;
      break;

   default:
      fprintf(stderr, "unknown TGSI tex op %d\n", tgsi_inst->Instruction.Opcode);
      abort();
   }

   if (tgsi_inst->Texture.Texture == TGSI_TEXTURE_SHADOW1D ||
       tgsi_inst->Texture.Texture == TGSI_TEXTURE_SHADOW1D_ARRAY ||
       tgsi_inst->Texture.Texture == TGSI_TEXTURE_SHADOW2D ||
       tgsi_inst->Texture.Texture == TGSI_TEXTURE_SHADOW2D_ARRAY ||
       tgsi_inst->Texture.Texture == TGSI_TEXTURE_SHADOWRECT ||
       tgsi_inst->Texture.Texture == TGSI_TEXTURE_SHADOWCUBE ||
       tgsi_inst->Texture.Texture == TGSI_TEXTURE_SHADOWCUBE_ARRAY) {
      num_srcs++;
   }

   /* Deref sources */
   num_srcs += 2;

   num_srcs += tgsi_inst->Texture.NumOffsets;

   instr = nir_tex_instr_create(b->shader, num_srcs);
   instr->op = op;

   get_texture_info(tgsi_inst->Texture.Texture,
                    &instr->sampler_dim, &instr->is_shadow, &instr->is_array);

   instr->coord_components =
      glsl_get_sampler_dim_coordinate_components(instr->sampler_dim);

   if (instr->is_array)
      instr->coord_components++;

   assert(tgsi_inst->Src[samp].Register.File == TGSI_FILE_SAMPLER);

   /* TODO if we supported any opc's which take an explicit SVIEW
    * src, we would use that here instead.  But for the "legacy"
    * texture opc's the SVIEW index is same as SAMP index:
    */
   sview = tgsi_inst->Src[samp].Register.Index;

   nir_alu_type sampler_type =
      sview < c->num_samp_types ? c->samp_types[sview] : nir_type_float32;

   if (op == nir_texop_lod) {
      instr->dest_type = nir_type_float32;
   } else {
      instr->dest_type = sampler_type;
   }

   nir_variable *var =
      get_sampler_var(c, sview, instr->sampler_dim,
                      instr->is_shadow,
                      instr->is_array,
                      base_type_for_alu_type(sampler_type),
                      op);

   nir_deref_instr *deref = nir_build_deref_var(b, var);

   unsigned src_number = 0;

   instr->src[src_number] = nir_tex_src_for_ssa(nir_tex_src_texture_deref,
                                                &deref->def);
   src_number++;
   instr->src[src_number] = nir_tex_src_for_ssa(nir_tex_src_sampler_deref,
                                                &deref->def);
   src_number++;

   instr->src[src_number] =
      nir_tex_src_for_ssa(nir_tex_src_coord,
                          nir_trim_vector(b, src[0], instr->coord_components));
   src_number++;

   if (tgsi_inst->Instruction.Opcode == TGSI_OPCODE_TXP) {
      instr->src[src_number] = nir_tex_src_for_ssa(nir_tex_src_projector,
                                                   ttn_channel(b, src[0], W));
      src_number++;
   }

   if (tgsi_inst->Instruction.Opcode == TGSI_OPCODE_TXB) {
      instr->src[src_number] = nir_tex_src_for_ssa(nir_tex_src_bias,
                                                   ttn_channel(b, src[0], W));
      src_number++;
   }

   if (tgsi_inst->Instruction.Opcode == TGSI_OPCODE_TXB2) {
      instr->src[src_number] = nir_tex_src_for_ssa(nir_tex_src_bias,
                                                   ttn_channel(b, src[1], X));
      src_number++;
   }

   if (tgsi_inst->Instruction.Opcode == TGSI_OPCODE_TXL ||
       tgsi_inst->Instruction.Opcode == TGSI_OPCODE_TEX_LZ) {
      if (tgsi_inst->Instruction.Opcode == TGSI_OPCODE_TEX_LZ)
         instr->src[src_number].src = nir_src_for_ssa(nir_imm_int(b, 0));
      else
         instr->src[src_number].src = nir_src_for_ssa(ttn_channel(b, src[0], W));
      instr->src[src_number].src_type = nir_tex_src_lod;
      src_number++;
   }

   if (tgsi_inst->Instruction.Opcode == TGSI_OPCODE_TXL2) {
      instr->src[src_number] = nir_tex_src_for_ssa(nir_tex_src_lod,
                                                   ttn_channel(b, src[1], X));
      src_number++;
   }

   if (tgsi_inst->Instruction.Opcode == TGSI_OPCODE_TXF ||
       tgsi_inst->Instruction.Opcode == TGSI_OPCODE_TXF_LZ) {
      if (op == nir_texop_txf_ms) {
         instr->src[src_number] = nir_tex_src_for_ssa(nir_tex_src_ms_index,
                                                      ttn_channel(b, src[0], W));
      } else {
         if (tgsi_inst->Instruction.Opcode == TGSI_OPCODE_TXF_LZ)
            instr->src[src_number].src = nir_src_for_ssa(nir_imm_int(b, 0));
         else
            instr->src[src_number].src = nir_src_for_ssa(ttn_channel(b, src[0], W));
         instr->src[src_number].src_type = nir_tex_src_lod;
      }
      src_number++;
   }

   if (tgsi_inst->Instruction.Opcode == TGSI_OPCODE_TXD) {
      instr->src[src_number] =
         nir_tex_src_for_ssa(nir_tex_src_ddx,
               nir_trim_vector(b, src[1], nir_tex_instr_src_size(instr, src_number)));
      src_number++;
      instr->src[src_number] =
         nir_tex_src_for_ssa(nir_tex_src_ddy,
               nir_trim_vector(b, src[2], nir_tex_instr_src_size(instr, src_number)));
      src_number++;
   }

   if (instr->is_shadow) {
      if (instr->coord_components == 4)
         instr->src[src_number].src = nir_src_for_ssa(ttn_channel(b, src[1], X));
      else if (instr->coord_components == 3)
         instr->src[src_number].src = nir_src_for_ssa(ttn_channel(b, src[0], W));
      else
         instr->src[src_number].src = nir_src_for_ssa(ttn_channel(b, src[0], Z));

      instr->src[src_number].src_type = nir_tex_src_comparator;
      src_number++;
   }

   for (i = 0; i < tgsi_inst->Texture.NumOffsets; i++) {
      struct tgsi_texture_offset *tex_offset = &tgsi_inst->TexOffsets[i];
      /* since TexOffset ins't using tgsi_full_src_register we get to
       * do some extra gymnastics:
       */
      nir_alu_src src;

      memset(&src, 0, sizeof(src));

      src.src = ttn_src_for_file_and_index(c,
                                           tex_offset->File,
                                           tex_offset->Index,
                                           NULL, NULL, NULL,
                                           true);

      src.swizzle[0] = tex_offset->SwizzleX;
      src.swizzle[1] = tex_offset->SwizzleY;
      src.swizzle[2] = tex_offset->SwizzleZ;
      src.swizzle[3] = TGSI_SWIZZLE_W;

      instr->src[src_number] = nir_tex_src_for_ssa(nir_tex_src_offset,
                                                   nir_mov_alu(b, src, nir_tex_instr_src_size(instr, src_number)));
      src_number++;
   }

   assert(src_number == num_srcs);
   assert(src_number == instr->num_srcs);

   nir_def_init(&instr->instr, &instr->def,
                nir_tex_instr_dest_size(instr), 32);
   nir_builder_instr_insert(b, &instr->instr);
   return nir_pad_vector_imm_int(b, &instr->def, 0, 4);
}

/* TGSI_OPCODE_TXQ is actually two distinct operations:
 *
 *     dst.x = texture\_width(unit, lod)
 *     dst.y = texture\_height(unit, lod)
 *     dst.z = texture\_depth(unit, lod)
 *     dst.w = texture\_levels(unit)
 *
 * dst.xyz map to NIR txs opcode, and dst.w maps to query_levels
 */
static nir_def *
ttn_txq(struct ttn_compile *c, nir_def **src)
{
   nir_builder *b = &c->build;
   struct tgsi_full_instruction *tgsi_inst = &c->token->FullInstruction;
   nir_tex_instr *txs, *qlv;

   txs = nir_tex_instr_create(b->shader, 2);
   txs->op = nir_texop_txs;
   txs->dest_type = nir_type_uint32;
   get_texture_info(tgsi_inst->Texture.Texture,
                    &txs->sampler_dim, &txs->is_shadow, &txs->is_array);

   qlv = nir_tex_instr_create(b->shader, 1);
   qlv->op = nir_texop_query_levels;
   qlv->dest_type = nir_type_uint32;
   get_texture_info(tgsi_inst->Texture.Texture,
                    &qlv->sampler_dim, &qlv->is_shadow, &qlv->is_array);

   assert(tgsi_inst->Src[1].Register.File == TGSI_FILE_SAMPLER);
   int sview = tgsi_inst->Src[1].Register.Index;

   nir_alu_type sampler_type =
      sview < c->num_samp_types ? c->samp_types[sview] : nir_type_float32;

   nir_variable *var =
      get_sampler_var(c, sview, txs->sampler_dim,
                      txs->is_shadow,
                      txs->is_array,
                      base_type_for_alu_type(sampler_type),
                      nir_texop_txs);

   nir_deref_instr *deref = nir_build_deref_var(b, var);

   txs->src[0] = nir_tex_src_for_ssa(nir_tex_src_texture_deref,
                                     &deref->def);

   qlv->src[0] = nir_tex_src_for_ssa(nir_tex_src_texture_deref,
                                     &deref->def);

   /* lod: */
   txs->src[1] = nir_tex_src_for_ssa(nir_tex_src_lod,
                                     ttn_channel(b, src[0], X));

   nir_def_init(&txs->instr, &txs->def, nir_tex_instr_dest_size(txs), 32);
   nir_builder_instr_insert(b, &txs->instr);

   nir_def_init(&qlv->instr, &qlv->def, 1, 32);
   nir_builder_instr_insert(b, &qlv->instr);

   return nir_vector_insert_imm(b,
                                nir_pad_vector_imm_int(b, &txs->def, 0, 4),
                                &qlv->def, 3);
}

static enum glsl_base_type
get_image_base_type(struct tgsi_full_instruction *tgsi_inst)
{
   const struct util_format_description *desc =
      util_format_description(tgsi_inst->Memory.Format);

   if (desc->channel[0].pure_integer) {
      if (desc->channel[0].type == UTIL_FORMAT_TYPE_SIGNED)
         return GLSL_TYPE_INT;
      else
         return GLSL_TYPE_UINT;
   }
   return GLSL_TYPE_FLOAT;
}

static enum gl_access_qualifier
get_mem_qualifier(struct tgsi_full_instruction *tgsi_inst)
{
   enum gl_access_qualifier access = 0;

   if (tgsi_inst->Memory.Qualifier & TGSI_MEMORY_COHERENT)
      access |= ACCESS_COHERENT;
   if (tgsi_inst->Memory.Qualifier & TGSI_MEMORY_RESTRICT)
      access |= ACCESS_RESTRICT;
   if (tgsi_inst->Memory.Qualifier & TGSI_MEMORY_VOLATILE)
      access |= ACCESS_VOLATILE;
   if (tgsi_inst->Memory.Qualifier & TGSI_MEMORY_STREAM_CACHE_POLICY)
      access |= ACCESS_NON_TEMPORAL;

   return access;
}

static nir_def *
ttn_mem(struct ttn_compile *c, nir_def **src)
{
   nir_builder *b = &c->build;
   struct tgsi_full_instruction *tgsi_inst = &c->token->FullInstruction;
   nir_intrinsic_instr *instr = NULL;
   unsigned resource_index, addr_src_index, file;

   switch (tgsi_inst->Instruction.Opcode) {
   case TGSI_OPCODE_LOAD:
      assert(!tgsi_inst->Src[0].Register.Indirect);
      resource_index = tgsi_inst->Src[0].Register.Index;
      file = tgsi_inst->Src[0].Register.File;
      addr_src_index = 1;
      break;
   case TGSI_OPCODE_STORE:
      assert(!tgsi_inst->Dst[0].Register.Indirect);
      resource_index = tgsi_inst->Dst[0].Register.Index;
      file = tgsi_inst->Dst[0].Register.File;
      addr_src_index = 0;
      break;
   default:
      unreachable("unexpected memory opcode");
   }

   if (file == TGSI_FILE_BUFFER) {
      nir_intrinsic_op op;

      switch (tgsi_inst->Instruction.Opcode) {
      case TGSI_OPCODE_LOAD:
         op = nir_intrinsic_load_ssbo;
         break;
      case TGSI_OPCODE_STORE:
         op = nir_intrinsic_store_ssbo;
         break;
      default:
         unreachable("unexpected buffer opcode");
      }

      add_ssbo_var(c, resource_index);

      instr = nir_intrinsic_instr_create(b->shader, op);
      instr->num_components = util_last_bit(tgsi_inst->Dst[0].Register.WriteMask);
      nir_intrinsic_set_access(instr, get_mem_qualifier(tgsi_inst));
      nir_intrinsic_set_align(instr, 4, 0);

      unsigned i = 0;
      if (tgsi_inst->Instruction.Opcode == TGSI_OPCODE_STORE)
         instr->src[i++] = nir_src_for_ssa(nir_swizzle(b, src[1], SWIZ(X, Y, Z, W),
                                                       instr->num_components));
      instr->src[i++] = nir_src_for_ssa(nir_imm_int(b, resource_index));
      instr->src[i++] = nir_src_for_ssa(ttn_channel(b, src[addr_src_index], X));

      if (tgsi_inst->Instruction.Opcode == TGSI_OPCODE_STORE)
         nir_intrinsic_set_write_mask(instr, tgsi_inst->Dst[0].Register.WriteMask);

   } else if (file == TGSI_FILE_IMAGE) {
      nir_intrinsic_op op;

      switch (tgsi_inst->Instruction.Opcode) {
      case TGSI_OPCODE_LOAD:
         op = nir_intrinsic_image_deref_load;
         break;
      case TGSI_OPCODE_STORE:
         op = nir_intrinsic_image_deref_store;
         break;
      default:
         unreachable("unexpected file opcode");
      }

      instr = nir_intrinsic_instr_create(b->shader, op);

      /* Set the image variable dereference. */
      enum glsl_sampler_dim dim;
      bool is_array;
      get_texture_info(tgsi_inst->Memory.Texture, &dim, NULL, &is_array);

      enum glsl_base_type base_type = get_image_base_type(tgsi_inst);
      enum gl_access_qualifier access = get_mem_qualifier(tgsi_inst);

      nir_variable *image =
         get_image_var(c, resource_index,
                       dim, is_array, base_type, access,
                       tgsi_inst->Memory.Format);
      nir_deref_instr *image_deref = nir_build_deref_var(b, image);
      const struct glsl_type *type = image_deref->type;

      nir_intrinsic_set_access(instr, image_deref->var->data.access);

      instr->src[0] = nir_src_for_ssa(&image_deref->def);
      instr->src[1] = nir_src_for_ssa(src[addr_src_index]);

      /* Set the sample argument, which is undefined for single-sample images. */
      if (glsl_get_sampler_dim(type) == GLSL_SAMPLER_DIM_MS) {
         instr->src[2] = nir_src_for_ssa(ttn_channel(b, src[addr_src_index], W));
      } else {
         instr->src[2] = nir_src_for_ssa(nir_undef(b, 1, 32));
      }

      if (tgsi_inst->Instruction.Opcode == TGSI_OPCODE_LOAD) {
         instr->src[3] = nir_src_for_ssa(nir_imm_int(b, 0)); /* LOD */
      }

      unsigned num_components = util_last_bit(tgsi_inst->Dst[0].Register.WriteMask);

      if (tgsi_inst->Instruction.Opcode == TGSI_OPCODE_STORE) {
         instr->src[3] = nir_src_for_ssa(nir_swizzle(b, src[1], SWIZ(X, Y, Z, W),
                                                     num_components));
         instr->src[4] = nir_src_for_ssa(nir_imm_int(b, 0)); /* LOD */
      }

      instr->num_components = num_components;
   } else {
      unreachable("unexpected file");
   }


   if (tgsi_inst->Instruction.Opcode == TGSI_OPCODE_LOAD) {
      nir_def_init(&instr->instr, &instr->def, instr->num_components, 32);
      nir_builder_instr_insert(b, &instr->instr);
      return nir_pad_vector_imm_int(b, &instr->def, 0, 4);
   } else {
      nir_builder_instr_insert(b, &instr->instr);
      return NULL;
   }
}

static const nir_op op_trans[TGSI_OPCODE_LAST] = {
   [TGSI_OPCODE_ARL] = 0,
   [TGSI_OPCODE_MOV] = nir_op_mov,
   [TGSI_OPCODE_FBFETCH] = nir_op_mov,
   [TGSI_OPCODE_LIT] = 0,
   [TGSI_OPCODE_RCP] = nir_op_frcp,
   [TGSI_OPCODE_RSQ] = nir_op_frsq,
   [TGSI_OPCODE_EXP] = 0,
   [TGSI_OPCODE_LOG] = 0,
   [TGSI_OPCODE_MUL] = nir_op_fmul,
   [TGSI_OPCODE_ADD] = nir_op_fadd,
   [TGSI_OPCODE_DP3] = 0,
   [TGSI_OPCODE_DP4] = 0,
   [TGSI_OPCODE_DST] = 0,
   [TGSI_OPCODE_MIN] = nir_op_fmin,
   [TGSI_OPCODE_MAX] = nir_op_fmax,
   [TGSI_OPCODE_SLT] = nir_op_slt,
   [TGSI_OPCODE_SGE] = nir_op_sge,
   [TGSI_OPCODE_MAD] = nir_op_ffma,
   [TGSI_OPCODE_TEX_LZ] = 0,
   [TGSI_OPCODE_LRP] = 0,
   [TGSI_OPCODE_SQRT] = nir_op_fsqrt,
   [TGSI_OPCODE_FRC] = nir_op_ffract,
   [TGSI_OPCODE_TXF_LZ] = 0,
   [TGSI_OPCODE_FLR] = nir_op_ffloor,
   [TGSI_OPCODE_ROUND] = nir_op_fround_even,
   [TGSI_OPCODE_EX2] = nir_op_fexp2,
   [TGSI_OPCODE_LG2] = nir_op_flog2,
   [TGSI_OPCODE_POW] = nir_op_fpow,
   [TGSI_OPCODE_COS] = nir_op_fcos,
   [TGSI_OPCODE_DDX] = nir_op_fddx,
   [TGSI_OPCODE_DDY] = nir_op_fddy,
   [TGSI_OPCODE_KILL] = 0,
   [TGSI_OPCODE_PK2H] = 0, /* XXX */
   [TGSI_OPCODE_PK2US] = 0, /* XXX */
   [TGSI_OPCODE_PK4B] = 0, /* XXX */
   [TGSI_OPCODE_PK4UB] = 0, /* XXX */
   [TGSI_OPCODE_SEQ] = nir_op_seq,
   [TGSI_OPCODE_SGT] = 0,
   [TGSI_OPCODE_SIN] = nir_op_fsin,
   [TGSI_OPCODE_SNE] = nir_op_sne,
   [TGSI_OPCODE_SLE] = 0,
   [TGSI_OPCODE_TEX] = 0,
   [TGSI_OPCODE_TXD] = 0,
   [TGSI_OPCODE_TXP] = 0,
   [TGSI_OPCODE_UP2H] = 0, /* XXX */
   [TGSI_OPCODE_UP2US] = 0, /* XXX */
   [TGSI_OPCODE_UP4B] = 0, /* XXX */
   [TGSI_OPCODE_UP4UB] = 0, /* XXX */
   [TGSI_OPCODE_ARR] = 0,

   /* No function calls, yet. */
   [TGSI_OPCODE_CAL] = 0, /* XXX */
   [TGSI_OPCODE_RET] = 0, /* XXX */

   [TGSI_OPCODE_SSG] = nir_op_fsign,
   [TGSI_OPCODE_CMP] = 0,
   [TGSI_OPCODE_TXB] = 0,
   [TGSI_OPCODE_DIV] = nir_op_fdiv,
   [TGSI_OPCODE_DP2] = 0,
   [TGSI_OPCODE_TXL] = 0,

   [TGSI_OPCODE_BRK] = 0,
   [TGSI_OPCODE_IF] = 0,
   [TGSI_OPCODE_UIF] = 0,
   [TGSI_OPCODE_ELSE] = 0,
   [TGSI_OPCODE_ENDIF] = 0,

   [TGSI_OPCODE_DDX_FINE] = nir_op_fddx_fine,
   [TGSI_OPCODE_DDY_FINE] = nir_op_fddy_fine,

   [TGSI_OPCODE_CEIL] = nir_op_fceil,
   [TGSI_OPCODE_I2F] = nir_op_i2f32,
   [TGSI_OPCODE_NOT] = nir_op_inot,
   [TGSI_OPCODE_TRUNC] = nir_op_ftrunc,
   [TGSI_OPCODE_SHL] = nir_op_ishl,
   [TGSI_OPCODE_AND] = nir_op_iand,
   [TGSI_OPCODE_OR] = nir_op_ior,
   [TGSI_OPCODE_MOD] = nir_op_umod,
   [TGSI_OPCODE_XOR] = nir_op_ixor,
   [TGSI_OPCODE_TXF] = 0,
   [TGSI_OPCODE_TXQ] = 0,

   [TGSI_OPCODE_CONT] = 0,

   [TGSI_OPCODE_EMIT] = 0, /* XXX */
   [TGSI_OPCODE_ENDPRIM] = 0, /* XXX */

   [TGSI_OPCODE_BGNLOOP] = 0,
   [TGSI_OPCODE_BGNSUB] = 0, /* XXX: no function calls */
   [TGSI_OPCODE_ENDLOOP] = 0,
   [TGSI_OPCODE_ENDSUB] = 0, /* XXX: no function calls */

   [TGSI_OPCODE_NOP] = 0,
   [TGSI_OPCODE_FSEQ] = nir_op_feq,
   [TGSI_OPCODE_FSGE] = nir_op_fge,
   [TGSI_OPCODE_FSLT] = nir_op_flt,
   [TGSI_OPCODE_FSNE] = nir_op_fneu,

   [TGSI_OPCODE_KILL_IF] = 0,

   [TGSI_OPCODE_END] = 0,

   [TGSI_OPCODE_F2I] = nir_op_f2i32,
   [TGSI_OPCODE_IDIV] = nir_op_idiv,
   [TGSI_OPCODE_IMAX] = nir_op_imax,
   [TGSI_OPCODE_IMIN] = nir_op_imin,
   [TGSI_OPCODE_INEG] = nir_op_ineg,
   [TGSI_OPCODE_ISGE] = nir_op_ige,
   [TGSI_OPCODE_ISHR] = nir_op_ishr,
   [TGSI_OPCODE_ISLT] = nir_op_ilt,
   [TGSI_OPCODE_F2U] = nir_op_f2u32,
   [TGSI_OPCODE_U2F] = nir_op_u2f32,
   [TGSI_OPCODE_UADD] = nir_op_iadd,
   [TGSI_OPCODE_UDIV] = nir_op_udiv,
   [TGSI_OPCODE_UMAD] = 0,
   [TGSI_OPCODE_UMAX] = nir_op_umax,
   [TGSI_OPCODE_UMIN] = nir_op_umin,
   [TGSI_OPCODE_UMOD] = nir_op_umod,
   [TGSI_OPCODE_UMUL] = nir_op_imul,
   [TGSI_OPCODE_USEQ] = nir_op_ieq,
   [TGSI_OPCODE_USGE] = nir_op_uge,
   [TGSI_OPCODE_USHR] = nir_op_ushr,
   [TGSI_OPCODE_USLT] = nir_op_ult,
   [TGSI_OPCODE_USNE] = nir_op_ine,

   [TGSI_OPCODE_SWITCH] = 0, /* not emitted by glsl_to_tgsi.cpp */
   [TGSI_OPCODE_CASE] = 0, /* not emitted by glsl_to_tgsi.cpp */
   [TGSI_OPCODE_DEFAULT] = 0, /* not emitted by glsl_to_tgsi.cpp */
   [TGSI_OPCODE_ENDSWITCH] = 0, /* not emitted by glsl_to_tgsi.cpp */

   /* XXX: SAMPLE opcodes */

   [TGSI_OPCODE_UARL] = nir_op_mov,
   [TGSI_OPCODE_UCMP] = 0,
   [TGSI_OPCODE_IABS] = nir_op_iabs,
   [TGSI_OPCODE_ISSG] = nir_op_isign,

   [TGSI_OPCODE_LOAD] = 0,
   [TGSI_OPCODE_STORE] = 0,

   /* XXX: atomics */

   [TGSI_OPCODE_TEX2] = 0,
   [TGSI_OPCODE_TXB2] = 0,
   [TGSI_OPCODE_TXL2] = 0,

   [TGSI_OPCODE_IMUL_HI] = nir_op_imul_high,
   [TGSI_OPCODE_UMUL_HI] = nir_op_umul_high,

   [TGSI_OPCODE_TG4] = 0,
   [TGSI_OPCODE_LODQ] = 0,

   [TGSI_OPCODE_IBFE] = nir_op_ibitfield_extract,
   [TGSI_OPCODE_UBFE] = nir_op_ubitfield_extract,
   [TGSI_OPCODE_BFI] = nir_op_bitfield_insert,
   [TGSI_OPCODE_BREV] = nir_op_bitfield_reverse,
   [TGSI_OPCODE_POPC] = nir_op_bit_count,
   [TGSI_OPCODE_LSB] = nir_op_find_lsb,
   [TGSI_OPCODE_IMSB] = nir_op_ifind_msb,
   [TGSI_OPCODE_UMSB] = nir_op_ufind_msb,

   [TGSI_OPCODE_INTERP_CENTROID] = 0, /* XXX */
   [TGSI_OPCODE_INTERP_SAMPLE] = 0, /* XXX */
   [TGSI_OPCODE_INTERP_OFFSET] = 0, /* XXX */

   [TGSI_OPCODE_F2D] = nir_op_f2f64,
   [TGSI_OPCODE_D2F] = nir_op_f2f32,
   [TGSI_OPCODE_DMUL] = nir_op_fmul,
   [TGSI_OPCODE_D2U] = nir_op_f2u32,
   [TGSI_OPCODE_U2D] = nir_op_u2f64,

   [TGSI_OPCODE_U64ADD] = nir_op_iadd,
   [TGSI_OPCODE_U64MUL] = nir_op_imul,
   [TGSI_OPCODE_U64DIV] = nir_op_udiv,
   [TGSI_OPCODE_U64SNE] = nir_op_ine,
   [TGSI_OPCODE_I64NEG] = nir_op_ineg,
   [TGSI_OPCODE_I64ABS] = nir_op_iabs,
};

static void
ttn_emit_instruction(struct ttn_compile *c)
{
   nir_builder *b = &c->build;
   struct tgsi_full_instruction *tgsi_inst = &c->token->FullInstruction;
   unsigned i;
   unsigned tgsi_op = tgsi_inst->Instruction.Opcode;
   struct tgsi_full_dst_register *tgsi_dst = &tgsi_inst->Dst[0];

   if (tgsi_op == TGSI_OPCODE_END)
      return;

   nir_def *src[TGSI_FULL_MAX_SRC_REGISTERS];
   for (i = 0; i < tgsi_inst->Instruction.NumSrcRegs; i++) {
      src[i] = ttn_get_src(c, &tgsi_inst->Src[i], i);
   }

   unsigned tgsi_dst_type = tgsi_opcode_infer_dst_type(tgsi_op, 0);

   /* The destination bitsize of the NIR opcode (not TGSI, where it's always
    * 32 bits). This needs to be passed into ttn_alu() because it can't be
    * inferred for comparison opcodes.
    */
   unsigned dst_bitsize = tgsi_type_is_64bit(tgsi_dst_type) ? 64 : 32;

   /* If this is non-NULL after the switch, it will be written to the
    * corresponding register/variable/etc after.
    */
   nir_def *dst = NULL;

   switch (tgsi_op) {
   case TGSI_OPCODE_RSQ:
      dst = nir_frsq(b, ttn_channel(b, src[0], X));
      break;

   case TGSI_OPCODE_SQRT:
      dst = nir_fsqrt(b, ttn_channel(b, src[0], X));
      break;

   case TGSI_OPCODE_RCP:
      dst = nir_frcp(b, ttn_channel(b, src[0], X));
      break;

   case TGSI_OPCODE_EX2:
      dst = nir_fexp2(b, ttn_channel(b, src[0], X));
      break;

   case TGSI_OPCODE_LG2:
      dst = nir_flog2(b, ttn_channel(b, src[0], X));
      break;

   case TGSI_OPCODE_POW:
      dst = nir_fpow(b, ttn_channel(b, src[0], X), ttn_channel(b, src[1], X));
      break;

   case TGSI_OPCODE_COS:
      dst = nir_fcos(b, ttn_channel(b, src[0], X));
      break;

   case TGSI_OPCODE_SIN:
      dst = nir_fsin(b, ttn_channel(b, src[0], X));
      break;

   case TGSI_OPCODE_ARL:
      dst = nir_f2i32(b, nir_ffloor(b, src[0]));
      break;

   case TGSI_OPCODE_EXP:
      dst = ttn_exp(b, src);
      break;

   case TGSI_OPCODE_LOG:
      dst = ttn_log(b, src);
      break;

   case TGSI_OPCODE_DST:
      dst = ttn_dst(b, src);
      break;

   case TGSI_OPCODE_LIT:
      dst = ttn_lit(b, src);
      break;

   case TGSI_OPCODE_DP2:
      dst = nir_fdot2(b, src[0], src[1]);
      break;

   case TGSI_OPCODE_DP3:
      dst = nir_fdot3(b, src[0], src[1]);
      break;

   case TGSI_OPCODE_DP4:
      dst = nir_fdot4(b, src[0], src[1]);
      break;

   case TGSI_OPCODE_UMAD:
      dst = nir_iadd(b, nir_imul(b, src[0], src[1]), src[2]);
      break;

   case TGSI_OPCODE_LRP:
      dst = nir_flrp(b, src[2], src[1], src[0]);
      break;

   case TGSI_OPCODE_KILL:
      ttn_kill(b);
      break;

   case TGSI_OPCODE_ARR:
      dst = nir_f2i32(b, nir_fround_even(b, src[0]));
      break;

   case TGSI_OPCODE_CMP:
      dst = nir_bcsel(b, nir_flt(b, src[0], nir_imm_float(b, 0.0)),
                      src[1], src[2]);
      break;

   case TGSI_OPCODE_UCMP:
      dst = nir_bcsel(b, nir_ine(b, src[0], nir_imm_int(b, 0)),
                      src[1], src[2]);
      break;

   case TGSI_OPCODE_SGT:
      dst = nir_slt(b, src[1], src[0]);
      break;

   case TGSI_OPCODE_SLE:
      dst = nir_sge(b, src[1], src[0]);
      break;

   case TGSI_OPCODE_KILL_IF:
      ttn_kill_if(b, src);
      break;

   case TGSI_OPCODE_TEX:
   case TGSI_OPCODE_TEX_LZ:
   case TGSI_OPCODE_TXP:
   case TGSI_OPCODE_TXL:
   case TGSI_OPCODE_TXB:
   case TGSI_OPCODE_TXD:
   case TGSI_OPCODE_TEX2:
   case TGSI_OPCODE_TXL2:
   case TGSI_OPCODE_TXB2:
   case TGSI_OPCODE_TXF:
   case TGSI_OPCODE_TXF_LZ:
   case TGSI_OPCODE_TG4:
   case TGSI_OPCODE_LODQ:
      dst = ttn_tex(c, src);
      break;

   case TGSI_OPCODE_TXQ:
      dst = ttn_txq(c, src);
      break;

   case TGSI_OPCODE_LOAD:
   case TGSI_OPCODE_STORE:
      dst = ttn_mem(c, src);
      break;

   case TGSI_OPCODE_NOP:
      break;

   case TGSI_OPCODE_IF:
      nir_push_if(b, nir_fneu_imm(b, nir_channel(b, src[0], 0), 0.0));
      break;

   case TGSI_OPCODE_UIF:
      nir_push_if(b, nir_ine_imm(b, nir_channel(b, src[0], 0), 0));
      break;

   case TGSI_OPCODE_ELSE:
      nir_push_else(&c->build, NULL);
      break;

   case TGSI_OPCODE_ENDIF:
      nir_pop_if(&c->build, NULL);
      break;

   case TGSI_OPCODE_BGNLOOP:
      nir_push_loop(&c->build);
      break;

   case TGSI_OPCODE_BRK:
      nir_jump(b, nir_jump_break);
      break;

   case TGSI_OPCODE_CONT:
      nir_jump(b, nir_jump_continue);
      break;

   case TGSI_OPCODE_ENDLOOP:
      nir_pop_loop(&c->build, NULL);
      break;

   case TGSI_OPCODE_BARRIER:
      ttn_barrier(b);
      break;

   default:
      if (op_trans[tgsi_op] != 0 || tgsi_op == TGSI_OPCODE_MOV) {
         dst = ttn_alu(b, op_trans[tgsi_op], dst_bitsize, src);
      } else {
         fprintf(stderr, "unknown TGSI opcode: %s\n",
                 tgsi_get_opcode_name(tgsi_op));
         abort();
      }
      break;
   }

   if (dst == NULL)
      return;

   if (tgsi_inst->Instruction.Saturate)
      dst = nir_fsat(b, dst);

   if (dst->num_components == 1)
      dst = nir_replicate(b, dst, 4);
   else if (dst->num_components == 2)
      dst = nir_pad_vector_imm_int(b, dst, 0, 4); /* for 64->32 conversions */

   assert(dst->num_components == 4);

   /* Finally, copy the SSA def to the NIR variable/register */
   nir_variable *var = ttn_get_var(c, tgsi_dst);
   if (var) {
      unsigned index = tgsi_dst->Register.Index;
      unsigned offset = c->temp_regs[index].offset;
      struct tgsi_ind_register *indirect = tgsi_dst->Register.Indirect ?
                                           &tgsi_dst->Indirect : NULL;
      nir_store_deref(b, ttn_array_deref(c, var, offset, indirect), dst,
                      tgsi_dst->Register.WriteMask);
   } else {
      unsigned index = tgsi_dst->Register.Index;
      nir_def *reg = NULL;
      unsigned base_offset = 0;

      if (tgsi_dst->Register.File == TGSI_FILE_TEMPORARY) {
         assert(!c->temp_regs[index].var && "handled above");
         assert(!tgsi_dst->Register.Indirect);

         reg = c->temp_regs[index].reg;
         base_offset = c->temp_regs[index].offset;
      } else if (tgsi_dst->Register.File == TGSI_FILE_OUTPUT) {
         reg = c->output_regs[index].reg;
         base_offset = c->output_regs[index].offset;
      } else if (tgsi_dst->Register.File == TGSI_FILE_ADDRESS) {
         assert(index == 0);
         reg = c->addr_reg;
      }

      if (tgsi_dst->Register.Indirect) {
         nir_def *indirect = ttn_src_for_indirect(c, &tgsi_dst->Indirect);
         nir_store_reg_indirect(b, dst, reg, indirect, .base = base_offset,
                                .write_mask = tgsi_dst->Register.WriteMask);
      } else {
         nir_build_store_reg(b, dst, reg, .base = base_offset,
                             .write_mask = tgsi_dst->Register.WriteMask);
      }
   }
}

/**
 * Puts a NIR intrinsic to store of each TGSI_FILE_OUTPUT value to the output
 * variables at the end of the shader.
 *
 * We don't generate these incrementally as the TGSI_FILE_OUTPUT values are
 * written, because there's no output load intrinsic, which means we couldn't
 * handle writemasks.
 */
static void
ttn_add_output_stores(struct ttn_compile *c)
{
   nir_builder *b = &c->build;

   for (int i = 0; i < c->build.shader->num_outputs; i++) {
      nir_variable *var = c->outputs[i];
      if (!var)
         continue;

      nir_def *store_value =
         nir_build_load_reg(b, 4, 32, c->output_regs[i].reg,
                            .base = c->output_regs[i].offset);

      uint32_t store_mask = BITFIELD_MASK(store_value->num_components);
      if (c->build.shader->info.stage == MESA_SHADER_FRAGMENT) {
         /* TGSI uses TGSI_SEMANTIC_POSITION.z for the depth output
          * and TGSI_SEMANTIC_STENCIL.y for the stencil output,
          * while NIR uses a single-component output.
          */
         if (var->data.location == FRAG_RESULT_DEPTH)
            store_value = nir_channel(b, store_value, 2);
         else if (var->data.location == FRAG_RESULT_STENCIL)
            store_value = nir_channel(b, store_value, 1);
         else if (var->data.location == FRAG_RESULT_SAMPLE_MASK)
            store_value = nir_channel(b, store_value, 0);
      } else {
         /* FOGC, LAYER, and PSIZ are scalar values */
         if (var->data.location == VARYING_SLOT_FOGC ||
             var->data.location == VARYING_SLOT_LAYER ||
             var->data.location == VARYING_SLOT_PSIZ) {
            store_value = nir_channel(b, store_value, 0);
         }
         if (var->data.location == VARYING_SLOT_CLIP_DIST0)
            store_mask = BITFIELD_MASK(MIN2(c->build.shader->info.clip_distance_array_size, 4));
         else if (var->data.location == VARYING_SLOT_CLIP_DIST1) {
            if (c->build.shader->info.clip_distance_array_size > 4)
               store_mask = BITFIELD_MASK(c->build.shader->info.clip_distance_array_size - 4);
            else
               store_mask = 0;
         }
      }

      if (c->cap_compact_arrays &&
          (var->data.location == VARYING_SLOT_CLIP_DIST0 ||
           var->data.location == VARYING_SLOT_CLIP_DIST1)) {
         if (!store_mask)
            continue;

         nir_deref_instr *deref = nir_build_deref_var(b, c->clipdist);
         nir_def *zero = nir_imm_zero(b, 1, 32);
         unsigned offset = var->data.location == VARYING_SLOT_CLIP_DIST1 ? 4 : 0;
         unsigned size = var->data.location == VARYING_SLOT_CLIP_DIST1 ?
                          b->shader->info.clip_distance_array_size :
                          MIN2(4, b->shader->info.clip_distance_array_size);
         for (unsigned i = offset; i < size; i++) {
            /* deref the array member and store each component */
            nir_deref_instr *component_deref = nir_build_deref_array_imm(b, deref, i);
            nir_def *val = zero;
            if (store_mask & BITFIELD_BIT(i - offset))
               val = nir_channel(b, store_value, i - offset);
            nir_store_deref(b, component_deref, val, 0x1);
         }
      } else {
         nir_store_deref(b, nir_build_deref_var(b, var), store_value, store_mask);
      }
   }
}

/**
 * Parses the given TGSI tokens.
 */
static void
ttn_parse_tgsi(struct ttn_compile *c, const void *tgsi_tokens)
{
   struct tgsi_parse_context parser;
   ASSERTED int ret;

   ret = tgsi_parse_init(&parser, tgsi_tokens);
   assert(ret == TGSI_PARSE_OK);

   while (!tgsi_parse_end_of_tokens(&parser)) {
      tgsi_parse_token(&parser);
      c->token = &parser.FullToken;

      switch (parser.FullToken.Token.Type) {
      case TGSI_TOKEN_TYPE_DECLARATION:
         ttn_emit_declaration(c);
         break;

      case TGSI_TOKEN_TYPE_INSTRUCTION:
         ttn_emit_instruction(c);
         break;

      case TGSI_TOKEN_TYPE_IMMEDIATE:
         ttn_emit_immediate(c);
         break;
      }
   }

   tgsi_parse_free(&parser);
}

static void
ttn_read_pipe_caps(struct ttn_compile *c,
                   struct pipe_screen *screen)
{
   c->cap_samplers_as_deref = screen->get_param(screen, PIPE_CAP_NIR_SAMPLERS_AS_DEREF);
   c->cap_face_is_sysval = screen->get_param(screen, PIPE_CAP_FS_FACE_IS_INTEGER_SYSVAL);
   c->cap_position_is_sysval = screen->get_param(screen, PIPE_CAP_FS_POSITION_IS_SYSVAL);
   c->cap_point_is_sysval = screen->get_param(screen, PIPE_CAP_FS_POINT_IS_SYSVAL);
   c->cap_integers = screen->get_shader_param(screen, c->scan->processor, PIPE_SHADER_CAP_INTEGERS);
   c->cap_compact_arrays = screen->get_param(screen, PIPE_CAP_NIR_COMPACT_ARRAYS);
}

#define BITSET_SET32(bitset, u32_mask) do { \
   STATIC_ASSERT(sizeof((bitset)[0]) >= sizeof(u32_mask)); \
   BITSET_ZERO(bitset); \
   (bitset)[0] = (u32_mask); \
} while (0)

/**
 * Initializes a TGSI-to-NIR compiler.
 */
static struct ttn_compile *
ttn_compile_init(const void *tgsi_tokens,
                 const nir_shader_compiler_options *options,
                 struct pipe_screen *screen)
{
   struct ttn_compile *c;
   struct nir_shader *s;
   struct tgsi_shader_info scan;

   assert(options || screen);
   c = rzalloc(NULL, struct ttn_compile);

   tgsi_scan_shader(tgsi_tokens, &scan);
   c->scan = &scan;

   if (!options) {
      options =
         screen->get_compiler_options(screen, PIPE_SHADER_IR_NIR, scan.processor);
   }

   c->build = nir_builder_init_simple_shader(tgsi_processor_to_shader_stage(scan.processor),
                                             options, "TTN");

   s = c->build.shader;

   if (screen) {
      ttn_read_pipe_caps(c, screen);
   } else {
      /* TTN used to be hard coded to always make FACE a sysval,
       * so it makes sense to preserve that behavior so users don't break. */
      c->cap_face_is_sysval = true;
   }

   s->info.subgroup_size = SUBGROUP_SIZE_UNIFORM;

   if (s->info.stage == MESA_SHADER_FRAGMENT)
      s->info.fs.untyped_color_outputs = true;

   s->num_inputs = scan.file_max[TGSI_FILE_INPUT] + 1;
   s->num_uniforms = scan.const_file_max[0] + 1;
   s->num_outputs = scan.file_max[TGSI_FILE_OUTPUT] + 1;
   s->info.num_ssbos = util_last_bit(scan.shader_buffers_declared);
   s->info.num_ubos = util_last_bit(scan.const_buffers_declared >> 1);
   s->info.num_images = util_last_bit(scan.images_declared);
   BITSET_SET32(s->info.images_used, scan.images_declared);
   BITSET_SET32(s->info.image_buffers, scan.images_buffers);
   BITSET_SET32(s->info.msaa_images, scan.msaa_images_declared);
   s->info.num_textures = util_last_bit(scan.samplers_declared);
   BITSET_SET32(s->info.textures_used, scan.samplers_declared);
   BITSET_ZERO(s->info.textures_used_by_txf); /* No scan information yet */
   BITSET_SET32(s->info.samplers_used, scan.samplers_declared);
   s->info.internal = false;

   /* Default for TGSI is separate, this is assumed throughout the tree */
   s->info.separate_shader = true;

   for (unsigned i = 0; i < TGSI_PROPERTY_COUNT; i++) {
      unsigned value = scan.properties[i];

      switch (i) {
      case TGSI_PROPERTY_FS_COLOR0_WRITES_ALL_CBUFS:
         break; /* handled in ttn_emit_declaration */
      case TGSI_PROPERTY_FS_COORD_ORIGIN:
         if (s->info.stage == MESA_SHADER_FRAGMENT)
            s->info.fs.origin_upper_left = value == TGSI_FS_COORD_ORIGIN_UPPER_LEFT;
         break;
      case TGSI_PROPERTY_FS_COORD_PIXEL_CENTER:
         if (s->info.stage == MESA_SHADER_FRAGMENT)
            s->info.fs.pixel_center_integer = value == TGSI_FS_COORD_PIXEL_CENTER_INTEGER;
         break;
      case TGSI_PROPERTY_FS_DEPTH_LAYOUT:
         if (s->info.stage == MESA_SHADER_FRAGMENT)
            s->info.fs.depth_layout = ttn_get_depth_layout(value);
         break;
      case TGSI_PROPERTY_VS_WINDOW_SPACE_POSITION:
         if (s->info.stage == MESA_SHADER_VERTEX)
            s->info.vs.window_space_position = value;
         break;
      case TGSI_PROPERTY_NEXT_SHADER:
         s->info.next_stage = tgsi_processor_to_shader_stage(value);
         break;
      case TGSI_PROPERTY_VS_BLIT_SGPRS_AMD:
         if (s->info.stage == MESA_SHADER_VERTEX)
            s->info.vs.blit_sgprs_amd = value;
         break;
      case TGSI_PROPERTY_CS_FIXED_BLOCK_WIDTH:
         if (s->info.stage == MESA_SHADER_COMPUTE)
            s->info.workgroup_size[0] = value;
         break;
      case TGSI_PROPERTY_CS_FIXED_BLOCK_HEIGHT:
         if (s->info.stage == MESA_SHADER_COMPUTE)
            s->info.workgroup_size[1] = value;
         break;
      case TGSI_PROPERTY_CS_FIXED_BLOCK_DEPTH:
         if (s->info.stage == MESA_SHADER_COMPUTE)
            s->info.workgroup_size[2] = value;
         break;
      case TGSI_PROPERTY_CS_USER_DATA_COMPONENTS_AMD:
         if (s->info.stage == MESA_SHADER_COMPUTE)
            s->info.cs.user_data_components_amd = value;
         break;
      case TGSI_PROPERTY_NUM_CLIPDIST_ENABLED:
         s->info.clip_distance_array_size = value;
         break;
      case TGSI_PROPERTY_LEGACY_MATH_RULES:
         s->info.use_legacy_math_rules = value;
         break;
      default:
         if (value) {
            fprintf(stderr, "tgsi_to_nir: unhandled TGSI property %u = %u\n",
                    i, value);
            unreachable("unhandled TGSI property");
         }
      }
   }

   if (s->info.stage == MESA_SHADER_COMPUTE &&
       (!s->info.workgroup_size[0] ||
        !s->info.workgroup_size[1] ||
        !s->info.workgroup_size[2]))
      s->info.workgroup_size_variable = true;

   c->inputs = rzalloc_array(c, struct nir_variable *, s->num_inputs);
   c->outputs = rzalloc_array(c, struct nir_variable *, s->num_outputs);

   c->output_regs = rzalloc_array(c, struct ttn_reg_info,
                                  scan.file_max[TGSI_FILE_OUTPUT] + 1);
   c->temp_regs = rzalloc_array(c, struct ttn_reg_info,
                                scan.file_max[TGSI_FILE_TEMPORARY] + 1);
   c->imm_defs = rzalloc_array(c, nir_def *,
                               scan.file_max[TGSI_FILE_IMMEDIATE] + 1);

   c->num_samp_types = scan.file_max[TGSI_FILE_SAMPLER_VIEW] + 1;
   c->samp_types = rzalloc_array(c, nir_alu_type, c->num_samp_types);

   ttn_parse_tgsi(c, tgsi_tokens);
   ttn_add_output_stores(c);

   nir_validate_shader(c->build.shader, "TTN: after parsing TGSI and creating the NIR shader");

   return c;
}

static void
ttn_optimize_nir(nir_shader *nir)
{
   bool progress;

   do {
      progress = false;

      NIR_PASS_V(nir, nir_lower_vars_to_ssa);

      /* Linking deals with unused inputs/outputs, but here we can remove
       * things local to the shader in the hopes that we can cleanup other
       * things. This pass will also remove variables with only stores, so we
       * might be able to make progress after it.
       */
      NIR_PASS(progress, nir, nir_remove_dead_variables,
               nir_var_function_temp | nir_var_shader_temp |
               nir_var_mem_shared,
               NULL);

      NIR_PASS(progress, nir, nir_opt_copy_prop_vars);
      NIR_PASS(progress, nir, nir_opt_dead_write_vars);

      if (nir->options->lower_to_scalar) {
         NIR_PASS_V(nir, nir_lower_alu_to_scalar,
                    nir->options->lower_to_scalar_filter, NULL);
         NIR_PASS_V(nir, nir_lower_phis_to_scalar, false);
      }

      NIR_PASS_V(nir, nir_lower_alu);
      NIR_PASS_V(nir, nir_lower_pack);
      NIR_PASS(progress, nir, nir_copy_prop);
      NIR_PASS(progress, nir, nir_opt_remove_phis);
      NIR_PASS(progress, nir, nir_opt_dce);
      if (nir_opt_loop(nir)) {
         progress = true;
         NIR_PASS(progress, nir, nir_copy_prop);
         NIR_PASS(progress, nir, nir_opt_dce);
      }
      NIR_PASS(progress, nir, nir_opt_if, nir_opt_if_optimize_phi_true_false);
      NIR_PASS(progress, nir, nir_opt_dead_cf);
      NIR_PASS(progress, nir, nir_opt_cse);
      NIR_PASS(progress, nir, nir_opt_peephole_select, 8, true, true);

      NIR_PASS(progress, nir, nir_opt_phi_precision);
      NIR_PASS(progress, nir, nir_opt_algebraic);
      NIR_PASS(progress, nir, nir_opt_constant_folding);

      if (!nir->info.flrp_lowered) {
         unsigned lower_flrp =
            (nir->options->lower_flrp16 ? 16 : 0) |
            (nir->options->lower_flrp32 ? 32 : 0) |
            (nir->options->lower_flrp64 ? 64 : 0);

         if (lower_flrp) {
            bool lower_flrp_progress = false;

            NIR_PASS(lower_flrp_progress, nir, nir_lower_flrp,
                     lower_flrp,
                     false /* always_precise */);
            if (lower_flrp_progress) {
               NIR_PASS(progress, nir,
                        nir_opt_constant_folding);
               progress = true;
            }
         }

         /* Nothing should rematerialize any flrps, so we only need to do this
          * lowering once.
          */
         nir->info.flrp_lowered = true;
      }

      NIR_PASS(progress, nir, nir_opt_undef);
      NIR_PASS(progress, nir, nir_opt_conditional_discard);
      if (nir->options->max_unroll_iterations) {
         NIR_PASS(progress, nir, nir_opt_loop_unroll);
      }
   } while (progress);
}

static bool
lower_clipdistance_to_array(nir_shader *nir)
{
   bool progress = false;
   nir_variable *dist0 = nir_find_variable_with_location(nir, nir_var_shader_out, VARYING_SLOT_CLIP_DIST0);
   nir_variable *dist1 = nir_find_variable_with_location(nir, nir_var_shader_out, VARYING_SLOT_CLIP_DIST1);
   /* resize VARYING_SLOT_CLIP_DIST0 to the full array size */
   dist0->type = glsl_array_type(glsl_float_type(), nir->info.clip_distance_array_size, sizeof(float));
   struct set *deletes = _mesa_set_create(NULL, _mesa_hash_pointer, _mesa_key_pointer_equal);
   nir_foreach_function_impl(impl, nir) {
      bool func_progress = false;
      nir_builder b = nir_builder_at(nir_before_impl(impl));
      /* create a new deref for the arrayed clipdistance variable at the start of the function */
      nir_deref_instr *clipdist_deref = nir_build_deref_var(&b, dist0);
      nir_def *zero = nir_imm_zero(&b, 1, 32);
      nir_foreach_block(block, impl) {
         nir_foreach_instr_safe(instr, block) {
            /* filter through until a clipdistance store is reached */
            if (instr->type != nir_instr_type_intrinsic)
               continue;
            nir_intrinsic_instr *intr = nir_instr_as_intrinsic(instr);
            if (intr->intrinsic != nir_intrinsic_store_deref)
               continue;
            nir_deref_instr *deref = nir_src_as_deref(intr->src[0]);
            nir_variable *var = nir_deref_instr_get_variable(deref);
            if (var != dist0 && (!dist1 || var != dist1))
               continue;
            b.cursor = nir_before_instr(instr);
            uint32_t wrmask = nir_intrinsic_write_mask(intr);
            unsigned offset = var == dist1 ? 4 : 0;
            /* iterate over the store's writemask for components */
            for (unsigned i = 0; i < nir->info.clip_distance_array_size; i++) {
               /* deref the array member and store each component */
               nir_deref_instr *component_deref = nir_build_deref_array_imm(&b, clipdist_deref, i);
               nir_def *val = zero;
               if (wrmask & BITFIELD_BIT(i - offset))
                  val = nir_channel(&b, intr->src[1].ssa, i - offset);
               nir_store_deref(&b, component_deref, val, 0x1);
            }
            func_progress = true;
            /* immediately remove the old store, save the original deref */
            nir_instr_remove(instr);
            _mesa_set_add(deletes, deref);
         }
      }
      if (func_progress)
         nir_metadata_preserve(impl, nir_metadata_none);
      /* derefs must be queued for deletion to avoid deleting the same deref repeatedly */
      set_foreach_remove(deletes, he)
         nir_instr_remove((void*)he->key);
   }
   /* VARYING_SLOT_CLIP_DIST1 is no longer used and can be removed */
   if (dist1)
      exec_node_remove(&dist1->node);
   return progress;
}

/**
 * Finalizes the NIR in a similar way as st_glsl_to_nir does.
 *
 * Drivers expect that these passes are already performed,
 * so we have to do it here too.
 */
static void
ttn_finalize_nir(struct ttn_compile *c, struct pipe_screen *screen)
{
   struct nir_shader *nir = c->build.shader;

   MESA_TRACE_FUNC();

   NIR_PASS_V(nir, nir_lower_vars_to_ssa);
   NIR_PASS_V(nir, nir_lower_reg_intrinsics_to_ssa);

   NIR_PASS_V(nir, nir_lower_global_vars_to_local);
   NIR_PASS_V(nir, nir_split_var_copies);
   NIR_PASS_V(nir, nir_lower_var_copies);
   NIR_PASS_V(nir, nir_lower_system_values);
   NIR_PASS_V(nir, nir_lower_compute_system_values, NULL);

   if (!screen->get_param(screen, PIPE_CAP_TEXRECT)) {
      const struct nir_lower_tex_options opts = { .lower_rect = true, };
      NIR_PASS_V(nir, nir_lower_tex, &opts);
   }

   /* driver needs clipdistance as array<float> */
   if ((nir->info.outputs_written &
        (BITFIELD64_BIT(VARYING_SLOT_CLIP_DIST0) | BITFIELD64_BIT(VARYING_SLOT_CLIP_DIST1))) &&
       screen->get_param(screen, PIPE_CAP_NIR_COMPACT_ARRAYS)) {
      NIR_PASS_V(nir, lower_clipdistance_to_array);
   }

   if (nir->options->lower_uniforms_to_ubo)
      NIR_PASS_V(nir, nir_lower_uniforms_to_ubo, false, !c->cap_integers);

   if (nir->options->lower_int64_options)
      NIR_PASS_V(nir, nir_lower_int64);

   if (!c->cap_samplers_as_deref)
      NIR_PASS_V(nir, nir_lower_samplers);

   if (screen->finalize_nir) {
      char *msg = screen->finalize_nir(screen, nir);
      free(msg);
   } else {
      ttn_optimize_nir(nir);
      nir_shader_gather_info(nir, c->build.impl);
   }

   nir->info.num_images = c->num_images;
   nir->info.num_textures = c->num_samplers;

   nir_validate_shader(nir, "TTN: after all optimizations");
}

static void save_nir_to_disk_cache(struct disk_cache *cache,
                                   uint8_t key[CACHE_KEY_SIZE],
                                   const nir_shader *s)
{
   struct blob blob = {0};

   blob_init(&blob);
   /* Because we cannot fully trust disk_cache_put
    * (EGL_ANDROID_blob_cache) we add the shader size,
    * which we'll check after disk_cache_get().
    */
   if (blob_reserve_uint32(&blob) != 0) {
      blob_finish(&blob);
      return;
   }

   nir_serialize(&blob, s, true);
   *(uint32_t *)blob.data = blob.size;

   disk_cache_put(cache, key, blob.data, blob.size, NULL);
   blob_finish(&blob);
}

static nir_shader *
load_nir_from_disk_cache(struct disk_cache *cache,
                         struct pipe_screen *screen,
                         uint8_t key[CACHE_KEY_SIZE],
                         unsigned processor)
{
   const nir_shader_compiler_options *options =
      screen->get_compiler_options(screen, PIPE_SHADER_IR_NIR, processor);
   struct blob_reader blob_reader;
   size_t size;
   nir_shader *s;

   uint32_t *buffer = (uint32_t *)disk_cache_get(cache, key, &size);
   if (!buffer)
      return NULL;

   /* Match found. No need to check crc32 or other things.
    * disk_cache_get is supposed to do that for us.
    * However we do still check if the first element is indeed the size,
    * as we cannot fully trust disk_cache_get (EGL_ANDROID_blob_cache) */
   if (buffer[0] != size) {
      return NULL;
   }

   size -= 4;
   blob_reader_init(&blob_reader, buffer + 1, size);
   s = nir_deserialize(NULL, options, &blob_reader);
   free(buffer); /* buffer was malloc-ed */
   return s;
}

struct nir_shader *
tgsi_to_nir(const void *tgsi_tokens,
            struct pipe_screen *screen,
            bool allow_disk_cache)
{
   struct disk_cache *cache = NULL;
   struct ttn_compile *c;
   struct nir_shader *s = NULL;
   uint8_t key[CACHE_KEY_SIZE];
   unsigned processor;

   if (allow_disk_cache)
      cache = screen->get_disk_shader_cache(screen);

   /* Look first in the cache */
   if (cache) {
      disk_cache_compute_key(cache,
                             tgsi_tokens,
                             tgsi_num_tokens(tgsi_tokens) * sizeof(struct tgsi_token),
                             key);
      processor = tgsi_get_processor_type(tgsi_tokens);
      s = load_nir_from_disk_cache(cache, screen, key, processor);
   }

   if (s)
      return s;

#ifndef NDEBUG
   nir_process_debug_variable();
#endif

   if (NIR_DEBUG(TGSI)) {
      fprintf(stderr, "TGSI before translation to NIR:\n");
      tgsi_dump(tgsi_tokens, 0);
   }

   /* Not in the cache */

   c = ttn_compile_init(tgsi_tokens, NULL, screen);
   s = c->build.shader;
   ttn_finalize_nir(c, screen);
   ralloc_free(c);

   if (NIR_DEBUG(TGSI)) {
      mesa_logi("NIR after translation from TGSI:\n");
      nir_log_shaderi(s);
   }

   if (cache)
      save_nir_to_disk_cache(cache, key, s);

   return s;
}

struct nir_shader *
tgsi_to_nir_noscreen(const void *tgsi_tokens,
                     const nir_shader_compiler_options *options)
{
   struct ttn_compile *c;
   struct nir_shader *s;

   c = ttn_compile_init(tgsi_tokens, options, NULL);
   s = c->build.shader;
   ralloc_free(c);

   return s;
}
<|MERGE_RESOLUTION|>--- conflicted
+++ resolved
@@ -642,12 +642,6 @@
          load = nir_swizzle(b, load, SWIZ(X, Y, Z, Z), 4);
 
       src = nir_src_for_ssa(load);
-<<<<<<< HEAD
-      BITSET_SET(b->shader->info.system_values_read,
-                 nir_system_value_from_intrinsic(op));
-
-=======
->>>>>>> be466399
       break;
    }
 
