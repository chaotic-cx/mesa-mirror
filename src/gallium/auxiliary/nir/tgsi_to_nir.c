--- conflicted
+++ resolved
@@ -76,10 +76,6 @@
    nir_variable *images[PIPE_MAX_SHADER_IMAGES];
    nir_variable *ssbo[PIPE_MAX_SHADER_BUFFERS];
    uint32_t ubo_sizes[PIPE_MAX_CONSTANT_BUFFERS];
-
-   unsigned num_samplers;
-   unsigned num_images;
-   unsigned num_msaa_images;
 
    unsigned num_samplers;
    unsigned num_images;
@@ -2489,10 +2485,6 @@
 
    nir->info.num_images = c->num_images;
    nir->info.num_textures = c->num_samplers;
-<<<<<<< HEAD
-   nir->info.last_msaa_image = c->num_msaa_images - 1;
-=======
->>>>>>> 6d8c6860
 
    nir_validate_shader(nir, "TTN: after all optimizations");
 }
