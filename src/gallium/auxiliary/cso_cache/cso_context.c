--- conflicted
+++ resolved
@@ -370,11 +370,7 @@
          static void *zeros[PIPE_MAX_SAMPLERS] = { NULL };
          struct pipe_screen *scr = ctx->base.pipe->screen;
          enum pipe_shader_type sh;
-<<<<<<< HEAD
-         for (sh = 0; sh < PIPE_SHADER_TYPES; sh++) {
-=======
          for (sh = 0; sh < PIPE_SHADER_MESH_TYPES; sh++) {
->>>>>>> be466399
             switch (sh) {
             case PIPE_SHADER_GEOMETRY:
                if (!ctx->has_geometry_shader)
@@ -389,14 +385,11 @@
                if (!ctx->has_compute_shader)
                   continue;
                break;
-<<<<<<< HEAD
-=======
             case PIPE_SHADER_MESH:
             case PIPE_SHADER_TASK:
                if (!ctx->has_task_mesh_shader)
                   continue;
                break;
->>>>>>> be466399
             default:
                break;
             }
@@ -451,16 +444,6 @@
       ctx->base.pipe->bind_vs_state(ctx->base.pipe, NULL);
       ctx->base.pipe->set_constant_buffer(ctx->base.pipe, PIPE_SHADER_VERTEX, 0, false, NULL);
       if (ctx->has_geometry_shader) {
-<<<<<<< HEAD
-         ctx->pipe->bind_gs_state(ctx->pipe, NULL);
-      }
-      if (ctx->has_tessellation) {
-         ctx->pipe->bind_tcs_state(ctx->pipe, NULL);
-         ctx->pipe->bind_tes_state(ctx->pipe, NULL);
-      }
-      if (ctx->has_compute_shader) {
-         ctx->pipe->bind_compute_state(ctx->pipe, NULL);
-=======
          ctx->base.pipe->bind_gs_state(ctx->base.pipe, NULL);
       }
       if (ctx->has_tessellation) {
@@ -473,7 +456,6 @@
       if (ctx->has_task_mesh_shader) {
          ctx->base.pipe->bind_ts_state(ctx->base.pipe, NULL);
          ctx->base.pipe->bind_ms_state(ctx->base.pipe, NULL);
->>>>>>> be466399
       }
       ctx->base.pipe->bind_vertex_elements_state(ctx->base.pipe, NULL);
 
