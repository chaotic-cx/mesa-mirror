--- conflicted
+++ resolved
@@ -147,11 +147,7 @@
 
    /* Disable triangle culling, stippling, unfilled mode etc. */
    r = draw_get_rasterizer_no_cull(draw, rast);
-<<<<<<< HEAD
-   draw->suspend_flushing = TRUE;
-=======
    draw->suspend_flushing = true;
->>>>>>> be466399
    pipe->bind_rasterizer_state(pipe, r);
    draw->suspend_flushing = false;
 
