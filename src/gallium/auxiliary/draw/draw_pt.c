/**************************************************************************
 * 
 * Copyright 2007 VMware, Inc.
 * All Rights Reserved.
 * 
 * Permission is hereby granted, free of charge, to any person obtaining a
 * copy of this software and associated documentation files (the
 * "Software"), to deal in the Software without restriction, including
 * without limitation the rights to use, copy, modify, merge, publish,
 * distribute, sub license, and/or sell copies of the Software, and to
 * permit persons to whom the Software is furnished to do so, subject to
 * the following conditions:
 * 
 * The above copyright notice and this permission notice (including the
 * next paragraph) shall be included in all copies or substantial portions
 * of the Software.
 * 
 * THE SOFTWARE IS PROVIDED "AS IS", WITHOUT WARRANTY OF ANY KIND, EXPRESS
 * OR IMPLIED, INCLUDING BUT NOT LIMITED TO THE WARRANTIES OF
 * MERCHANTABILITY, FITNESS FOR A PARTICULAR PURPOSE AND NON-INFRINGEMENT.
 * IN NO EVENT SHALL VMWARE AND/OR ITS SUPPLIERS BE LIABLE FOR
 * ANY CLAIM, DAMAGES OR OTHER LIABILITY, WHETHER IN AN ACTION OF CONTRACT,
 * TORT OR OTHERWISE, ARISING FROM, OUT OF OR IN CONNECTION WITH THE
 * SOFTWARE OR THE USE OR OTHER DEALINGS IN THE SOFTWARE.
 * 
 **************************************************************************/

 /*
  * Authors:
  *   Keith Whitwell <keithw@vmware.com>
  */

#include "draw/draw_context.h"
#include "draw/draw_gs.h"
#include "draw/draw_private.h"
#include "draw/draw_pt.h"
#include "draw/draw_vbuf.h"
#include "draw/draw_vs.h"
#include "tgsi/tgsi_dump.h"
#include "util/u_math.h"
#include "util/u_prim.h"
#include "util/u_format.h"
#include "util/u_draw.h"


DEBUG_GET_ONCE_BOOL_OPTION(draw_fse, "DRAW_FSE", FALSE)
DEBUG_GET_ONCE_BOOL_OPTION(draw_no_fse, "DRAW_NO_FSE", FALSE)

/* Overall we split things into:
 *     - frontend -- prepare fetch_elts, draw_elts - eg vsplit
 *     - middle   -- fetch, shade, cliptest, viewport
 *     - pipeline -- the prim pipeline: clipping, wide lines, etc 
 *     - backend  -- the vbuf_render provided by the driver.
 */
static boolean
draw_pt_arrays(struct draw_context *draw,
               unsigned prim,
               unsigned start, 
               unsigned count)
{
   struct draw_pt_front_end *frontend = NULL;
   struct draw_pt_middle_end *middle = NULL;
   unsigned opt = 0;

   /* Sanitize primitive length:
    */
   {
      unsigned first, incr;
      draw_pt_split_prim(prim, &first, &incr);
      count = draw_pt_trim_count(count, first, incr);
      if (count < first)
         return TRUE;
   }

   if (!draw->force_passthrough) {
      unsigned gs_out_prim = (draw->gs.geometry_shader ? 
                              draw->gs.geometry_shader->output_primitive :
                              prim);

      if (!draw->render) {
         opt |= PT_PIPELINE;
      }

      if (draw_need_pipeline(draw,
                             draw->rasterizer,
                             gs_out_prim)) {
         opt |= PT_PIPELINE;
      }

      if ((draw->clip_xy ||
           draw->clip_z ||
           draw->clip_user) && !draw->pt.test_fse) {
         opt |= PT_CLIPTEST;
      }

      opt |= PT_SHADE;
   }

   if (draw->pt.middle.llvm) {
      middle = draw->pt.middle.llvm;
   } else {
      if (opt == 0)
         middle = draw->pt.middle.fetch_emit;
      else if (opt == PT_SHADE && !draw->pt.no_fse)
         middle = draw->pt.middle.fetch_shade_emit;
      else
         middle = draw->pt.middle.general;
   }

   frontend = draw->pt.frontend;

   if (frontend) {
      if (draw->pt.prim != prim || draw->pt.opt != opt) {
         /* In certain conditions switching primitives requires us to flush
          * and validate the different stages. One example is when smooth
          * lines are active but first drawn with triangles and then with
          * lines.
          */
         draw_do_flush( draw, DRAW_FLUSH_STATE_CHANGE );
         frontend = NULL;
      } else if (draw->pt.eltSize != draw->pt.user.eltSize) {
         /* Flush draw state if eltSize changed.
          * This could be improved so only the frontend is flushed since it
          * converts all indices to ushorts and the fetch part of the middle
          * always prepares both linear and indexed.
          */
         frontend->flush( frontend, DRAW_FLUSH_STATE_CHANGE );
         frontend = NULL;
      }
   }

   if (!frontend) {
      frontend = draw->pt.front.vsplit;

      frontend->prepare( frontend, prim, middle, opt );

      draw->pt.frontend = frontend;
      draw->pt.eltSize = draw->pt.user.eltSize;
      draw->pt.prim = prim;
      draw->pt.opt = opt;
   }

   if (draw->pt.rebind_parameters) {
      /* update constants, viewport dims, clip planes, etc */
      middle->bind_parameters(middle);
      draw->pt.rebind_parameters = FALSE;
   }

   frontend->run( frontend, start, count );

   return TRUE;
}

void draw_pt_flush( struct draw_context *draw, unsigned flags )
{
   assert(flags);

   if (draw->pt.frontend) {
      draw->pt.frontend->flush( draw->pt.frontend, flags );

      /* don't prepare if we only are flushing the backend */
      if (flags & DRAW_FLUSH_STATE_CHANGE)
         draw->pt.frontend = NULL;
   }

   if (flags & DRAW_FLUSH_PARAMETER_CHANGE) {
      draw->pt.rebind_parameters = TRUE;
   }
}



boolean draw_pt_init( struct draw_context *draw )
{
   draw->pt.test_fse = debug_get_option_draw_fse();
   draw->pt.no_fse = debug_get_option_draw_no_fse();

   draw->pt.front.vsplit = draw_pt_vsplit(draw);
   if (!draw->pt.front.vsplit)
      return FALSE;

   draw->pt.middle.fetch_emit = draw_pt_fetch_emit( draw );
   if (!draw->pt.middle.fetch_emit)
      return FALSE;

   draw->pt.middle.fetch_shade_emit = draw_pt_middle_fse( draw );
   if (!draw->pt.middle.fetch_shade_emit)
      return FALSE;

   draw->pt.middle.general = draw_pt_fetch_pipeline_or_emit( draw );
   if (!draw->pt.middle.general)
      return FALSE;

#if HAVE_LLVM
   if (draw->llvm)
      draw->pt.middle.llvm = draw_pt_fetch_pipeline_or_emit_llvm( draw );
#endif

   return TRUE;
}


void draw_pt_destroy( struct draw_context *draw )
{
   if (draw->pt.middle.llvm) {
      draw->pt.middle.llvm->destroy( draw->pt.middle.llvm );
      draw->pt.middle.llvm = NULL;
   }

   if (draw->pt.middle.general) {
      draw->pt.middle.general->destroy( draw->pt.middle.general );
      draw->pt.middle.general = NULL;
   }

   if (draw->pt.middle.fetch_emit) {
      draw->pt.middle.fetch_emit->destroy( draw->pt.middle.fetch_emit );
      draw->pt.middle.fetch_emit = NULL;
   }

   if (draw->pt.middle.fetch_shade_emit) {
      draw->pt.middle.fetch_shade_emit->destroy( draw->pt.middle.fetch_shade_emit );
      draw->pt.middle.fetch_shade_emit = NULL;
   }

   if (draw->pt.front.vsplit) {
      draw->pt.front.vsplit->destroy( draw->pt.front.vsplit );
      draw->pt.front.vsplit = NULL;
   }
}


/**
 * Debug- print the first 'count' vertices.
 */
static void
draw_print_arrays(struct draw_context *draw, uint prim, int start, uint count)
{
   uint i;

   debug_printf("Draw arrays(prim = %u, start = %u, count = %u)\n",
                prim, start, count);

   for (i = 0; i < count; i++) {
      uint ii = 0;
      uint j;

      if (draw->pt.user.eltSize) {
         /* indexed arrays */

         switch (draw->pt.user.eltSize) {
         case 1:
            {
               const ubyte *elem = (const ubyte *) draw->pt.user.elts;
               ii = elem[start + i];
            }
            break;
         case 2:
            {
               const ushort *elem = (const ushort *) draw->pt.user.elts;
               ii = elem[start + i];
            }
            break;
         case 4:
            {
               const uint *elem = (const uint *) draw->pt.user.elts;
               ii = elem[start + i];
            }
            break;
         default:
            assert(0);
            return;
         }
         ii += draw->pt.user.eltBias;
         debug_printf("Element[%u + %u] + %i -> Vertex %u:\n", start, i,
                      draw->pt.user.eltBias, ii);
      }
      else {
         /* non-indexed arrays */
         ii = start + i;
         debug_printf("Vertex %u:\n", ii);
      }

      for (j = 0; j < draw->pt.nr_vertex_elements; j++) {
         uint buf = draw->pt.vertex_element[j].vertex_buffer_index;
         ubyte *ptr = (ubyte *) draw->pt.user.vbuffer[buf].map;

         if (draw->pt.vertex_element[j].instance_divisor) {
            ii = draw->instance_id / draw->pt.vertex_element[j].instance_divisor;
         }

         ptr += draw->pt.vertex_buffer[buf].buffer_offset;
         ptr += draw->pt.vertex_buffer[buf].stride * ii;
         ptr += draw->pt.vertex_element[j].src_offset;

         debug_printf("  Attr %u: ", j);
         switch (draw->pt.vertex_element[j].src_format) {
         case PIPE_FORMAT_R32_FLOAT:
            {
               float *v = (float *) ptr;
               debug_printf("R %f  @ %p\n", v[0], (void *) v);
            }
            break;
         case PIPE_FORMAT_R32G32_FLOAT:
            {
               float *v = (float *) ptr;
               debug_printf("RG %f %f  @ %p\n", v[0], v[1], (void *) v);
            }
            break;
         case PIPE_FORMAT_R32G32B32_FLOAT:
            {
               float *v = (float *) ptr;
               debug_printf("RGB %f %f %f  @ %p\n", v[0], v[1], v[2], (void *) v);
            }
            break;
         case PIPE_FORMAT_R32G32B32A32_FLOAT:
            {
               float *v = (float *) ptr;
               debug_printf("RGBA %f %f %f %f  @ %p\n", v[0], v[1], v[2], v[3],
                            (void *) v);
            }
            break;
         case PIPE_FORMAT_B8G8R8A8_UNORM:
            {
               ubyte *u = (ubyte *) ptr;
               debug_printf("BGRA %d %d %d %d  @ %p\n", u[0], u[1], u[2], u[3],
                            (void *) u);
            }
            break;
         case PIPE_FORMAT_A8R8G8B8_UNORM:
            {
               ubyte *u = (ubyte *) ptr;
               debug_printf("ARGB %d %d %d %d  @ %p\n", u[0], u[1], u[2], u[3],
                            (void *) u);
            }
            break;
         default:
            debug_printf("other format %s (fix me)\n",
                     util_format_name(draw->pt.vertex_element[j].src_format));
         }
      }
   }
}


/** Helper code for below */
#define PRIM_RESTART_LOOP(elements) \
   do { \
      for (j = 0; j < count; j++) {               \
         i = draw_overflow_uadd(start, j, MAX_LOOP_IDX);  \
         if (i < elt_max && elements[i] == info->restart_index) { \
            if (cur_count > 0) { \
               /* draw elts up to prev pos */ \
               draw_pt_arrays(draw, prim, cur_start, cur_count); \
            } \
            /* begin new prim at next elt */ \
            cur_start = i + 1; \
            cur_count = 0; \
         } \
         else { \
            cur_count++; \
         } \
      } \
      if (cur_count > 0) { \
         draw_pt_arrays(draw, prim, cur_start, cur_count); \
      } \
   } while (0)


/**
 * For drawing prims with primitive restart enabled.
 * Scan for restart indexes and draw the runs of elements/vertices between
 * the restarts.
 */
static void
draw_pt_arrays_restart(struct draw_context *draw,
                       const struct pipe_draw_info *info)
{
   const unsigned prim = info->mode;
   const unsigned start = info->start;
   const unsigned count = info->count;
   const unsigned elt_max = draw->pt.user.eltMax;
   unsigned i, j, cur_start, cur_count;
   /* The largest index within a loop using the i variable as the index.
    * Used for overflow detection */
   const unsigned MAX_LOOP_IDX = 0xffffffff;

   assert(info->primitive_restart);

   if (draw->pt.user.eltSize) {
      /* indexed prims (draw_elements) */
      cur_start = start;
      cur_count = 0;

      switch (draw->pt.user.eltSize) {
      case 1:
         {
            const ubyte *elt_ub = (const ubyte *) draw->pt.user.elts;
            PRIM_RESTART_LOOP(elt_ub);
         }
         break;
      case 2:
         {
            const ushort *elt_us = (const ushort *) draw->pt.user.elts;
            PRIM_RESTART_LOOP(elt_us);
         }
         break;
      case 4:
         {
            const uint *elt_ui = (const uint *) draw->pt.user.elts;
            PRIM_RESTART_LOOP(elt_ui);
         }
         break;
      default:
         assert(0 && "bad eltSize in draw_arrays()");
      }
   }
   else {
      /* Non-indexed prims (draw_arrays).
       * Primitive restart should have been handled in the state tracker.
       */
      draw_pt_arrays(draw, prim, start, count);
   }
}


/**
 * Resolve true values within pipe_draw_info.
 * If we're rendering from transform feedback/stream output
 * buffers both the count and max_index need to be computed
 * from the attached stream output target. 
 */
static void
resolve_draw_info(const struct pipe_draw_info *raw_info,
                  struct pipe_draw_info *info,
                  struct pipe_vertex_buffer *vertex_buffer)
{
   memcpy(info, raw_info, sizeof(struct pipe_draw_info));

<<<<<<< HEAD
   info.mode = mode;
   info.start = start;
   info.count = count;
   info.start_instance = startInstance;
   info.instance_count = instanceCount;
   info.min_index = start;
   info.max_index = start + count - 1;

   draw_vbo(draw, &info);
=======
   if (raw_info->count_from_stream_output) {
      struct draw_so_target *target =
         (struct draw_so_target *)info->count_from_stream_output;
      assert(vertex_buffer != NULL);
      info->count = target->internal_offset / vertex_buffer->stride;

      /* Stream output draw can not be indexed */
      debug_assert(!info->indexed);
      info->max_index = info->count - 1;
   }
>>>>>>> 367bafc7
}

/**
 * Draw vertex arrays.
 * This is the main entrypoint into the drawing module.  If drawing an indexed
 * primitive, the draw_set_indexes() function should have already been called
 * to specify the element/index buffer information.
 */
void
draw_vbo(struct draw_context *draw,
         const struct pipe_draw_info *info)
{
   unsigned instance;
   unsigned index_limit;
   unsigned count;
   unsigned fpstate = util_fpstate_get();
   struct pipe_draw_info resolved_info;

   /* Make sure that denorms are treated like zeros. This is 
    * the behavior required by D3D10. OpenGL doesn't care.
    */
   util_fpstate_set_denorms_to_zero(fpstate);

   resolve_draw_info(info, &resolved_info, &(draw->pt.vertex_buffer[0]));
   info = &resolved_info;

   assert(info->instance_count > 0);
   if (info->indexed)
      assert(draw->pt.user.elts);

   count = info->count;

   draw->pt.user.eltBias = info->index_bias;
   draw->pt.user.min_index = info->min_index;
   draw->pt.user.max_index = info->max_index;
   draw->pt.user.eltSize = info->indexed ? draw->pt.user.eltSizeIB : 0;

   if (0)
      debug_printf("draw_vbo(mode=%u start=%u count=%u):\n",
                   info->mode, info->start, count);

   if (0)
      tgsi_dump(draw->vs.vertex_shader->state.tokens, 0);

   if (0) {
      unsigned int i;
      debug_printf("Elements:\n");
      for (i = 0; i < draw->pt.nr_vertex_elements; i++) {
         debug_printf("  %u: src_offset=%u  inst_div=%u   vbuf=%u  format=%s\n",
                      i,
                      draw->pt.vertex_element[i].src_offset,
                      draw->pt.vertex_element[i].instance_divisor,
                      draw->pt.vertex_element[i].vertex_buffer_index,
                      util_format_name(draw->pt.vertex_element[i].src_format));
      }
      debug_printf("Buffers:\n");
      for (i = 0; i < draw->pt.nr_vertex_buffers; i++) {
         debug_printf("  %u: stride=%u offset=%u size=%d ptr=%p\n",
                      i,
                      draw->pt.vertex_buffer[i].stride,
                      draw->pt.vertex_buffer[i].buffer_offset,
                      (int) draw->pt.user.vbuffer[i].size,
                      draw->pt.user.vbuffer[i].map);
      }
   }

   if (0)
      draw_print_arrays(draw, info->mode, info->start, MIN2(count, 20));

   index_limit = util_draw_max_index(draw->pt.vertex_buffer,
                                     draw->pt.vertex_element,
                                     draw->pt.nr_vertex_elements,
                                     info);
#if HAVE_LLVM
   if (!draw->llvm)
#endif
   {
      if (index_limit == 0) {
         /* one of the buffers is too small to do any valid drawing */
         debug_warning("draw: VBO too small to draw anything\n");
         util_fpstate_set(fpstate);
         return;
      }
   }

   /* If we're collecting stats then make sure we start from scratch */
   if (draw->collect_statistics) {
      memset(&draw->statistics, 0, sizeof(draw->statistics));
   }

   draw->pt.max_index = index_limit - 1;
   draw->start_index = info->start;

   /*
    * TODO: We could use draw->pt.max_index to further narrow
    * the min_index/max_index hints given by the state tracker.
    */

   for (instance = 0; instance < info->instance_count; instance++) {
      unsigned instance_idx = instance + info->start_instance;
      draw->start_instance = info->start_instance;
      draw->instance_id = instance;
      /* check for overflow */
      if (instance_idx < instance ||
          instance_idx < draw->start_instance) {
         /* if we overflown just set the instance id to the max */
         draw->instance_id = 0xffffffff;
      }

      draw_new_instance(draw);

      if (info->primitive_restart) {
         draw_pt_arrays_restart(draw, info);
      }
      else {
         draw_pt_arrays(draw, info->mode, info->start, count);
      }
   }

   /* If requested emit the pipeline statistics for this run */
   if (draw->collect_statistics) {
      draw->render->pipeline_statistics(draw->render, &draw->statistics);
   }
   util_fpstate_set(fpstate);
}<|MERGE_RESOLUTION|>--- conflicted
+++ resolved
@@ -436,17 +436,6 @@
 {
    memcpy(info, raw_info, sizeof(struct pipe_draw_info));
 
-<<<<<<< HEAD
-   info.mode = mode;
-   info.start = start;
-   info.count = count;
-   info.start_instance = startInstance;
-   info.instance_count = instanceCount;
-   info.min_index = start;
-   info.max_index = start + count - 1;
-
-   draw_vbo(draw, &info);
-=======
    if (raw_info->count_from_stream_output) {
       struct draw_so_target *target =
          (struct draw_so_target *)info->count_from_stream_output;
@@ -457,7 +446,6 @@
       debug_assert(!info->indexed);
       info->max_index = info->count - 1;
    }
->>>>>>> 367bafc7
 }
 
 /**
