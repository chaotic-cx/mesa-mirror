--- conflicted
+++ resolved
@@ -1802,14 +1802,9 @@
 
       view = pipe->create_sampler_view(pipe, src->texture, &templ);
 
-<<<<<<< HEAD
-      pipe->set_fragment_sampler_views(pipe, 1, &view);
-      pipe->bind_fragment_sampler_states(pipe, 1, &ctx->sampler_state);
-=======
       pipe->set_sampler_views(pipe, PIPE_SHADER_FRAGMENT, 0, 1, &view);
       pipe->bind_sampler_states(pipe, PIPE_SHADER_FRAGMENT,
                                 0, 1, &sampler_state);
->>>>>>> 367bafc7
 
       pipe_sampler_view_reference(&view, NULL);
    } else {
