--- conflicted
+++ resolved
@@ -276,18 +276,11 @@
                                    PIPE_VIDEO_ENTRYPOINT_BITSTREAM,
                                    PIPE_VIDEO_CAP_SUPPORTS_PROGRESSIVE))
          return VA_STATUS_ERROR_OPERATION_FAILED;
-<<<<<<< HEAD
-
-      if (!screen->get_video_param(screen, PIPE_VIDEO_PROFILE_UNKNOWN, PIPE_VIDEO_ENTRYPOINT_BITSTREAM,
-                                   PIPE_VIDEO_CAP_SUPPORTS_PROGRESSIVE))
-         return VA_STATUS_ERROR_OPERATION_FAILED;
-=======
    } else if (util_format_get_num_planes(surf->buffer->buffer_format) >= 2 &&
               !screen->get_video_param(screen, PIPE_VIDEO_PROFILE_UNKNOWN,
                                        PIPE_VIDEO_ENTRYPOINT_BITSTREAM,
                                        PIPE_VIDEO_CAP_SUPPORTS_CONTIGUOUS_PLANES_MAP)) {
       return VA_STATUS_ERROR_OPERATION_FAILED;
->>>>>>> be466399
    }
 
    surfaces = surf->buffer->get_surfaces(surf->buffer);
@@ -374,14 +367,8 @@
 
          /* not all devices support non-interlaced buffers */
          if (!new_buffer) {
-<<<<<<< HEAD
-            FREE(img);
-            mtx_unlock(&drv->mutex);
-            return VA_STATUS_ERROR_OPERATION_FAILED;
-=======
             status = VA_STATUS_ERROR_OPERATION_FAILED;
             goto exit_on_error;
->>>>>>> be466399
          }
 
          /* convert the interlaced to the progressive */
