--- conflicted
+++ resolved
@@ -211,40 +211,9 @@
     out_numThreadsPerProcGroup = 0;
     for (auto &node : out_nodes)
     {
-<<<<<<< HEAD
-        // Save information.
-        if (out_nodes.size() <= numaId) out_nodes.resize(numaId + 1);
-        auto& numaNode = out_nodes[numaId];
-        if (numaNode.cores.size() <= coreId) numaNode.cores.resize(coreId + 1);
-        auto& core = numaNode.cores[coreId];
-
-        core.procGroup = coreId;
-        core.threadIds.push_back(threadId);
-        out_numThreadsPerProcGroup++;
-    }
-
-    /* Prune empty numa nodes */
-    for (auto it = out_nodes.begin(); it != out_nodes.end(); ) {
-       if ((*it).cores.size() == 0)
-          it = out_nodes.erase(it);
-       else
-          ++it;
-    }
-
-    /* Prune empty core nodes */
-    for (uint32_t node = 0; node < out_nodes.size(); node++) {
-        auto& numaNode = out_nodes[node];
-        auto it = numaNode.cores.begin();
-        for ( ; it != numaNode.cores.end(); ) {
-            if (it->threadIds.size() == 0)
-                numaNode.cores.erase(it);
-            else
-                ++it;
-=======
         for (auto &core : node.cores)
         {
             out_numThreadsPerProcGroup += core.threadIds.size();
->>>>>>> 5d3caa1c
         }
     }
 
