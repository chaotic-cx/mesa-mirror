--- conflicted
+++ resolved
@@ -250,10 +250,7 @@
    case PIPE_CAP_PROGRAMMABLE_SAMPLE_LOCATIONS:
    case PIPE_CAP_IMAGE_LOAD_FORMATTED:
    case PIPE_CAP_TGSI_DIV:
-<<<<<<< HEAD
-=======
    case PIPE_CAP_TGSI_ATOMINC_WRAP:
->>>>>>> 4392cf2d
       return 0;
 
    case PIPE_CAP_MAX_GS_INVOCATIONS:
