--- conflicted
+++ resolved
@@ -226,28 +226,12 @@
 	r600_init_surface_functions(rctx);
 	rctx->context.draw_vbo = r600_draw_vbo;
 
-<<<<<<< HEAD
 	rctx->context.create_video_decoder = vl_create_decoder;
 	rctx->context.create_video_buffer = vl_video_buffer_create;
 
-	switch (r600_get_family(rctx->radeon)) {
-	case CHIP_R600:
-	case CHIP_RV610:
-	case CHIP_RV630:
-	case CHIP_RV670:
-	case CHIP_RV620:
-	case CHIP_RV635:
-	case CHIP_RS780:
-	case CHIP_RS880:
-	case CHIP_RV770:
-	case CHIP_RV730:
-	case CHIP_RV710:
-	case CHIP_RV740:
-=======
 	switch (rctx->chip_class) {
 	case R600:
 	case R700:
->>>>>>> 12265d26
 		r600_init_state_functions(rctx);
 		if (r600_context_init(&rctx->ctx, rctx->radeon)) {
 			r600_destroy_context(&rctx->context);
@@ -502,7 +486,6 @@
 	}
 }
 
-<<<<<<< HEAD
 static int r600_get_video_param(struct pipe_screen *screen,
 				enum pipe_video_profile profile,
 				enum pipe_video_cap param)
@@ -515,66 +498,6 @@
 	}
 }
 
-static boolean r600_is_format_supported(struct pipe_screen* screen,
-					enum pipe_format format,
-					enum pipe_texture_target target,
-					unsigned sample_count,
-                                        unsigned usage)
-{
-	unsigned retval = 0;
-	if (target >= PIPE_MAX_TEXTURE_TYPES) {
-		R600_ERR("r600: unsupported texture type %d\n", target);
-		return FALSE;
-	}
-
-        if (!util_format_is_supported(format, usage))
-                return FALSE;
-
-	/* Multisample */
-	if (sample_count > 1)
-		return FALSE;
-
-	if ((usage & PIPE_BIND_SAMPLER_VIEW) &&
-	    r600_is_sampler_format_supported(screen, format)) {
-		retval |= PIPE_BIND_SAMPLER_VIEW;
-	}
-
-	if ((usage & (PIPE_BIND_RENDER_TARGET |
-			PIPE_BIND_DISPLAY_TARGET |
-			PIPE_BIND_SCANOUT |
-			PIPE_BIND_SHARED)) &&
-			r600_is_colorbuffer_format_supported(format)) {
-		retval |= usage &
-			(PIPE_BIND_RENDER_TARGET |
-			 PIPE_BIND_DISPLAY_TARGET |
-			 PIPE_BIND_SCANOUT |
-			 PIPE_BIND_SHARED);
-	}
-
-	if ((usage & PIPE_BIND_DEPTH_STENCIL) &&
-	    r600_is_zs_format_supported(format)) {
-		retval |= PIPE_BIND_DEPTH_STENCIL;
-	}
-
-	if (usage & PIPE_BIND_VERTEX_BUFFER) {
-		struct r600_screen *rscreen = (struct r600_screen *)screen;
-		enum radeon_family family = r600_get_family(rscreen->radeon);
-
-		if (r600_is_vertex_format_supported(format, family)) {
-			retval |= PIPE_BIND_VERTEX_BUFFER;
-		}
-	}
-
-	if (usage & PIPE_BIND_TRANSFER_READ)
-		retval |= PIPE_BIND_TRANSFER_READ;
-	if (usage & PIPE_BIND_TRANSFER_WRITE)
-		retval |= PIPE_BIND_TRANSFER_WRITE;
-
-	return retval == usage;
-}
-
-=======
->>>>>>> 12265d26
 static void r600_destroy_screen(struct pipe_screen* pscreen)
 {
 	struct r600_screen *rscreen = (struct r600_screen *)pscreen;
@@ -663,17 +586,13 @@
 	rscreen->screen.get_param = r600_get_param;
 	rscreen->screen.get_shader_param = r600_get_shader_param;
 	rscreen->screen.get_paramf = r600_get_paramf;
-<<<<<<< HEAD
 	rscreen->screen.get_video_param = r600_get_video_param;
-	rscreen->screen.is_format_supported = r600_is_format_supported;
-	rscreen->screen.is_video_format_supported = vl_video_buffer_is_format_supported;
-=======
 	if (r600_get_family_class(radeon) >= EVERGREEN) {
 		rscreen->screen.is_format_supported = evergreen_is_format_supported;
 	} else {
 		rscreen->screen.is_format_supported = r600_is_format_supported;
 	}
->>>>>>> 12265d26
+	rscreen->screen.is_video_format_supported = vl_video_buffer_is_format_supported;
 	rscreen->screen.context_create = r600_create_context;
 	rscreen->screen.fence_reference = r600_fence_reference;
 	rscreen->screen.fence_signalled = r600_fence_signalled;
