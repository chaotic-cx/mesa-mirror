/*
 * Copyright (C) 2018-2019 Lima Project
 *
 * Permission is hereby granted, free of charge, to any person obtaining a
 * copy of this software and associated documentation files (the "Software"),
 * to deal in the Software without restriction, including without limitation
 * the rights to use, copy, modify, merge, publish, distribute, sublicense,
 * and/or sell copies of the Software, and to permit persons to whom the
 * Software is furnished to do so, subject to the following conditions:
 *
 * The above copyright notice and this permission notice shall be included in
 * all copies or substantial portions of the Software.
 *
 * THE SOFTWARE IS PROVIDED "AS IS", WITHOUT WARRANTY OF ANY KIND, EXPRESS OR
 * IMPLIED, INCLUDING BUT NOT LIMITED TO THE WARRANTIES OF MERCHANTABILITY,
 * FITNESS FOR A PARTICULAR PURPOSE AND NONINFRINGEMENT.  IN NO EVENT SHALL
 * THE COPYRIGHT HOLDER(S) OR AUTHOR(S) BE LIABLE FOR ANY CLAIM, DAMAGES OR
 * OTHER LIABILITY, WHETHER IN AN ACTION OF CONTRACT, TORT OR OTHERWISE,
 * ARISING FROM, OUT OF OR IN CONNECTION WITH THE SOFTWARE OR THE USE OR
 * OTHER DEALINGS IN THE SOFTWARE.
 *
 */

#ifndef H_LIMA_UTIL
#define H_LIMA_UTIL

#include <stdint.h>
#include <stdbool.h>

#define LIMA_PAGE_SIZE 4096

<<<<<<< HEAD
extern FILE *lima_dump_command_stream;
=======
struct lima_dump;
>>>>>>> 6d8c6860

bool lima_get_absolute_timeout(uint64_t *timeout);

struct lima_dump *lima_dump_create(void);
struct lima_dump *lima_dump_next(struct lima_dump *dump);
void lima_dump_free(struct lima_dump *dump);

void lima_dump_vs_command_stream_print(struct lima_dump *dump, void *data,
                                       int size, uint32_t start);
void lima_dump_plbu_command_stream_print(struct lima_dump *dump, void *data,
                                         int size, uint32_t start);
void lima_dump_rsw_command_stream_print(struct lima_dump *dump, void *data,
                                        int size, uint32_t start);
void lima_dump_texture_descriptor(struct lima_dump *dump, void *data,
                                  int size, uint32_t start, uint32_t offset);

void _lima_dump_command_stream_print(struct lima_dump *dump, void *data,
                                     int size, bool is_float, const char *fmt, ...);
#define lima_dump_command_stream_print(dump, ...) \
   do { \
      if (dump) \
         _lima_dump_command_stream_print(dump, __VA_ARGS__); \
   } while (0)

#endif<|MERGE_RESOLUTION|>--- conflicted
+++ resolved
@@ -29,11 +29,7 @@
 
 #define LIMA_PAGE_SIZE 4096
 
-<<<<<<< HEAD
-extern FILE *lima_dump_command_stream;
-=======
 struct lima_dump;
->>>>>>> 6d8c6860
 
 bool lima_get_absolute_timeout(uint64_t *timeout);
 
