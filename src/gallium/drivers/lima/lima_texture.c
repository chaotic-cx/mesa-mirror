/*
 * Copyright (c) 2011-2013 Luc Verhaegen <libv@skynet.be>
 * Copyright (c) 2018-2019 Lima Project
 *
 * Permission is hereby granted, free of charge, to any person obtaining a
 * copy of this software and associated documentation files (the "Software"),
 * to deal in the Software without restriction, including without limitation
 * the rights to use, copy, modify, merge, publish, distribute, sub license,
 * and/or sell copies of the Software, and to permit persons to whom the
 * Software is furnished to do so, subject to the following conditions:
 *
 * The above copyright notice and this permission notice (including the
 * next paragraph) shall be included in all copies or substantial portions
 * of the Software.
 *
 * THE SOFTWARE IS PROVIDED "AS IS", WITHOUT WARRANTY OF ANY KIND, EXPRESS OR
 * IMPLIED, INCLUDING BUT NOT LIMITED TO THE WARRANTIES OF MERCHANTABILITY,
 * FITNESS FOR A PARTICULAR PURPOSE AND NON-INFRINGEMENT. IN NO EVENT SHALL
 * THE AUTHORS OR COPYRIGHT HOLDERS BE LIABLE FOR ANY CLAIM, DAMAGES OR OTHER
 * LIABILITY, WHETHER IN AN ACTION OF CONTRACT, TORT OR OTHERWISE, ARISING
 * FROM, OUT OF OR IN CONNECTION WITH THE SOFTWARE OR THE USE OR OTHER
 * DEALINGS IN THE SOFTWARE.
 *
 */

#include "util/u_memory.h"
#include "util/u_upload_mgr.h"
#include "util/u_math.h"
#include "util/u_debug.h"
#include "util/u_transfer.h"

#include "lima_bo.h"
#include "lima_context.h"
#include "lima_screen.h"
#include "lima_texture.h"
#include "lima_resource.h"
#include "lima_submit.h"
#include "lima_util.h"
#include "lima_format.h"

#include <drm-uapi/lima_drm.h>


#define lima_tex_list_size 64

static_assert(offsetof(lima_tex_desc, va) == 24, "lima_tex_desc->va offset isn't 24");


static void
lima_texture_desc_set_va(lima_tex_desc *desc,
                         int idx,
                         uint32_t va)
{
   unsigned va_bit_idx = VA_BIT_OFFSET + (VA_BIT_SIZE * idx);
   unsigned va_idx = va_bit_idx / 32;
   va_bit_idx %= 32;

   va >>= 6;

   desc->va[va_idx] |= va << va_bit_idx;
   if (va_bit_idx <= 6)
      return;
   desc->va[va_idx + 1] |= va >> (32 - va_bit_idx);
}

void
lima_texture_desc_set_res(struct lima_context *ctx, lima_tex_desc *desc,
                          struct pipe_resource *prsc,
                          unsigned first_level, unsigned last_level)
{
   unsigned width, height, layout, i;
   struct lima_resource *lima_res = lima_resource(prsc);

   width = prsc->width0;
   height = prsc->height0;
   if (first_level != 0) {
      width = u_minify(width, first_level);
      height = u_minify(height, first_level);
   }

   desc->format = lima_format_get_texel(prsc->format);
   desc->swap_r_b = lima_format_get_swap_rb(prsc->format);
   desc->width  = width;
   desc->height = height;
   desc->unknown_3_1 = 1;

   if (lima_res->tiled)
      layout = 3;
   else {
      /* for padded linear texture */
      if (lima_res->levels[first_level].width != width) {
         desc->stride = lima_res->levels[first_level].stride;
         desc->has_stride = 1;
      }
      layout = 0;
   }

   lima_submit_add_bo(ctx->pp_submit, lima_res->bo, LIMA_SUBMIT_BO_READ);

   uint32_t base_va = lima_res->bo->va;

   /* attach first level */
   uint32_t first_va = base_va + lima_res->levels[first_level].offset;
<<<<<<< HEAD
   desc[6] |= (first_va << 24) | (layout << 13);
   desc[7] |= first_va >> 8;
=======
   desc->va_s.va_0 = first_va >> 6;
   desc->va_s.layout = layout;
>>>>>>> 4392cf2d

   /* Attach remaining levels.
    * Each subsequent mipmap address is specified using the 26 msbs.
    * These addresses are then packed continuously in memory */
<<<<<<< HEAD
   unsigned current_desc_index = 7;
   unsigned current_desc_bit_index = 24;
   for (i = first_level + 1; i <= last_level; i++) {
      uint32_t address = base_va + lima_res->levels[i].offset;
      address = (address >> 6);
      desc[current_desc_index] |= (address << current_desc_bit_index);
      if (current_desc_bit_index <= 6) {
         current_desc_bit_index += 26;
         if (current_desc_bit_index >= 32) {
            current_desc_bit_index &= 0x1F;
            current_desc_index++;
         }
         continue;
      }
      desc[current_desc_index + 1] |= (address >> (32 - current_desc_bit_index));
      current_desc_bit_index = (current_desc_bit_index + 26) & 0x1F;
      current_desc_index++;
=======
   for (i = 1; i <= (last_level - first_level); i++) {
      uint32_t address = base_va + lima_res->levels[first_level + i].offset;
      lima_texture_desc_set_va(desc, i, address);
>>>>>>> 4392cf2d
   }
}

static void
lima_update_tex_desc(struct lima_context *ctx, struct lima_sampler_state *sampler,
                     struct lima_sampler_view *texture, void *pdesc,
                     unsigned desc_size)
{
   /* unit is 1/16 since lod_bias is in fixed format */
   int lod_bias_delta = 0;
   lima_tex_desc *desc = pdesc;
   unsigned first_level;
   unsigned last_level;
   float max_lod;

   memset(desc, 0, desc_size);

   switch (texture->base.target) {
   case PIPE_TEXTURE_2D:
   case PIPE_TEXTURE_RECT:
      desc->texture_type = LIMA_TEXTURE_TYPE_2D;
      break;
   case PIPE_TEXTURE_CUBE:
      desc->texture_type = LIMA_TEXTURE_TYPE_CUBE;
      break;
   default:
      break;
   }

   if (!sampler->base.normalized_coords)
      desc->unnorm_coords = 1;

   first_level = texture->base.u.tex.first_level;
   last_level = texture->base.u.tex.last_level;
   if (last_level - first_level >= LIMA_MAX_MIP_LEVELS)
      last_level = first_level + LIMA_MAX_MIP_LEVELS - 1;

   desc->min_lod = lima_float_to_fixed8(sampler->base.min_lod);
   max_lod = MIN2(sampler->base.max_lod, sampler->base.min_lod +
                                         (last_level - first_level));
   desc->max_lod = lima_float_to_fixed8(max_lod);
   desc->lod_bias = lima_float_to_fixed8(sampler->base.lod_bias);

<<<<<<< HEAD
   first_level = texture->base.u.tex.first_level;
   last_level = texture->base.u.tex.last_level;
   if (last_level - first_level >= LIMA_MAX_MIP_LEVELS)
      last_level = first_level + LIMA_MAX_MIP_LEVELS - 1;

   switch (sampler->base.min_mip_filter) {
      case PIPE_TEX_MIPFILTER_LINEAR:
         desc[2] |= 0x0600;
      case PIPE_TEX_MIPFILTER_NEAREST:
         mipmapping = true;
         desc[1] |= ((last_level - first_level) << 24);
=======
   switch (sampler->base.min_mip_filter) {
      case PIPE_TEX_MIPFILTER_LINEAR:
         desc->min_mipfilter_2 = 3;
         break;
      case PIPE_TEX_MIPFILTER_NEAREST:
         desc->min_mipfilter_2 = 0;
>>>>>>> 4392cf2d
         break;
      case PIPE_TEX_MIPFILTER_NONE:
         desc->max_lod = desc->min_lod;
         break;
      default:
<<<<<<< HEAD
         mipmapping = false;
=======
>>>>>>> 4392cf2d
         break;
   }

   switch (sampler->base.mag_img_filter) {
   case PIPE_TEX_FILTER_LINEAR:
      desc->mag_img_filter_nearest = 0;
      break;
   case PIPE_TEX_FILTER_NEAREST:
   default:
      desc->mag_img_filter_nearest = 1;
      break;
   }

   switch (sampler->base.min_img_filter) {
      break;
   case PIPE_TEX_FILTER_LINEAR:
      desc->min_img_filter_nearest = 0;
      break;
   case PIPE_TEX_FILTER_NEAREST:
   default:
      lod_bias_delta = 8;
      desc->min_img_filter_nearest = 1;
      break;
   }

   /* Only clamp, clamp to edge, repeat and mirror repeat are supported */
   switch (sampler->base.wrap_s) {
   case PIPE_TEX_WRAP_CLAMP:
      desc->wrap_s_clamp = 1;
      break;
   case PIPE_TEX_WRAP_CLAMP_TO_EDGE:
   case PIPE_TEX_WRAP_CLAMP_TO_BORDER:
      desc->wrap_s_clamp_to_edge = 1;
      break;
   case PIPE_TEX_WRAP_MIRROR_REPEAT:
      desc->wrap_s_mirror_repeat = 1;
      break;
   case PIPE_TEX_WRAP_REPEAT:
   default:
      break;
   }

   /* Only clamp, clamp to edge, repeat and mirror repeat are supported */
   switch (sampler->base.wrap_t) {
   case PIPE_TEX_WRAP_CLAMP:
      desc->wrap_t_clamp = 1;
      break;
   case PIPE_TEX_WRAP_CLAMP_TO_EDGE:
   case PIPE_TEX_WRAP_CLAMP_TO_BORDER:
      desc->wrap_t_clamp_to_edge = 1;
      break;
   case PIPE_TEX_WRAP_MIRROR_REPEAT:
      desc->wrap_t_mirror_repeat = 1;
      break;
   case PIPE_TEX_WRAP_REPEAT:
   default:
      break;
   }

   if (desc->min_img_filter_nearest && desc->mag_img_filter_nearest &&
       desc->min_mipfilter_2 == 0 &&
       (desc->min_lod != desc->max_lod))
     lod_bias_delta = -1;

   desc->lod_bias += lod_bias_delta;

   lima_texture_desc_set_res(ctx, desc, texture->base.texture,
                             first_level, last_level);
}

static unsigned
lima_calc_tex_desc_size(struct lima_sampler_view *texture)
{
   unsigned size = offsetof(lima_tex_desc, va);
   unsigned va_bit_size;
   unsigned first_level = texture->base.u.tex.first_level;
   unsigned last_level = texture->base.u.tex.last_level;

   if (last_level - first_level >= LIMA_MAX_MIP_LEVELS)
      last_level = first_level + LIMA_MAX_MIP_LEVELS - 1;

   va_bit_size = VA_BIT_OFFSET + VA_BIT_SIZE * (last_level - first_level + 1);
   size += (va_bit_size + 7) >> 3;
   size = align(size, lima_min_tex_desc_size);

   return size;
}

void
lima_update_textures(struct lima_context *ctx)
{
   struct lima_texture_stateobj *lima_tex = &ctx->tex_stateobj;

   assert (lima_tex->num_samplers <= 16);

   /* Nothing to do - we have no samplers or textures */
   if (!lima_tex->num_samplers || !lima_tex->num_textures)
      return;

   unsigned size = lima_tex_list_size;
   for (int i = 0; i < lima_tex->num_samplers; i++) {
      struct lima_sampler_view *texture = lima_sampler_view(lima_tex->textures[i]);
      size += lima_calc_tex_desc_size(texture);
   }

   uint32_t *descs =
      lima_ctx_buff_alloc(ctx, lima_ctx_buff_pp_tex_desc, size);

   off_t offset = lima_tex_list_size;
   for (int i = 0; i < lima_tex->num_samplers; i++) {
      struct lima_sampler_state *sampler = lima_sampler_state(lima_tex->samplers[i]);
      struct lima_sampler_view *texture = lima_sampler_view(lima_tex->textures[i]);
      unsigned desc_size = lima_calc_tex_desc_size(texture);

      descs[i] = lima_ctx_buff_va(ctx, lima_ctx_buff_pp_tex_desc,
                                  LIMA_CTX_BUFF_SUBMIT_PP) + offset;
      lima_update_tex_desc(ctx, sampler, texture, (void *)descs + offset, desc_size);
      offset += desc_size;
   }

   lima_dump_command_stream_print(
      descs, size, false, "add textures_desc at va %x\n",
      lima_ctx_buff_va(ctx, lima_ctx_buff_pp_tex_desc, 0));

   lima_dump_texture_descriptor(
      descs, size,
      lima_ctx_buff_va(ctx, lima_ctx_buff_pp_tex_desc, 0) + lima_tex_list_size,
      lima_tex_list_size);
}<|MERGE_RESOLUTION|>--- conflicted
+++ resolved
@@ -101,40 +101,15 @@
 
    /* attach first level */
    uint32_t first_va = base_va + lima_res->levels[first_level].offset;
-<<<<<<< HEAD
-   desc[6] |= (first_va << 24) | (layout << 13);
-   desc[7] |= first_va >> 8;
-=======
    desc->va_s.va_0 = first_va >> 6;
    desc->va_s.layout = layout;
->>>>>>> 4392cf2d
 
    /* Attach remaining levels.
     * Each subsequent mipmap address is specified using the 26 msbs.
     * These addresses are then packed continuously in memory */
-<<<<<<< HEAD
-   unsigned current_desc_index = 7;
-   unsigned current_desc_bit_index = 24;
-   for (i = first_level + 1; i <= last_level; i++) {
-      uint32_t address = base_va + lima_res->levels[i].offset;
-      address = (address >> 6);
-      desc[current_desc_index] |= (address << current_desc_bit_index);
-      if (current_desc_bit_index <= 6) {
-         current_desc_bit_index += 26;
-         if (current_desc_bit_index >= 32) {
-            current_desc_bit_index &= 0x1F;
-            current_desc_index++;
-         }
-         continue;
-      }
-      desc[current_desc_index + 1] |= (address >> (32 - current_desc_bit_index));
-      current_desc_bit_index = (current_desc_bit_index + 26) & 0x1F;
-      current_desc_index++;
-=======
    for (i = 1; i <= (last_level - first_level); i++) {
       uint32_t address = base_va + lima_res->levels[first_level + i].offset;
       lima_texture_desc_set_va(desc, i, address);
->>>>>>> 4392cf2d
    }
 }
 
@@ -178,35 +153,17 @@
    desc->max_lod = lima_float_to_fixed8(max_lod);
    desc->lod_bias = lima_float_to_fixed8(sampler->base.lod_bias);
 
-<<<<<<< HEAD
-   first_level = texture->base.u.tex.first_level;
-   last_level = texture->base.u.tex.last_level;
-   if (last_level - first_level >= LIMA_MAX_MIP_LEVELS)
-      last_level = first_level + LIMA_MAX_MIP_LEVELS - 1;
-
-   switch (sampler->base.min_mip_filter) {
-      case PIPE_TEX_MIPFILTER_LINEAR:
-         desc[2] |= 0x0600;
-      case PIPE_TEX_MIPFILTER_NEAREST:
-         mipmapping = true;
-         desc[1] |= ((last_level - first_level) << 24);
-=======
    switch (sampler->base.min_mip_filter) {
       case PIPE_TEX_MIPFILTER_LINEAR:
          desc->min_mipfilter_2 = 3;
          break;
       case PIPE_TEX_MIPFILTER_NEAREST:
          desc->min_mipfilter_2 = 0;
->>>>>>> 4392cf2d
          break;
       case PIPE_TEX_MIPFILTER_NONE:
          desc->max_lod = desc->min_lod;
          break;
       default:
-<<<<<<< HEAD
-         mipmapping = false;
-=======
->>>>>>> 4392cf2d
          break;
    }
 
