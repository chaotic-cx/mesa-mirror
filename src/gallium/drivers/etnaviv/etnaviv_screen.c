--- conflicted
+++ resolved
@@ -531,11 +531,8 @@
       return FALSE;
 
    if (usage & PIPE_BIND_RENDER_TARGET) {
-      /* If render target, must be RS-supported format that is not rb swapped.
-       * Exposing rb swapped (or other swizzled) formats for rendering would
-       * involve swizzing in the pixel shader.
-       */
-      if (translate_rs_format(format) != ETNA_NO_MATCH && !translate_rs_format_rb_swap(format)) {
+      /* if render target, must be RS-supported format */
+      if (translate_rs_format(format) != ETNA_NO_MATCH) {
          /* Validate MSAA; number of samples must be allowed, and render target
           * must have MSAA'able format. */
          if (sample_count > 1) {
@@ -734,12 +731,6 @@
       screen->model >= 0x1000 || screen->model == 0x880;
    screen->specs.npot_tex_any_wrap =
       VIV_FEATURE(screen, chipMinorFeatures1, NON_POWER_OF_TWO);
-<<<<<<< HEAD
-   screen->specs.has_new_sin_cos =
-      VIV_FEATURE(screen, chipMinorFeatures3, HAS_FAST_TRANSCENDENTALS);
-
-   if (instruction_count > 256) { /* unified instruction memory? */
-=======
    screen->specs.has_new_transcendentals =
       VIV_FEATURE(screen, chipMinorFeatures3, HAS_FAST_TRANSCENDENTALS);
    screen->specs.has_halti2_instructions =
@@ -758,7 +749,6 @@
        * 2*256 instructions just like GC2000, but the offsets are slightly
        * different.
        */
->>>>>>> 5d3caa1c
       screen->specs.vs_offset = 0xC000;
       /* State 08000-0C000 mirrors 0C000-0E000, and the Vivante driver uses
        * this mirror for writing PS instructions, probably safest to do the
