/*
 * Copyright © 2017 Intel Corporation
 *
 * Permission is hereby granted, free of charge, to any person obtaining a
 * copy of this software and associated documentation files (the "Software"),
 * to deal in the Software without restriction, including without limitation
 * on the rights to use, copy, modify, merge, publish, distribute, sub
 * license, and/or sell copies of the Software, and to permit persons to whom
 * the Software is furnished to do so, subject to the following conditions:
 *
 * The above copyright notice and this permission notice (including the next
 * paragraph) shall be included in all copies or substantial portions of the
 * Software.
 *
 * THE SOFTWARE IS PROVIDED "AS IS", WITHOUT WARRANTY OF ANY KIND, EXPRESS OR
 * IMPLIED, INCLUDING BUT NOT LIMITED TO THE WARRANTIES OF MERCHANTABILITY,
 * FITNESS FOR A PARTICULAR PURPOSE AND NON-INFRINGEMENT. IN NO EVENT SHALL
 * THE AUTHOR(S) AND/OR THEIR SUPPLIERS BE LIABLE FOR ANY CLAIM,
 * DAMAGES OR OTHER LIABILITY, WHETHER IN AN ACTION OF CONTRACT, TORT OR
 * OTHERWISE, ARISING FROM, OUT OF OR IN CONNECTION WITH THE SOFTWARE OR THE
 * USE OR OTHER DEALINGS IN THE SOFTWARE.
 */
#ifndef IRIS_CONTEXT_H
#define IRIS_CONTEXT_H

#include "pipe/p_context.h"
#include "pipe/p_state.h"
#include "util/set.h"
#include "util/slab.h"
#include "util/u_debug.h"
#include "intel/blorp/blorp.h"
#include "intel/dev/gen_debug.h"
#include "intel/common/gen_l3_config.h"
#include "intel/compiler/brw_compiler.h"
#include "iris_batch.h"
#include "iris_binder.h"
#include "iris_fence.h"
#include "iris_resource.h"
#include "iris_screen.h"

struct iris_bo;
struct iris_context;
struct blorp_batch;
struct blorp_params;

#define IRIS_MAX_TEXTURE_BUFFER_SIZE (1 << 27)
#define IRIS_MAX_TEXTURE_SAMPLERS 32
/* IRIS_MAX_ABOS and IRIS_MAX_SSBOS must be the same. */
#define IRIS_MAX_ABOS 16
#define IRIS_MAX_SSBOS 16
#define IRIS_MAX_VIEWPORTS 16
#define IRIS_MAX_CLIP_PLANES 8
#define IRIS_MAX_GLOBAL_BINDINGS 32

enum iris_param_domain {
   BRW_PARAM_DOMAIN_BUILTIN = 0,
   BRW_PARAM_DOMAIN_IMAGE,
};

enum iris_shader_reloc {
   IRIS_SHADER_RELOC_CONST_DATA_ADDR_LOW,
   IRIS_SHADER_RELOC_CONST_DATA_ADDR_HIGH,
};

enum {
   DRI_CONF_BO_REUSE_DISABLED,
   DRI_CONF_BO_REUSE_ALL
};

#define BRW_PARAM(domain, val)   (BRW_PARAM_DOMAIN_##domain << 24 | (val))
#define BRW_PARAM_DOMAIN(param)  ((uint32_t)(param) >> 24)
#define BRW_PARAM_VALUE(param)   ((uint32_t)(param) & 0x00ffffff)
#define BRW_PARAM_IMAGE(idx, offset) BRW_PARAM(IMAGE, ((idx) << 8) | (offset))
#define BRW_PARAM_IMAGE_IDX(value)   (BRW_PARAM_VALUE(value) >> 8)
#define BRW_PARAM_IMAGE_OFFSET(value)(BRW_PARAM_VALUE(value) & 0xf)

/**
 * Dirty flags.  When state changes, we flag some combination of these
 * to indicate that particular GPU commands need to be re-emitted.
 *
 * Each bit typically corresponds to a single 3DSTATE_* command packet, but
 * in rare cases they map to a group of related packets that need to be
 * emitted together.
 *
 * See iris_upload_render_state().
 */
#define IRIS_DIRTY_COLOR_CALC_STATE               (1ull <<  0)
#define IRIS_DIRTY_POLYGON_STIPPLE                (1ull <<  1)
#define IRIS_DIRTY_SCISSOR_RECT                   (1ull <<  2)
#define IRIS_DIRTY_WM_DEPTH_STENCIL               (1ull <<  3)
#define IRIS_DIRTY_CC_VIEWPORT                    (1ull <<  4)
#define IRIS_DIRTY_SF_CL_VIEWPORT                 (1ull <<  5)
#define IRIS_DIRTY_PS_BLEND                       (1ull <<  6)
#define IRIS_DIRTY_BLEND_STATE                    (1ull <<  7)
#define IRIS_DIRTY_RASTER                         (1ull <<  8)
#define IRIS_DIRTY_CLIP                           (1ull <<  9)
#define IRIS_DIRTY_SBE                            (1ull << 10)
#define IRIS_DIRTY_LINE_STIPPLE                   (1ull << 11)
#define IRIS_DIRTY_VERTEX_ELEMENTS                (1ull << 12)
#define IRIS_DIRTY_MULTISAMPLE                    (1ull << 13)
#define IRIS_DIRTY_VERTEX_BUFFERS                 (1ull << 14)
#define IRIS_DIRTY_SAMPLE_MASK                    (1ull << 15)
#define IRIS_DIRTY_URB                            (1ull << 16)
#define IRIS_DIRTY_DEPTH_BUFFER                   (1ull << 17)
#define IRIS_DIRTY_WM                             (1ull << 18)
#define IRIS_DIRTY_SO_BUFFERS                     (1ull << 19)
#define IRIS_DIRTY_SO_DECL_LIST                   (1ull << 20)
#define IRIS_DIRTY_STREAMOUT                      (1ull << 21)
#define IRIS_DIRTY_VF_SGVS                        (1ull << 22)
#define IRIS_DIRTY_VF                             (1ull << 23)
#define IRIS_DIRTY_VF_TOPOLOGY                    (1ull << 24)
#define IRIS_DIRTY_RENDER_RESOLVES_AND_FLUSHES    (1ull << 25)
#define IRIS_DIRTY_COMPUTE_RESOLVES_AND_FLUSHES   (1ull << 26)
#define IRIS_DIRTY_VF_STATISTICS                  (1ull << 27)
#define IRIS_DIRTY_PMA_FIX                        (1ull << 28)
#define IRIS_DIRTY_DEPTH_BOUNDS                   (1ull << 29)
#define IRIS_DIRTY_RENDER_BUFFER                  (1ull << 30)
#define IRIS_DIRTY_STENCIL_REF                    (1ull << 31)

#define IRIS_ALL_DIRTY_FOR_COMPUTE (IRIS_DIRTY_COMPUTE_RESOLVES_AND_FLUSHES)

#define IRIS_ALL_DIRTY_FOR_RENDER (~IRIS_ALL_DIRTY_FOR_COMPUTE)

/**
 * Per-stage dirty flags.  When state changes, we flag some combination of
 * these to indicate that particular GPU commands need to be re-emitted.
 * Unlike the IRIS_DIRTY_* flags these are shader stage-specific and can be
 * indexed by shifting the mask by the shader stage index.
 *
 * See iris_upload_render_state().
 */
#define IRIS_STAGE_DIRTY_SAMPLER_STATES_VS        (1ull << 0)
#define IRIS_STAGE_DIRTY_SAMPLER_STATES_TCS       (1ull << 1)
#define IRIS_STAGE_DIRTY_SAMPLER_STATES_TES       (1ull << 2)
#define IRIS_STAGE_DIRTY_SAMPLER_STATES_GS        (1ull << 3)
#define IRIS_STAGE_DIRTY_SAMPLER_STATES_PS        (1ull << 4)
#define IRIS_STAGE_DIRTY_SAMPLER_STATES_CS        (1ull << 5)
#define IRIS_STAGE_DIRTY_UNCOMPILED_VS            (1ull << 6)
#define IRIS_STAGE_DIRTY_UNCOMPILED_TCS           (1ull << 7)
#define IRIS_STAGE_DIRTY_UNCOMPILED_TES           (1ull << 8)
#define IRIS_STAGE_DIRTY_UNCOMPILED_GS            (1ull << 9)
#define IRIS_STAGE_DIRTY_UNCOMPILED_FS            (1ull << 10)
#define IRIS_STAGE_DIRTY_UNCOMPILED_CS            (1ull << 11)
#define IRIS_STAGE_DIRTY_VS                       (1ull << 12)
#define IRIS_STAGE_DIRTY_TCS                      (1ull << 13)
#define IRIS_STAGE_DIRTY_TES                      (1ull << 14)
#define IRIS_STAGE_DIRTY_GS                       (1ull << 15)
#define IRIS_STAGE_DIRTY_FS                       (1ull << 16)
#define IRIS_STAGE_DIRTY_CS                       (1ull << 17)
#define IRIS_SHIFT_FOR_STAGE_DIRTY_CONSTANTS      18
#define IRIS_STAGE_DIRTY_CONSTANTS_VS             (1ull << 18)
#define IRIS_STAGE_DIRTY_CONSTANTS_TCS            (1ull << 19)
#define IRIS_STAGE_DIRTY_CONSTANTS_TES            (1ull << 20)
#define IRIS_STAGE_DIRTY_CONSTANTS_GS             (1ull << 21)
#define IRIS_STAGE_DIRTY_CONSTANTS_FS             (1ull << 22)
#define IRIS_STAGE_DIRTY_CONSTANTS_CS             (1ull << 23)
#define IRIS_STAGE_DIRTY_BINDINGS_VS              (1ull << 24)
#define IRIS_STAGE_DIRTY_BINDINGS_TCS             (1ull << 25)
#define IRIS_STAGE_DIRTY_BINDINGS_TES             (1ull << 26)
#define IRIS_STAGE_DIRTY_BINDINGS_GS              (1ull << 27)
#define IRIS_STAGE_DIRTY_BINDINGS_FS              (1ull << 28)
#define IRIS_STAGE_DIRTY_BINDINGS_CS              (1ull << 29)

#define IRIS_ALL_STAGE_DIRTY_FOR_COMPUTE (IRIS_STAGE_DIRTY_CS | \
                                          IRIS_STAGE_DIRTY_SAMPLER_STATES_CS | \
                                          IRIS_STAGE_DIRTY_UNCOMPILED_CS |    \
                                          IRIS_STAGE_DIRTY_CONSTANTS_CS |     \
                                          IRIS_STAGE_DIRTY_BINDINGS_CS)

#define IRIS_ALL_STAGE_DIRTY_FOR_RENDER (~IRIS_ALL_STAGE_DIRTY_FOR_COMPUTE)

#define IRIS_ALL_STAGE_DIRTY_BINDINGS (IRIS_STAGE_DIRTY_BINDINGS_VS  | \
                                       IRIS_STAGE_DIRTY_BINDINGS_TCS | \
                                       IRIS_STAGE_DIRTY_BINDINGS_TES | \
                                       IRIS_STAGE_DIRTY_BINDINGS_GS  | \
                                       IRIS_STAGE_DIRTY_BINDINGS_FS  | \
                                       IRIS_STAGE_DIRTY_BINDINGS_CS)

/**
 * Non-orthogonal state (NOS) dependency flags.
 *
 * Shader programs may depend on non-orthogonal state.  These flags are
 * used to indicate that a shader's key depends on the state provided by
 * a certain Gallium CSO.  Changing any CSOs marked as a dependency will
 * cause the driver to re-compute the shader key, possibly triggering a
 * shader recompile.
 */
enum iris_nos_dep {
   IRIS_NOS_FRAMEBUFFER,
   IRIS_NOS_DEPTH_STENCIL_ALPHA,
   IRIS_NOS_RASTERIZER,
   IRIS_NOS_BLEND,
   IRIS_NOS_LAST_VUE_MAP,

   IRIS_NOS_COUNT,
};

/** @{
 *
 * Program cache keys for state based recompiles.
 */

struct iris_base_prog_key {
   unsigned program_string_id;
};

struct iris_vue_prog_key {
   struct iris_base_prog_key base;

   unsigned nr_userclip_plane_consts:4;
};

struct iris_vs_prog_key {
   struct iris_vue_prog_key vue;
};

struct iris_tcs_prog_key {
   struct iris_vue_prog_key vue;

   uint16_t tes_primitive_mode;

   uint8_t input_vertices;

   bool quads_workaround;

   /** A bitfield of per-patch outputs written. */
   uint32_t patch_outputs_written;

   /** A bitfield of per-vertex outputs written. */
   uint64_t outputs_written;
};

struct iris_tes_prog_key {
   struct iris_vue_prog_key vue;

   /** A bitfield of per-patch inputs read. */
   uint32_t patch_inputs_read;

   /** A bitfield of per-vertex inputs read. */
   uint64_t inputs_read;
};

struct iris_gs_prog_key {
   struct iris_vue_prog_key vue;
};

struct iris_fs_prog_key {
   struct iris_base_prog_key base;

   unsigned nr_color_regions:5;
   bool flat_shade:1;
   bool alpha_test_replicate_alpha:1;
   bool alpha_to_coverage:1;
   bool clamp_fragment_color:1;
   bool persample_interp:1;
   bool multisample_fbo:1;
   bool force_dual_color_blend:1;
   bool coherent_fb_fetch:1;

   uint8_t color_outputs_valid;
   uint64_t input_slots_valid;
};

struct iris_cs_prog_key {
   struct iris_base_prog_key base;
};

/** @} */

struct iris_depth_stencil_alpha_state;

/**
 * Cache IDs for the in-memory program cache (ice->shaders.cache).
 */
enum iris_program_cache_id {
   IRIS_CACHE_VS  = MESA_SHADER_VERTEX,
   IRIS_CACHE_TCS = MESA_SHADER_TESS_CTRL,
   IRIS_CACHE_TES = MESA_SHADER_TESS_EVAL,
   IRIS_CACHE_GS  = MESA_SHADER_GEOMETRY,
   IRIS_CACHE_FS  = MESA_SHADER_FRAGMENT,
   IRIS_CACHE_CS  = MESA_SHADER_COMPUTE,
   IRIS_CACHE_BLORP,
};

/** @{
 *
 * Defines for PIPE_CONTROL operations, which trigger cache flushes,
 * synchronization, pipelined memory writes, and so on.
 *
 * The bits here are not the actual hardware values.  The actual fields
 * move between various generations, so we just have flags for each
 * potential operation, and use genxml to encode the actual packet.
 */
enum pipe_control_flags
{
   PIPE_CONTROL_FLUSH_LLC                       = (1 << 1),
   PIPE_CONTROL_LRI_POST_SYNC_OP                = (1 << 2),
   PIPE_CONTROL_STORE_DATA_INDEX                = (1 << 3),
   PIPE_CONTROL_CS_STALL                        = (1 << 4),
   PIPE_CONTROL_GLOBAL_SNAPSHOT_COUNT_RESET     = (1 << 5),
   PIPE_CONTROL_SYNC_GFDT                       = (1 << 6),
   PIPE_CONTROL_TLB_INVALIDATE                  = (1 << 7),
   PIPE_CONTROL_MEDIA_STATE_CLEAR               = (1 << 8),
   PIPE_CONTROL_WRITE_IMMEDIATE                 = (1 << 9),
   PIPE_CONTROL_WRITE_DEPTH_COUNT               = (1 << 10),
   PIPE_CONTROL_WRITE_TIMESTAMP                 = (1 << 11),
   PIPE_CONTROL_DEPTH_STALL                     = (1 << 12),
   PIPE_CONTROL_RENDER_TARGET_FLUSH             = (1 << 13),
   PIPE_CONTROL_INSTRUCTION_INVALIDATE          = (1 << 14),
   PIPE_CONTROL_TEXTURE_CACHE_INVALIDATE        = (1 << 15),
   PIPE_CONTROL_INDIRECT_STATE_POINTERS_DISABLE = (1 << 16),
   PIPE_CONTROL_NOTIFY_ENABLE                   = (1 << 17),
   PIPE_CONTROL_FLUSH_ENABLE                    = (1 << 18),
   PIPE_CONTROL_DATA_CACHE_FLUSH                = (1 << 19),
   PIPE_CONTROL_VF_CACHE_INVALIDATE             = (1 << 20),
   PIPE_CONTROL_CONST_CACHE_INVALIDATE          = (1 << 21),
   PIPE_CONTROL_STATE_CACHE_INVALIDATE          = (1 << 22),
   PIPE_CONTROL_STALL_AT_SCOREBOARD             = (1 << 23),
   PIPE_CONTROL_DEPTH_CACHE_FLUSH               = (1 << 24),
   PIPE_CONTROL_TILE_CACHE_FLUSH                = (1 << 25),
   PIPE_CONTROL_FLUSH_HDC                       = (1 << 26),
};

#define PIPE_CONTROL_CACHE_FLUSH_BITS \
   (PIPE_CONTROL_DEPTH_CACHE_FLUSH |  \
    PIPE_CONTROL_DATA_CACHE_FLUSH |   \
    PIPE_CONTROL_RENDER_TARGET_FLUSH)

#define PIPE_CONTROL_CACHE_INVALIDATE_BITS  \
   (PIPE_CONTROL_STATE_CACHE_INVALIDATE |   \
    PIPE_CONTROL_CONST_CACHE_INVALIDATE |   \
    PIPE_CONTROL_VF_CACHE_INVALIDATE |      \
    PIPE_CONTROL_TEXTURE_CACHE_INVALIDATE | \
    PIPE_CONTROL_INSTRUCTION_INVALIDATE)

enum iris_predicate_state {
   /* The first two states are used if we can determine whether to draw
    * without having to look at the values in the query object buffer. This
    * will happen if there is no conditional render in progress, if the query
    * object is already completed or if something else has already added
    * samples to the preliminary result.
    */
   IRIS_PREDICATE_STATE_RENDER,
   IRIS_PREDICATE_STATE_DONT_RENDER,

   /* In this case whether to draw or not depends on the result of an
    * MI_PREDICATE command so the predicate enable bit needs to be checked.
    */
   IRIS_PREDICATE_STATE_USE_BIT,
};

/** @} */

/**
 * An uncompiled, API-facing shader.  This is the Gallium CSO for shaders.
 * It primarily contains the NIR for the shader.
 *
 * Each API-facing shader can be compiled into multiple shader variants,
 * based on non-orthogonal state dependencies, recorded in the shader key.
 *
 * See iris_compiled_shader, which represents a compiled shader variant.
 */
struct iris_uncompiled_shader {
   struct nir_shader *nir;

   struct pipe_stream_output_info stream_output;

   /* A SHA1 of the serialized NIR for the disk cache. */
   unsigned char nir_sha1[20];

   unsigned program_id;

   /** Bitfield of (1 << IRIS_NOS_*) flags. */
   unsigned nos;

   /** Have any shader variants been compiled yet? */
   bool compiled_once;

   /** Should we use ALT mode for math?  Useful for ARB programs. */
   bool use_alt_mode;

   bool needs_edge_flag;

   /* Whether shader uses atomic operations. */
   bool uses_atomic_load_store;

   /** Size (in bytes) of the kernel input data */
   unsigned kernel_input_size;

   /** Size (in bytes) of the local (shared) data passed as kernel inputs */
   unsigned kernel_shared_size;
};

enum iris_surface_group {
   IRIS_SURFACE_GROUP_RENDER_TARGET,
   IRIS_SURFACE_GROUP_RENDER_TARGET_READ,
   IRIS_SURFACE_GROUP_CS_WORK_GROUPS,
   IRIS_SURFACE_GROUP_TEXTURE,
   IRIS_SURFACE_GROUP_IMAGE,
   IRIS_SURFACE_GROUP_UBO,
   IRIS_SURFACE_GROUP_SSBO,

   IRIS_SURFACE_GROUP_COUNT,
};

enum {
   /* Invalid value for a binding table index. */
   IRIS_SURFACE_NOT_USED = 0xa0a0a0a0,
};

struct iris_binding_table {
   uint32_t size_bytes;

   /** Number of surfaces in each group, before compacting. */
   uint32_t sizes[IRIS_SURFACE_GROUP_COUNT];

   /** Initial offset of each group. */
   uint32_t offsets[IRIS_SURFACE_GROUP_COUNT];

   /** Mask of surfaces used in each group. */
   uint64_t used_mask[IRIS_SURFACE_GROUP_COUNT];
};

/**
 * A compiled shader variant, containing a pointer to the GPU assembly,
 * as well as program data and other packets needed by state upload.
 *
 * There can be several iris_compiled_shader variants per API-level shader
 * (iris_uncompiled_shader), due to state-based recompiles (brw_*_prog_key).
 */
struct iris_compiled_shader {
   struct list_head link;

   /** Reference to the uploaded assembly. */
   struct iris_state_ref assembly;

   /** Pointer to the assembly in the BO's map. */
   void *map;

   /** The program data (owned by the program cache hash table) */
   struct brw_stage_prog_data *prog_data;

   /** A list of system values to be uploaded as uniforms. */
   enum brw_param_builtin *system_values;
   unsigned num_system_values;

   /** Size (in bytes) of the kernel input data */
   unsigned kernel_input_size;

   /** Number of constbufs expected by the shader. */
   unsigned num_cbufs;

   /**
    * Derived 3DSTATE_STREAMOUT and 3DSTATE_SO_DECL_LIST packets
    * (the VUE-based information for transform feedback outputs).
    */
   uint32_t *streamout;

   struct iris_binding_table bt;

   /**
    * Shader packets and other data derived from prog_data.  These must be
    * completely determined from prog_data.
    */
   uint8_t derived_data[0];
};

/**
 * API context state that is replicated per shader stage.
 */
struct iris_shader_state {
   /** Uniform Buffers */
   struct pipe_shader_buffer constbuf[PIPE_MAX_CONSTANT_BUFFERS];
   struct iris_state_ref constbuf_surf_state[PIPE_MAX_CONSTANT_BUFFERS];

   bool sysvals_need_upload;

   /** Shader Storage Buffers */
   struct pipe_shader_buffer ssbo[PIPE_MAX_SHADER_BUFFERS];
   struct iris_state_ref ssbo_surf_state[PIPE_MAX_SHADER_BUFFERS];

   /** Shader Storage Images (image load store) */
   struct iris_image_view image[PIPE_MAX_SHADER_IMAGES];

   struct iris_state_ref sampler_table;
   struct iris_sampler_state *samplers[IRIS_MAX_TEXTURE_SAMPLERS];
   struct iris_sampler_view *textures[IRIS_MAX_TEXTURE_SAMPLERS];

   /** Bitfield of which constant buffers are bound (non-null). */
   uint32_t bound_cbufs;

   /** Bitfield of which image views are bound (non-null). */
   uint32_t bound_image_views;

   /** Bitfield of which sampler views are bound (non-null). */
   uint32_t bound_sampler_views;

   /** Bitfield of which shader storage buffers are bound (non-null). */
   uint32_t bound_ssbos;

   /** Bitfield of which shader storage buffers are writable. */
   uint32_t writable_ssbos;
};

/**
 * Gallium CSO for stream output (transform feedback) targets.
 */
struct iris_stream_output_target {
   struct pipe_stream_output_target base;

   /** Storage holding the offset where we're writing in the buffer */
   struct iris_state_ref offset;

   /** Stride (bytes-per-vertex) during this transform feedback operation */
   uint16_t stride;

   /** Has 3DSTATE_SO_BUFFER actually been emitted, zeroing the offsets? */
   bool zeroed;
};

/**
<<<<<<< HEAD
 * Virtual table for generation-specific (genxml) function calls.
 */
struct iris_vtable {
   void (*destroy_state)(struct iris_context *ice);
   void (*init_render_context)(struct iris_batch *batch);
   void (*init_compute_context)(struct iris_batch *batch);
   void (*upload_render_state)(struct iris_context *ice,
                               struct iris_batch *batch,
                               const struct pipe_draw_info *draw);
   void (*update_surface_base_address)(struct iris_batch *batch,
                                       struct iris_binder *binder);
   void (*upload_compute_state)(struct iris_context *ice,
                                struct iris_batch *batch,
                                const struct pipe_grid_info *grid);
   void (*rebind_buffer)(struct iris_context *ice,
                         struct iris_resource *res);
   void (*resolve_conditional_render)(struct iris_context *ice);
   void (*load_register_reg32)(struct iris_batch *batch, uint32_t dst,
                               uint32_t src);
   void (*load_register_reg64)(struct iris_batch *batch, uint32_t dst,
                               uint32_t src);
   void (*load_register_imm32)(struct iris_batch *batch, uint32_t reg,
                               uint32_t val);
   void (*load_register_imm64)(struct iris_batch *batch, uint32_t reg,
                               uint64_t val);
   void (*load_register_mem32)(struct iris_batch *batch, uint32_t reg,
                               struct iris_bo *bo, uint32_t offset);
   void (*load_register_mem64)(struct iris_batch *batch, uint32_t reg,
                               struct iris_bo *bo, uint32_t offset);
   void (*store_register_mem32)(struct iris_batch *batch, uint32_t reg,
                                struct iris_bo *bo, uint32_t offset,
                                bool predicated);
   void (*store_register_mem64)(struct iris_batch *batch, uint32_t reg,
                                struct iris_bo *bo, uint32_t offset,
                                bool predicated);
   void (*store_data_imm32)(struct iris_batch *batch,
                            struct iris_bo *bo, uint32_t offset,
                            uint32_t value);
   void (*store_data_imm64)(struct iris_batch *batch,
                            struct iris_bo *bo, uint32_t offset,
                            uint64_t value);
   void (*copy_mem_mem)(struct iris_batch *batch,
                        struct iris_bo *dst_bo, uint32_t dst_offset,
                        struct iris_bo *src_bo, uint32_t src_offset,
                        unsigned bytes);
   void (*emit_raw_pipe_control)(struct iris_batch *batch,
                                 const char *reason, uint32_t flags,
                                 struct iris_bo *bo, uint32_t offset,
                                 uint64_t imm);

   void (*emit_mi_report_perf_count)(struct iris_batch *batch,
                                     struct iris_bo *bo,
                                     uint32_t offset_in_bytes,
                                     uint32_t report_id);

   unsigned (*derived_program_state_size)(enum iris_program_cache_id id);
   void (*store_derived_program_state)(struct iris_context *ice,
                                       enum iris_program_cache_id cache_id,
                                       struct iris_compiled_shader *shader);
   uint32_t *(*create_so_decl_list)(const struct pipe_stream_output_info *sol,
                                    const struct brw_vue_map *vue_map);
   void (*populate_vs_key)(const struct iris_context *ice,
                           const struct shader_info *info,
                           gl_shader_stage last_stage,
                           struct iris_vs_prog_key *key);
   void (*populate_tcs_key)(const struct iris_context *ice,
                            struct iris_tcs_prog_key *key);
   void (*populate_tes_key)(const struct iris_context *ice,
                            const struct shader_info *info,
                            gl_shader_stage last_stage,
                            struct iris_tes_prog_key *key);
   void (*populate_gs_key)(const struct iris_context *ice,
                           const struct shader_info *info,
                           gl_shader_stage last_stage,
                           struct iris_gs_prog_key *key);
   void (*populate_fs_key)(const struct iris_context *ice,
                           const struct shader_info *info,
                           struct iris_fs_prog_key *key);
   void (*populate_cs_key)(const struct iris_context *ice,
                           struct iris_cs_prog_key *key);
   void (*lost_genx_state)(struct iris_context *ice, struct iris_batch *batch);
};

/**
=======
>>>>>>> 6d8c6860
 * A pool containing SAMPLER_BORDER_COLOR_STATE entries.
 *
 * See iris_border_color.c for more information.
 */
struct iris_border_color_pool {
   struct iris_bo *bo;
   void *map;
   unsigned insert_point;

   /** Map from border colors to offsets in the buffer. */
   struct hash_table *ht;
};

/**
 * The API context (derived from pipe_context).
 *
 * Most driver state is tracked here.
 */
struct iris_context {
   struct pipe_context ctx;

   /** A debug callback for KHR_debug output. */
   struct pipe_debug_callback dbg;

   /** A device reset status callback for notifying that the GPU is hosed. */
   struct pipe_device_reset_callback reset;

   /** A set of dmabuf resources dirtied beyond their default aux-states. */
   struct set *dirty_dmabufs;

   /** Slab allocator for iris_transfer_map objects. */
   struct slab_child_pool transfer_pool;

   struct blorp_context blorp;

   struct iris_batch batches[IRIS_BATCH_COUNT];

   struct u_upload_mgr *query_buffer_uploader;

   struct {
      struct {
         /**
          * Either the value of BaseVertex for indexed draw calls or the value
          * of the argument <first> for non-indexed draw calls.
          */
         int firstvertex;
         int baseinstance;
      } params;

      /**
       * Are the above values the ones stored in the draw_params buffer?
       * If so, we can compare them against new values to see if anything
       * changed.  If not, we need to assume they changed.
       */
      bool params_valid;

      /**
       * Resource and offset that stores draw_parameters from the indirect
       * buffer or to the buffer that stures the previous values for non
       * indirect draws.
       */
      struct iris_state_ref draw_params;

      struct {
         /**
          * The value of DrawID. This always comes in from it's own vertex
          * buffer since it's not part of the indirect draw parameters.
          */
         int drawid;

         /**
          * Stores if an indexed or non-indexed draw (~0/0). Useful to
          * calculate BaseVertex as an AND of firstvertex and is_indexed_draw.
          */
         int is_indexed_draw;
      } derived_params;

      /**
       * Resource and offset used for GL_ARB_shader_draw_parameters which
       * contains parameters that are not present in the indirect buffer as
       * drawid and is_indexed_draw. They will go in their own vertex element.
       */
      struct iris_state_ref derived_draw_params;
   } draw;

   struct {
      struct iris_uncompiled_shader *uncompiled[MESA_SHADER_STAGES];
      struct iris_compiled_shader *prog[MESA_SHADER_STAGES];
      struct brw_vue_map *last_vue_map;

      /** List of shader variants whose deletion has been deferred for now */
      struct list_head deleted_variants[MESA_SHADER_STAGES];

      struct u_upload_mgr *uploader;
      struct hash_table *cache;

      /** Is a GS or TES outputting points or lines? */
      bool output_topology_is_points_or_lines;

      /**
       * Scratch buffers for various sizes and stages.
       *
       * Indexed by the "Per-Thread Scratch Space" field's 4-bit encoding,
       * and shader stage.
       */
      struct iris_bo *scratch_bos[1 << 4][MESA_SHADER_STAGES];
   } shaders;

   struct {
      struct iris_query *query;
      bool condition;
   } condition;

   struct gen_perf_context *perf_ctx;

   /** Frame number for debug prints */
   uint32_t frame;

   struct {
      uint64_t dirty;
      uint64_t stage_dirty;
      uint64_t stage_dirty_for_nos[IRIS_NOS_COUNT];

      unsigned num_viewports;
      unsigned sample_mask;
      struct iris_blend_state *cso_blend;
      struct iris_rasterizer_state *cso_rast;
      struct iris_depth_stencil_alpha_state *cso_zsa;
      struct iris_vertex_element_state *cso_vertex_elements;
      struct pipe_blend_color blend_color;
      struct pipe_poly_stipple poly_stipple;
      struct pipe_viewport_state viewports[IRIS_MAX_VIEWPORTS];
      struct pipe_scissor_state scissors[IRIS_MAX_VIEWPORTS];
      struct pipe_stencil_ref stencil_ref;
      struct pipe_framebuffer_state framebuffer;
      struct pipe_clip_state clip_planes;

      float default_outer_level[4];
      float default_inner_level[2];

      /** Bitfield of which vertex buffers are bound (non-null). */
      uint64_t bound_vertex_buffers;

      bool primitive_restart;
      unsigned cut_index;
      enum pipe_prim_type prim_mode:8;
      bool prim_is_points_or_lines;
      uint8_t vertices_per_patch;

      bool window_space_position;

      /** The last compute group size */
      uint32_t last_block[3];

      /** The last compute grid size */
      uint32_t last_grid[3];
      /** Reference to the BO containing the compute grid size */
      struct iris_state_ref grid_size;
      /** Reference to the SURFACE_STATE for the compute grid resource */
      struct iris_state_ref grid_surf_state;

      /**
       * Array of aux usages for drawing, altered to account for any
       * self-dependencies from resources bound for sampling and rendering.
       */
      enum isl_aux_usage draw_aux_usage[BRW_MAX_DRAW_BUFFERS];

      enum gen_urb_deref_block_size urb_deref_block_size;
<<<<<<< HEAD

      /** Bitfield of whether color blending is enabled for RT[i] */
      uint8_t blend_enables;
=======
>>>>>>> 6d8c6860

      /** Are depth writes enabled?  (Depth buffer may or may not exist.) */
      bool depth_writes_enabled;

      /** Are stencil writes enabled?  (Stencil buffer may or may not exist.) */
      bool stencil_writes_enabled;

      /** GenX-specific current state */
      struct iris_genx_state *genx;

      struct iris_shader_state shaders[MESA_SHADER_STAGES];

      /** Do vertex shader uses shader draw parameters ? */
      bool vs_uses_draw_params;
      bool vs_uses_derived_draw_params;
      bool vs_needs_sgvs_element;

      /** Do vertex shader uses edge flag ? */
      bool vs_needs_edge_flag;

      /** Do any samplers need border color?  One bit per shader stage. */
      uint8_t need_border_colors;

      /** Global resource bindings */
      struct pipe_resource *global_bindings[IRIS_MAX_GLOBAL_BINDINGS];

      struct pipe_stream_output_target *so_target[PIPE_MAX_SO_BUFFERS];
      bool streamout_active;

      bool statistics_counters_enabled;

      /** Current conditional rendering mode */
      enum iris_predicate_state predicate;

      /**
       * Query BO with a MI_PREDICATE_RESULT snapshot calculated on the
       * render context that needs to be uploaded to the compute context.
       */
      struct iris_bo *compute_predicate;

      /** Is a PIPE_QUERY_PRIMITIVES_GENERATED query active? */
      bool prims_generated_query_active;

      /** 3DSTATE_STREAMOUT and 3DSTATE_SO_DECL_LIST packets */
      uint32_t *streamout;

      /** The SURFACE_STATE for a 1x1x1 null surface. */
      struct iris_state_ref unbound_tex;

      /** The SURFACE_STATE for a framebuffer-sized null surface. */
      struct iris_state_ref null_fb;

      struct u_upload_mgr *surface_uploader;
      struct u_upload_mgr *dynamic_uploader;

      struct iris_binder binder;

      struct iris_border_color_pool border_color_pool;

      /** The high 16-bits of the last VBO/index buffer addresses */
      uint16_t last_vbo_high_bits[33];
      uint16_t last_index_bo_high_bits;

      /**
       * Resources containing streamed state which our render context
       * currently points to.  Used to re-add these to the validation
       * list when we start a new batch and haven't resubmitted commands.
       */
      struct {
         struct pipe_resource *cc_vp;
         struct pipe_resource *sf_cl_vp;
         struct pipe_resource *color_calc;
         struct pipe_resource *scissor;
         struct pipe_resource *blend;
         struct pipe_resource *index_buffer;
         struct pipe_resource *cs_thread_ids;
         struct pipe_resource *cs_desc;
      } last_res;

      /** Records the size of variable-length state for INTEL_DEBUG=bat */
      struct hash_table_u64 *sizes;

      /** Last rendering scale argument provided to genX(emit_hashing_mode). */
      unsigned current_hash_scale;
   } state;
};

#define perf_debug(dbg, ...) do {                      \
   if (INTEL_DEBUG & DEBUG_PERF)                       \
      dbg_printf(__VA_ARGS__);                         \
   if (unlikely(dbg))                                  \
      pipe_debug_message(dbg, PERF_INFO, __VA_ARGS__); \
} while(0)

double get_time(void);

struct pipe_context *
iris_create_context(struct pipe_screen *screen, void *priv, unsigned flags);

void iris_lost_context_state(struct iris_batch *batch);

void iris_mark_dirty_dmabuf(struct iris_context *ice,
                            struct pipe_resource *res);
void iris_flush_dirty_dmabufs(struct iris_context *ice);

void iris_init_blit_functions(struct pipe_context *ctx);
void iris_init_clear_functions(struct pipe_context *ctx);
void iris_init_program_functions(struct pipe_context *ctx);
void iris_init_resource_functions(struct pipe_context *ctx);
void iris_init_perfquery_functions(struct pipe_context *ctx);
void iris_update_compiled_shaders(struct iris_context *ice);
void iris_update_compiled_compute_shader(struct iris_context *ice);
void iris_fill_cs_push_const_buffer(struct brw_cs_prog_data *cs_prog_data,
                                    unsigned threads,
                                    uint32_t *dst);


/* iris_blit.c */
void iris_blorp_surf_for_resource(struct isl_device *isl_dev,
                                  struct blorp_surf *surf,
                                  struct pipe_resource *p_res,
                                  enum isl_aux_usage aux_usage,
                                  unsigned level,
                                  bool is_render_target);
void iris_copy_region(struct blorp_context *blorp,
                      struct iris_batch *batch,
                      struct pipe_resource *dst,
                      unsigned dst_level,
                      unsigned dstx, unsigned dsty, unsigned dstz,
                      struct pipe_resource *src,
                      unsigned src_level,
                      const struct pipe_box *src_box);

/* iris_draw.c */

void iris_draw_vbo(struct pipe_context *ctx, const struct pipe_draw_info *info);
void iris_launch_grid(struct pipe_context *, const struct pipe_grid_info *);

/* iris_pipe_control.c */

void iris_emit_pipe_control_flush(struct iris_batch *batch,
                                  const char *reason, uint32_t flags);
void iris_emit_pipe_control_write(struct iris_batch *batch,
                                  const char *reason, uint32_t flags,
                                  struct iris_bo *bo, uint32_t offset,
                                  uint64_t imm);
void iris_emit_end_of_pipe_sync(struct iris_batch *batch,
                                const char *reason, uint32_t flags);
void iris_emit_buffer_barrier_for(struct iris_batch *batch,
                                  struct iris_bo *bo,
                                  enum iris_domain access);
void iris_flush_all_caches(struct iris_batch *batch);

#define iris_handle_always_flush_cache(batch) \
   if (unlikely(batch->screen->driconf.always_flush_cache)) \
      iris_flush_all_caches(batch);

void iris_init_flush_functions(struct pipe_context *ctx);

/* iris_border_color.c */

void iris_init_border_color_pool(struct iris_context *ice);
void iris_destroy_border_color_pool(struct iris_context *ice);
void iris_border_color_pool_reserve(struct iris_context *ice, unsigned count);
uint32_t iris_upload_border_color(struct iris_context *ice,
                                  union pipe_color_union *color);

/* iris_program.c */
void iris_upload_ubo_ssbo_surf_state(struct iris_context *ice,
                                     struct pipe_shader_buffer *buf,
                                     struct iris_state_ref *surf_state,
                                     isl_surf_usage_flags_t usage);
const struct shader_info *iris_get_shader_info(const struct iris_context *ice,
                                               gl_shader_stage stage);
struct iris_bo *iris_get_scratch_space(struct iris_context *ice,
                                       unsigned per_thread_scratch,
                                       gl_shader_stage stage);
uint32_t iris_group_index_to_bti(const struct iris_binding_table *bt,
                                 enum iris_surface_group group,
                                 uint32_t index);
uint32_t iris_bti_to_group_index(const struct iris_binding_table *bt,
                                 enum iris_surface_group group,
                                 uint32_t bti);

/* iris_disk_cache.c */

void iris_disk_cache_store(struct disk_cache *cache,
                           const struct iris_uncompiled_shader *ish,
                           const struct iris_compiled_shader *shader,
                           const void *prog_key,
                           uint32_t prog_key_size);
struct iris_compiled_shader *
iris_disk_cache_retrieve(struct iris_context *ice,
                         const struct iris_uncompiled_shader *ish,
                         const void *prog_key,
                         uint32_t prog_key_size);

/* iris_program_cache.c */

void iris_init_program_cache(struct iris_context *ice);
void iris_destroy_program_cache(struct iris_context *ice);
void iris_print_program_cache(struct iris_context *ice);
struct iris_compiled_shader *iris_find_cached_shader(struct iris_context *ice,
                                                     enum iris_program_cache_id,
                                                     uint32_t key_size,
                                                     const void *key);
struct iris_compiled_shader *iris_upload_shader(struct iris_context *ice,
                                                enum iris_program_cache_id,
                                                uint32_t key_size,
                                                const void *key,
                                                const void *assembly,
                                                struct brw_stage_prog_data *,
                                                uint32_t *streamout,
                                                enum brw_param_builtin *sysv,
                                                unsigned num_system_values,
                                                unsigned kernel_input_size,
                                                unsigned num_cbufs,
                                                const struct iris_binding_table *bt);
const void *iris_find_previous_compile(const struct iris_context *ice,
                                       enum iris_program_cache_id cache_id,
                                       unsigned program_string_id);
void iris_delete_shader_variants(struct iris_context *ice,
                                 struct iris_uncompiled_shader *ish);
bool iris_blorp_lookup_shader(struct blorp_batch *blorp_batch,
                              const void *key,
                              uint32_t key_size,
                              uint32_t *kernel_out,
                              void *prog_data_out);
bool iris_blorp_upload_shader(struct blorp_batch *blorp_batch, uint32_t stage,
                              const void *key, uint32_t key_size,
                              const void *kernel, uint32_t kernel_size,
                              const struct brw_stage_prog_data *prog_data,
                              uint32_t prog_data_size,
                              uint32_t *kernel_out,
                              void *prog_data_out);

/* iris_resolve.c */

void iris_predraw_resolve_inputs(struct iris_context *ice,
                                 struct iris_batch *batch,
                                 bool *draw_aux_buffer_disabled,
                                 gl_shader_stage stage,
                                 bool consider_framebuffer);
void iris_predraw_resolve_framebuffer(struct iris_context *ice,
                                      struct iris_batch *batch,
                                      bool *draw_aux_buffer_disabled);
void iris_postdraw_update_resolve_tracking(struct iris_context *ice,
                                           struct iris_batch *batch);
void iris_cache_flush_for_render(struct iris_batch *batch,
                                 struct iris_bo *bo,
                                 enum isl_format format,
                                 enum isl_aux_usage aux_usage);
int iris_get_driver_query_info(struct pipe_screen *pscreen, unsigned index,
                               struct pipe_driver_query_info *info);
int iris_get_driver_query_group_info(struct pipe_screen *pscreen,
                                     unsigned index,
                                     struct pipe_driver_query_group_info *info);

/* iris_state.c */
void gen9_toggle_preemption(struct iris_context *ice,
                            struct iris_batch *batch,
                            const struct pipe_draw_info *draw);



#ifdef genX
#  include "iris_genx_protos.h"
#else
#  define genX(x) gen4_##x
#  include "iris_genx_protos.h"
#  undef genX
#  define genX(x) gen5_##x
#  include "iris_genx_protos.h"
#  undef genX
#  define genX(x) gen6_##x
#  include "iris_genx_protos.h"
#  undef genX
#  define genX(x) gen7_##x
#  include "iris_genx_protos.h"
#  undef genX
#  define genX(x) gen75_##x
#  include "iris_genx_protos.h"
#  undef genX
#  define genX(x) gen8_##x
#  include "iris_genx_protos.h"
#  undef genX
#  define genX(x) gen9_##x
#  include "iris_genx_protos.h"
#  undef genX
#  define genX(x) gen11_##x
#  include "iris_genx_protos.h"
#  undef genX
#  define genX(x) gen12_##x
#  include "iris_genx_protos.h"
#  undef genX
#endif

#endif<|MERGE_RESOLUTION|>--- conflicted
+++ resolved
@@ -519,93 +519,6 @@
 };
 
 /**
-<<<<<<< HEAD
- * Virtual table for generation-specific (genxml) function calls.
- */
-struct iris_vtable {
-   void (*destroy_state)(struct iris_context *ice);
-   void (*init_render_context)(struct iris_batch *batch);
-   void (*init_compute_context)(struct iris_batch *batch);
-   void (*upload_render_state)(struct iris_context *ice,
-                               struct iris_batch *batch,
-                               const struct pipe_draw_info *draw);
-   void (*update_surface_base_address)(struct iris_batch *batch,
-                                       struct iris_binder *binder);
-   void (*upload_compute_state)(struct iris_context *ice,
-                                struct iris_batch *batch,
-                                const struct pipe_grid_info *grid);
-   void (*rebind_buffer)(struct iris_context *ice,
-                         struct iris_resource *res);
-   void (*resolve_conditional_render)(struct iris_context *ice);
-   void (*load_register_reg32)(struct iris_batch *batch, uint32_t dst,
-                               uint32_t src);
-   void (*load_register_reg64)(struct iris_batch *batch, uint32_t dst,
-                               uint32_t src);
-   void (*load_register_imm32)(struct iris_batch *batch, uint32_t reg,
-                               uint32_t val);
-   void (*load_register_imm64)(struct iris_batch *batch, uint32_t reg,
-                               uint64_t val);
-   void (*load_register_mem32)(struct iris_batch *batch, uint32_t reg,
-                               struct iris_bo *bo, uint32_t offset);
-   void (*load_register_mem64)(struct iris_batch *batch, uint32_t reg,
-                               struct iris_bo *bo, uint32_t offset);
-   void (*store_register_mem32)(struct iris_batch *batch, uint32_t reg,
-                                struct iris_bo *bo, uint32_t offset,
-                                bool predicated);
-   void (*store_register_mem64)(struct iris_batch *batch, uint32_t reg,
-                                struct iris_bo *bo, uint32_t offset,
-                                bool predicated);
-   void (*store_data_imm32)(struct iris_batch *batch,
-                            struct iris_bo *bo, uint32_t offset,
-                            uint32_t value);
-   void (*store_data_imm64)(struct iris_batch *batch,
-                            struct iris_bo *bo, uint32_t offset,
-                            uint64_t value);
-   void (*copy_mem_mem)(struct iris_batch *batch,
-                        struct iris_bo *dst_bo, uint32_t dst_offset,
-                        struct iris_bo *src_bo, uint32_t src_offset,
-                        unsigned bytes);
-   void (*emit_raw_pipe_control)(struct iris_batch *batch,
-                                 const char *reason, uint32_t flags,
-                                 struct iris_bo *bo, uint32_t offset,
-                                 uint64_t imm);
-
-   void (*emit_mi_report_perf_count)(struct iris_batch *batch,
-                                     struct iris_bo *bo,
-                                     uint32_t offset_in_bytes,
-                                     uint32_t report_id);
-
-   unsigned (*derived_program_state_size)(enum iris_program_cache_id id);
-   void (*store_derived_program_state)(struct iris_context *ice,
-                                       enum iris_program_cache_id cache_id,
-                                       struct iris_compiled_shader *shader);
-   uint32_t *(*create_so_decl_list)(const struct pipe_stream_output_info *sol,
-                                    const struct brw_vue_map *vue_map);
-   void (*populate_vs_key)(const struct iris_context *ice,
-                           const struct shader_info *info,
-                           gl_shader_stage last_stage,
-                           struct iris_vs_prog_key *key);
-   void (*populate_tcs_key)(const struct iris_context *ice,
-                            struct iris_tcs_prog_key *key);
-   void (*populate_tes_key)(const struct iris_context *ice,
-                            const struct shader_info *info,
-                            gl_shader_stage last_stage,
-                            struct iris_tes_prog_key *key);
-   void (*populate_gs_key)(const struct iris_context *ice,
-                           const struct shader_info *info,
-                           gl_shader_stage last_stage,
-                           struct iris_gs_prog_key *key);
-   void (*populate_fs_key)(const struct iris_context *ice,
-                           const struct shader_info *info,
-                           struct iris_fs_prog_key *key);
-   void (*populate_cs_key)(const struct iris_context *ice,
-                           struct iris_cs_prog_key *key);
-   void (*lost_genx_state)(struct iris_context *ice, struct iris_batch *batch);
-};
-
-/**
-=======
->>>>>>> 6d8c6860
  * A pool containing SAMPLER_BORDER_COLOR_STATE entries.
  *
  * See iris_border_color.c for more information.
@@ -774,12 +687,6 @@
       enum isl_aux_usage draw_aux_usage[BRW_MAX_DRAW_BUFFERS];
 
       enum gen_urb_deref_block_size urb_deref_block_size;
-<<<<<<< HEAD
-
-      /** Bitfield of whether color blending is enabled for RT[i] */
-      uint8_t blend_enables;
-=======
->>>>>>> 6d8c6860
 
       /** Are depth writes enabled?  (Depth buffer may or may not exist.) */
       bool depth_writes_enabled;
