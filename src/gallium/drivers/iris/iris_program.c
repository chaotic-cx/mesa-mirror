--- conflicted
+++ resolved
@@ -3115,21 +3115,10 @@
     * from the relevant fixed-function unit, all scratch access is based on
     * thread IDs like it always has been for compute.
     */
-<<<<<<< HEAD
-   unsigned subslice_total = screen->subslice_total;
-   if (devinfo->gen == 12)
-      subslice_total = (devinfo->is_dg1 || devinfo->gt == 2 ? 6 : 2);
-   else if (devinfo->gen == 11)
-      subslice_total = 8;
-   else if (devinfo->gen < 11)
-      subslice_total = 4 * devinfo->num_slices;
-   assert(subslice_total >= screen->subslice_total);
-=======
    if (devinfo->verx10 >= 125)
       stage = MESA_SHADER_COMPUTE;
 
    struct iris_bo **bop = &ice->shaders.scratch_bos[encoded_size][stage];
->>>>>>> be466399
 
    if (!*bop) {
       assert(stage < ARRAY_SIZE(devinfo->max_scratch_ids));
