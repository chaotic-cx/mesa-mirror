/*
 * Copyright 2008 Corbin Simpson <MostAwesomeDude@gmail.com>
 * Copyright 2009 Marek Olšák <maraeo@gmail.com>
 *
 * Permission is hereby granted, free of charge, to any person obtaining a
 * copy of this software and associated documentation files (the "Software"),
 * to deal in the Software without restriction, including without limitation
 * on the rights to use, copy, modify, merge, publish, distribute, sub
 * license, and/or sell copies of the Software, and to permit persons to whom
 * the Software is furnished to do so, subject to the following conditions:
 *
 * The above copyright notice and this permission notice (including the next
 * paragraph) shall be included in all copies or substantial portions of the
 * Software.
 *
 * THE SOFTWARE IS PROVIDED "AS IS", WITHOUT WARRANTY OF ANY KIND, EXPRESS OR
 * IMPLIED, INCLUDING BUT NOT LIMITED TO THE WARRANTIES OF MERCHANTABILITY,
 * FITNESS FOR A PARTICULAR PURPOSE AND NON-INFRINGEMENT. IN NO EVENT SHALL
 * THE AUTHOR(S) AND/OR THEIR SUPPLIERS BE LIABLE FOR ANY CLAIM,
 * DAMAGES OR OTHER LIABILITY, WHETHER IN AN ACTION OF CONTRACT, TORT OR
 * OTHERWISE, ARISING FROM, OUT OF OR IN CONNECTION WITH THE SOFTWARE OR THE
 * USE OR OTHER DEALINGS IN THE SOFTWARE. */

/* r300_emit: Functions for emitting state. */

#include "util/u_format.h"
#include "util/u_math.h"
#include "util/u_mm.h"

#include "r300_context.h"
#include "r300_cb.h"
#include "r300_cs.h"
#include "r300_emit.h"
#include "r300_fs.h"
#include "r300_screen.h"
#include "r300_screen_buffer.h"
#include "r300_vs.h"

void r300_emit_blend_state(struct r300_context* r300,
                           unsigned size, void* state)
{
    struct r300_blend_state* blend = (struct r300_blend_state*)state;
    struct pipe_framebuffer_state* fb =
        (struct pipe_framebuffer_state*)r300->fb_state.state;
    struct pipe_surface *cb;
    CS_LOCALS(r300);

<<<<<<< HEAD
    if (fb->nr_cbufs) {
        if (fb->cbufs[0]->format == PIPE_FORMAT_R16G16B16A16_FLOAT) {
            WRITE_CS_TABLE(blend->cb_noclamp, size);
        } else {
            unsigned swz = r300_surface(fb->cbufs[0])->colormask_swizzle;
=======
    cb = fb->nr_cbufs ? r300_get_nonnull_cb(fb, 0) : NULL;

    if (cb) {
        if (cb->format == PIPE_FORMAT_R16G16B16A16_FLOAT) {
            WRITE_CS_TABLE(blend->cb_noclamp, size);
        } else if (cb->format == PIPE_FORMAT_R16G16B16X16_FLOAT) {
            WRITE_CS_TABLE(blend->cb_noclamp_noalpha, size);
        } else {
            unsigned swz = r300_surface(cb)->colormask_swizzle;
>>>>>>> 367bafc7
            WRITE_CS_TABLE(blend->cb_clamp[swz], size);
        }
    } else {
        WRITE_CS_TABLE(blend->cb_no_readwrite, size);
    }
}

void r300_emit_blend_color_state(struct r300_context* r300,
                                 unsigned size, void* state)
{
    struct r300_blend_color_state* bc = (struct r300_blend_color_state*)state;
    CS_LOCALS(r300);

    WRITE_CS_TABLE(bc->cb, size);
}

void r300_emit_clip_state(struct r300_context* r300,
                          unsigned size, void* state)
{
    struct r300_clip_state* clip = (struct r300_clip_state*)state;
    CS_LOCALS(r300);

    WRITE_CS_TABLE(clip->cb, size);
}

void r300_emit_dsa_state(struct r300_context* r300, unsigned size, void* state)
{
    struct r300_dsa_state* dsa = (struct r300_dsa_state*)state;
    struct pipe_framebuffer_state* fb =
        (struct pipe_framebuffer_state*)r300->fb_state.state;
    boolean is_r500 = r300->screen->caps.is_r500;
    CS_LOCALS(r300);
    uint32_t alpha_func = dsa->alpha_function;

    /* Choose the alpha ref value between 8-bit (FG_ALPHA_FUNC.AM_VAL) and
     * 16-bit (FG_ALPHA_VALUE). */
    if (is_r500 && (alpha_func & R300_FG_ALPHA_FUNC_ENABLE)) {
        struct pipe_surface *cb = fb->nr_cbufs ? r300_get_nonnull_cb(fb, 0) : NULL;

        if (cb &&
            (cb->format == PIPE_FORMAT_R16G16B16A16_FLOAT ||
             cb->format == PIPE_FORMAT_R16G16B16X16_FLOAT)) {
            alpha_func |= R500_FG_ALPHA_FUNC_FP16_ENABLE;
        } else {
            alpha_func |= R500_FG_ALPHA_FUNC_8BIT;
        }
    }

    /* Setup alpha-to-coverage. */
    if (r300->alpha_to_coverage && r300->msaa_enable) {
        /* Always set 3/6, it improves precision even for 2x and 4x MSAA. */
        alpha_func |= R300_FG_ALPHA_FUNC_MASK_ENABLE |
                      R300_FG_ALPHA_FUNC_CFG_3_OF_6;
    }

    BEGIN_CS(size);
    OUT_CS_REG(R300_FG_ALPHA_FUNC, alpha_func);
    OUT_CS_TABLE(fb->zsbuf ? &dsa->cb_begin : dsa->cb_zb_no_readwrite, size-2);
    END_CS;
}

static void get_rc_constant_state(
    float vec[4],
    struct r300_context * r300,
    struct rc_constant * constant)
{
    struct r300_textures_state* texstate = r300->textures_state.state;
    struct r300_resource *tex;

    assert(constant->Type == RC_CONSTANT_STATE);

    /* vec should either be (0, 0, 0, 1), which should be a relatively safe
     * RGBA or STRQ value, or it could be one of the RC_CONSTANT_STATE
     * state factors. */

    switch (constant->u.State[0]) {
        /* Factor for converting rectangle coords to
         * normalized coords. Should only show up on non-r500. */
        case RC_STATE_R300_TEXRECT_FACTOR:
            tex = r300_resource(texstate->sampler_views[constant->u.State[1]]->base.texture);
            vec[0] = 1.0 / tex->tex.width0;
            vec[1] = 1.0 / tex->tex.height0;
            vec[2] = 0;
            vec[3] = 1;
            break;

        case RC_STATE_R300_TEXSCALE_FACTOR:
            tex = r300_resource(texstate->sampler_views[constant->u.State[1]]->base.texture);
            /* Add a small number to the texture size to work around rounding errors in hw. */
            vec[0] = tex->b.b.width0  / (tex->tex.width0  + 0.001f);
            vec[1] = tex->b.b.height0 / (tex->tex.height0 + 0.001f);
            vec[2] = tex->b.b.depth0  / (tex->tex.depth0  + 0.001f);
            vec[3] = 1;
            break;

        case RC_STATE_R300_VIEWPORT_SCALE:
            vec[0] = r300->viewport.scale[0];
            vec[1] = r300->viewport.scale[1];
            vec[2] = r300->viewport.scale[2];
            vec[3] = 1;
            break;

        case RC_STATE_R300_VIEWPORT_OFFSET:
            vec[0] = r300->viewport.translate[0];
            vec[1] = r300->viewport.translate[1];
            vec[2] = r300->viewport.translate[2];
            vec[3] = 1;
            break;

        default:
            fprintf(stderr, "r300: Implementation error: "
                "Unknown RC_CONSTANT type %d\n", constant->u.State[0]);
            vec[0] = 0;
            vec[1] = 0;
            vec[2] = 0;
            vec[3] = 1;
    }
}

/* Convert a normal single-precision float into the 7.16 format
 * used by the R300 fragment shader.
 */
uint32_t pack_float24(float f)
{
    union {
        float fl;
        uint32_t u;
    } u;
    float mantissa;
    int exponent;
    uint32_t float24 = 0;

    if (f == 0.0)
        return 0;

    u.fl = f;

    mantissa = frexpf(f, &exponent);

    /* Handle -ve */
    if (mantissa < 0) {
        float24 |= (1 << 23);
        mantissa = mantissa * -1.0;
    }
    /* Handle exponent, bias of 63 */
    exponent += 62;
    float24 |= (exponent << 16);
    /* Kill 7 LSB of mantissa */
    float24 |= (u.u & 0x7FFFFF) >> 7;

    return float24;
}

void r300_emit_fs(struct r300_context* r300, unsigned size, void *state)
{
    struct r300_fragment_shader *fs = r300_fs(r300);
    CS_LOCALS(r300);

    WRITE_CS_TABLE(fs->shader->cb_code, fs->shader->cb_code_size);
}

void r300_emit_fs_constants(struct r300_context* r300, unsigned size, void *state)
{
    struct r300_fragment_shader *fs = r300_fs(r300);
    struct r300_constant_buffer *buf = (struct r300_constant_buffer*)state;
    unsigned count = fs->shader->externals_count;
    unsigned i, j;
    CS_LOCALS(r300);

    if (count == 0)
        return;

    BEGIN_CS(size);
    OUT_CS_REG_SEQ(R300_PFS_PARAM_0_X, count * 4);
    if (buf->remap_table){
        for (i = 0; i < count; i++) {
            float *data = (float*)&buf->ptr[buf->remap_table[i]*4];
            for (j = 0; j < 4; j++)
                OUT_CS(pack_float24(data[j]));
        }
    } else {
        for (i = 0; i < count; i++)
            for (j = 0; j < 4; j++)
                OUT_CS(pack_float24(*(float*)&buf->ptr[i*4+j]));
    }

    END_CS;
}

void r300_emit_fs_rc_constant_state(struct r300_context* r300, unsigned size, void *state)
{
    struct r300_fragment_shader *fs = r300_fs(r300);
    struct rc_constant_list *constants = &fs->shader->code.constants;
    unsigned i;
    unsigned count = fs->shader->rc_state_count;
    unsigned first = fs->shader->externals_count;
    unsigned end = constants->Count;
    unsigned j;
    CS_LOCALS(r300);

    if (count == 0)
        return;

    BEGIN_CS(size);
    for(i = first; i < end; ++i) {
        if (constants->Constants[i].Type == RC_CONSTANT_STATE) {
            float data[4];

            get_rc_constant_state(data, r300, &constants->Constants[i]);

            OUT_CS_REG_SEQ(R300_PFS_PARAM_0_X + i * 16, 4);
            for (j = 0; j < 4; j++)
                OUT_CS(pack_float24(data[j]));
        }
    }
    END_CS;
}

void r500_emit_fs(struct r300_context* r300, unsigned size, void *state)
{
    struct r300_fragment_shader *fs = r300_fs(r300);
    CS_LOCALS(r300);

    WRITE_CS_TABLE(fs->shader->cb_code, fs->shader->cb_code_size);
}

void r500_emit_fs_constants(struct r300_context* r300, unsigned size, void *state)
{
    struct r300_fragment_shader *fs = r300_fs(r300);
    struct r300_constant_buffer *buf = (struct r300_constant_buffer*)state;
    unsigned count = fs->shader->externals_count;
    CS_LOCALS(r300);

    if (count == 0)
        return;

    BEGIN_CS(size);
    OUT_CS_REG(R500_GA_US_VECTOR_INDEX, R500_GA_US_VECTOR_INDEX_TYPE_CONST);
    OUT_CS_ONE_REG(R500_GA_US_VECTOR_DATA, count * 4);
    if (buf->remap_table){
        for (unsigned i = 0; i < count; i++) {
            uint32_t *data = &buf->ptr[buf->remap_table[i]*4];
            OUT_CS_TABLE(data, 4);
        }
    } else {
        OUT_CS_TABLE(buf->ptr, count * 4);
    }
    END_CS;
}

void r500_emit_fs_rc_constant_state(struct r300_context* r300, unsigned size, void *state)
{
    struct r300_fragment_shader *fs = r300_fs(r300);
    struct rc_constant_list *constants = &fs->shader->code.constants;
    unsigned i;
    unsigned count = fs->shader->rc_state_count;
    unsigned first = fs->shader->externals_count;
    unsigned end = constants->Count;
    CS_LOCALS(r300);

    if (count == 0)
        return;

    BEGIN_CS(size);
    for(i = first; i < end; ++i) {
        if (constants->Constants[i].Type == RC_CONSTANT_STATE) {
            float data[4];

            get_rc_constant_state(data, r300, &constants->Constants[i]);

            OUT_CS_REG(R500_GA_US_VECTOR_INDEX,
                       R500_GA_US_VECTOR_INDEX_TYPE_CONST |
                       (i & R500_GA_US_VECTOR_INDEX_MASK));
            OUT_CS_ONE_REG(R500_GA_US_VECTOR_DATA, 4);
            OUT_CS_TABLE(data, 4);
        }
    }
    END_CS;
}

void r300_emit_gpu_flush(struct r300_context *r300, unsigned size, void *state)
{
    struct r300_gpu_flush *gpuflush = (struct r300_gpu_flush*)state;
    struct pipe_framebuffer_state* fb =
            (struct pipe_framebuffer_state*)r300->fb_state.state;
    uint32_t height = fb->height;
    uint32_t width = fb->width;
    CS_LOCALS(r300);

    if (r300->cbzb_clear) {
        struct r300_surface *surf = r300_surface(fb->cbufs[0]);

        height = surf->cbzb_height;
        width = surf->cbzb_width;
    }

    DBG(r300, DBG_SCISSOR,
	"r300: Scissor width: %i, height: %i, CBZB clear: %s\n",
	width, height, r300->cbzb_clear ? "YES" : "NO");

    BEGIN_CS(size);

    /* Set up scissors.
     * By writing to the SC registers, SC & US assert idle. */
    OUT_CS_REG_SEQ(R300_SC_SCISSORS_TL, 2);
    if (r300->screen->caps.is_r500) {
        OUT_CS(0);
        OUT_CS(((width  - 1) << R300_SCISSORS_X_SHIFT) |
               ((height - 1) << R300_SCISSORS_Y_SHIFT));
    } else {
        OUT_CS((1440 << R300_SCISSORS_X_SHIFT) |
               (1440 << R300_SCISSORS_Y_SHIFT));
        OUT_CS(((width  + 1440-1) << R300_SCISSORS_X_SHIFT) |
               ((height + 1440-1) << R300_SCISSORS_Y_SHIFT));
    }

    /* Flush CB & ZB caches and wait until the 3D engine is idle and clean. */
    OUT_CS_TABLE(gpuflush->cb_flush_clean, 6);
    END_CS;
}

void r300_emit_aa_state(struct r300_context *r300, unsigned size, void *state)
{
    struct r300_aa_state *aa = (struct r300_aa_state*)state;
    CS_LOCALS(r300);

    BEGIN_CS(size);
    OUT_CS_REG(R300_GB_AA_CONFIG, aa->aa_config);

    if (aa->dest) {
        OUT_CS_REG_SEQ(R300_RB3D_AARESOLVE_OFFSET, 3);
        OUT_CS(aa->dest->offset);
        OUT_CS(aa->dest->pitch & R300_RB3D_AARESOLVE_PITCH_MASK);
        OUT_CS(R300_RB3D_AARESOLVE_CTL_AARESOLVE_MODE_RESOLVE |
               R300_RB3D_AARESOLVE_CTL_AARESOLVE_ALPHA_AVERAGE);
        OUT_CS_RELOC(aa->dest);
    } else {
        OUT_CS_REG(R300_RB3D_AARESOLVE_CTL, 0);
    }

    END_CS;
}

void r300_emit_fb_state(struct r300_context* r300, unsigned size, void* state)
{
    struct pipe_framebuffer_state* fb = (struct pipe_framebuffer_state*)state;
    struct r300_surface* surf;
    unsigned i;
    uint32_t rb3d_cctl = 0;

    CS_LOCALS(r300);

    BEGIN_CS(size);

    if (r300->screen->caps.is_r500) {
        rb3d_cctl = R300_RB3D_CCTL_INDEPENDENT_COLORFORMAT_ENABLE_ENABLE;
    }
    /* NUM_MULTIWRITES replicates COLOR[0] to all colorbuffers. */
    if (fb->nr_cbufs && r300->fb_multiwrite) {
        rb3d_cctl |= R300_RB3D_CCTL_NUM_MULTIWRITES(fb->nr_cbufs);
    }
    if (r300->cmask_in_use) {
        rb3d_cctl |= R300_RB3D_CCTL_AA_COMPRESSION_ENABLE |
                     R300_RB3D_CCTL_CMASK_ENABLE;
    }

    OUT_CS_REG(R300_RB3D_CCTL, rb3d_cctl);

    /* Set up colorbuffers. */
    for (i = 0; i < fb->nr_cbufs; i++) {
        surf = r300_surface(r300_get_nonnull_cb(fb, i));

        OUT_CS_REG(R300_RB3D_COLOROFFSET0 + (4 * i), surf->offset);
        OUT_CS_RELOC(surf);

        OUT_CS_REG(R300_RB3D_COLORPITCH0 + (4 * i), surf->pitch);
        OUT_CS_RELOC(surf);

        if (r300->cmask_in_use && i == 0) {
            OUT_CS_REG(R300_RB3D_CMASK_OFFSET0, 0);
            OUT_CS_REG(R300_RB3D_CMASK_PITCH0, surf->pitch_cmask);
            OUT_CS_REG(R300_RB3D_COLOR_CLEAR_VALUE, r300->color_clear_value);
            if (r300->screen->caps.is_r500 && r300->screen->info.drm_minor >= 29) {
                OUT_CS_REG_SEQ(R500_RB3D_COLOR_CLEAR_VALUE_AR, 2);
                OUT_CS(r300->color_clear_value_ar);
                OUT_CS(r300->color_clear_value_gb);
            }
        }
    }

    /* Set up the ZB part of the CBZB clear. */
    if (r300->cbzb_clear) {
        surf = r300_surface(fb->cbufs[0]);

        OUT_CS_REG(R300_ZB_FORMAT, surf->cbzb_format);

        OUT_CS_REG(R300_ZB_DEPTHOFFSET, surf->cbzb_midpoint_offset);
        OUT_CS_RELOC(surf);

        OUT_CS_REG(R300_ZB_DEPTHPITCH, surf->cbzb_pitch);
        OUT_CS_RELOC(surf);

        DBG(r300, DBG_CBZB,
            "CBZB clearing cbuf %08x %08x\n", surf->cbzb_format,
            surf->cbzb_pitch);
    }
    /* Set up a zbuffer. */
    else if (fb->zsbuf) {
        surf = r300_surface(fb->zsbuf);

        OUT_CS_REG(R300_ZB_FORMAT, surf->format);

        OUT_CS_REG(R300_ZB_DEPTHOFFSET, surf->offset);
        OUT_CS_RELOC(surf);

        OUT_CS_REG(R300_ZB_DEPTHPITCH, surf->pitch);
        OUT_CS_RELOC(surf);

        if (r300->hyperz_enabled) {
            /* HiZ RAM. */
            OUT_CS_REG(R300_ZB_HIZ_OFFSET, 0);
            OUT_CS_REG(R300_ZB_HIZ_PITCH, surf->pitch_hiz);
            /* Z Mask RAM. (compressed zbuffer) */
            OUT_CS_REG(R300_ZB_ZMASK_OFFSET, 0);
            OUT_CS_REG(R300_ZB_ZMASK_PITCH, surf->pitch_zmask);
        }
    }

    END_CS;
}

void r300_emit_hyperz_state(struct r300_context *r300,
                            unsigned size, void *state)
{
    struct r300_hyperz_state *z = state;
    CS_LOCALS(r300);

    if (z->flush)
        WRITE_CS_TABLE(&z->cb_flush_begin, size);
    else
        WRITE_CS_TABLE(&z->cb_begin, size - 2);
}

void r300_emit_hyperz_end(struct r300_context *r300)
{
    struct r300_hyperz_state z =
            *(struct r300_hyperz_state*)r300->hyperz_state.state;

    z.flush = 1;
    z.zb_bw_cntl = 0;
    z.zb_depthclearvalue = 0;
    z.sc_hyperz = R300_SC_HYPERZ_ADJ_2;
    z.gb_z_peq_config = 0;

    r300_emit_hyperz_state(r300, r300->hyperz_state.size, &z);
}

#define R300_NIBBLES(x0, y0, x1, y1, x2, y2, d0y, d0x)  \
    (((x0) & 0xf) | (((y0) & 0xf) << 4) |		   \
    (((x1) & 0xf) << 8) | (((y1) & 0xf) << 12) |	   \
    (((x2) & 0xf) << 16) | (((y2) & 0xf) << 20) |	   \
    (((d0y) & 0xf) << 24) | (((d0x) & 0xf) << 28))

static unsigned r300_get_mspos(int index, unsigned *p)
{
    unsigned reg, i, distx, disty, dist;

    if (index == 0) {
        /* MSPOS0 contains positions for samples 0,1,2 as (X,Y) pairs of nibbles,
         * followed by a (Y,X) pair containing the minimum distance from the pixel
         * edge:
         *     X0, Y0, X1, Y1, X2, Y2, D0_Y, D0_X
         *
         * There is a quirk when setting D0_X. The value represents the distance
         * from the left edge of the pixel quad to the first sample in subpixels.
         * All values less than eight should use the actual value, but „7‟ should
         * be used for the distance „8‟. The hardware will convert 7 into 8 internally.
         */
        distx = 11;
        for (i = 0; i < 12; i += 2) {
            if (p[i] < distx)
                distx = p[i];
        }

        disty = 11;
        for (i = 1; i < 12; i += 2) {
            if (p[i] < disty)
                disty = p[i];
        }

        if (distx == 8)
            distx = 7;

        reg = R300_NIBBLES(p[0], p[1], p[2], p[3], p[4], p[5], disty, distx);
    } else {
        /* MSPOS1 contains positions for samples 3,4,5 as (X,Y) pairs of nibbles,
         * followed by the minimum distance from the pixel edge (not sure if X or Y):
         *     X3, Y3, X4, Y4, X5, Y5, D1
         */
        dist = 11;
        for (i = 0; i < 12; i++) {
            if (p[i] < dist)
                dist = p[i];
        }

        reg = R300_NIBBLES(p[6], p[7], p[8], p[9], p[10], p[11], dist, 0);
    }
    return reg;
}

void r300_emit_fb_state_pipelined(struct r300_context *r300,
                                  unsigned size, void *state)
{
    /* The sample coordinates are in the range [0,11], because
     * GB_TILE_CONFIG.SUBPIXEL is set to the 1/12 subpixel precision.
     *
     * Some sample coordinates reach to neighboring pixels and should not be used.
     * (e.g. Y=11)
     *
     * The unused samples must be set to the positions of other valid samples. */
    static unsigned sample_locs_1x[12] = {
        6,6,  6,6,  6,6,  6,6,  6,6,  6,6
    };
    static unsigned sample_locs_2x[12] = {
        3,9,  9,3,  9,3,  9,3,  9,3,  9,3
    };
    static unsigned sample_locs_4x[12] = {
        4,4,  8,8,  2,10,  10,2,  10,2,  10,2
    };
    static unsigned sample_locs_6x[12] = {
        3,1,  7,3,  11,5,  1,7,  5,9,  9,10
    };

    struct pipe_framebuffer_state* fb =
            (struct pipe_framebuffer_state*)r300->fb_state.state;
    unsigned i, num_cbufs = fb->nr_cbufs;
    unsigned mspos0, mspos1;
    CS_LOCALS(r300);

    /* If we use the multiwrite feature, the colorbuffers 2,3,4 must be
     * marked as UNUSED in the US block. */
    if (r300->fb_multiwrite) {
        num_cbufs = MIN2(num_cbufs, 1);
    }

    BEGIN_CS(size);

    /* Colorbuffer format in the US block.
     * (must be written after unpipelined regs) */
    OUT_CS_REG_SEQ(R300_US_OUT_FMT_0, 4);
    for (i = 0; i < num_cbufs; i++) {
        OUT_CS(r300_surface(r300_get_nonnull_cb(fb, i))->format);
    }
    for (; i < 1; i++) {
        OUT_CS(R300_US_OUT_FMT_C4_8 |
               R300_C0_SEL_B | R300_C1_SEL_G |
               R300_C2_SEL_R | R300_C3_SEL_A);
    }
    for (; i < 4; i++) {
        OUT_CS(R300_US_OUT_FMT_UNUSED);
    }

    /* Set sample positions. It depends on the framebuffer sample count.
     * These are pipelined regs and as such cannot be moved to the AA state.
     */
    switch (r300->num_samples) {
    default:
        mspos0 = r300_get_mspos(0, sample_locs_1x);
        mspos1 = r300_get_mspos(1, sample_locs_1x);
        break;
    case 2:
        mspos0 = r300_get_mspos(0, sample_locs_2x);
        mspos1 = r300_get_mspos(1, sample_locs_2x);
        break;
    case 4:
        mspos0 = r300_get_mspos(0, sample_locs_4x);
        mspos1 = r300_get_mspos(1, sample_locs_4x);
        break;
    case 6:
        mspos0 = r300_get_mspos(0, sample_locs_6x);
        mspos1 = r300_get_mspos(1, sample_locs_6x);
        break;
    }

    OUT_CS_REG_SEQ(R300_GB_MSPOS0, 2);
    OUT_CS(mspos0);
    OUT_CS(mspos1);
    END_CS;
}

void r300_emit_query_start(struct r300_context *r300, unsigned size, void*state)
{
    struct r300_query *query = r300->query_current;
    CS_LOCALS(r300);

    if (!query)
	return;

    BEGIN_CS(size);
    if (r300->screen->caps.family == CHIP_RV530) {
        OUT_CS_REG(RV530_FG_ZBREG_DEST, RV530_FG_ZBREG_DEST_PIPE_SELECT_ALL);
    } else {
        OUT_CS_REG(R300_SU_REG_DEST, R300_RASTER_PIPE_SELECT_ALL);
    }
    OUT_CS_REG(R300_ZB_ZPASS_DATA, 0);
    END_CS;
    query->begin_emitted = TRUE;
}

static void r300_emit_query_end_frag_pipes(struct r300_context *r300,
                                           struct r300_query *query)
{
    struct r300_capabilities* caps = &r300->screen->caps;
    uint32_t gb_pipes = r300->screen->info.r300_num_gb_pipes;
    CS_LOCALS(r300);

    assert(gb_pipes);

    BEGIN_CS(6 * gb_pipes + 2);
    /* I'm not so sure I like this switch, but it's hard to be elegant
     * when there's so many special cases...
     *
     * So here's the basic idea. For each pipe, enable writes to it only,
     * then put out the relocation for ZPASS_ADDR, taking into account a
     * 4-byte offset for each pipe. RV380 and older are special; they have
     * only two pipes, and the second pipe's enable is on bit 3, not bit 1,
     * so there's a chipset cap for that. */
    switch (gb_pipes) {
        case 4:
            /* pipe 3 only */
            OUT_CS_REG(R300_SU_REG_DEST, 1 << 3);
            OUT_CS_REG(R300_ZB_ZPASS_ADDR, (query->num_results + 3) * 4);
            OUT_CS_RELOC(r300->query_current);
        case 3:
            /* pipe 2 only */
            OUT_CS_REG(R300_SU_REG_DEST, 1 << 2);
            OUT_CS_REG(R300_ZB_ZPASS_ADDR, (query->num_results + 2) * 4);
            OUT_CS_RELOC(r300->query_current);
        case 2:
            /* pipe 1 only */
            /* As mentioned above, accommodate RV380 and older. */
            OUT_CS_REG(R300_SU_REG_DEST,
                    1 << (caps->high_second_pipe ? 3 : 1));
            OUT_CS_REG(R300_ZB_ZPASS_ADDR, (query->num_results + 1) * 4);
            OUT_CS_RELOC(r300->query_current);
        case 1:
            /* pipe 0 only */
            OUT_CS_REG(R300_SU_REG_DEST, 1 << 0);
            OUT_CS_REG(R300_ZB_ZPASS_ADDR, (query->num_results + 0) * 4);
            OUT_CS_RELOC(r300->query_current);
            break;
        default:
            fprintf(stderr, "r300: Implementation error: Chipset reports %d"
                    " pixel pipes!\n", gb_pipes);
            abort();
    }

    /* And, finally, reset it to normal... */
    OUT_CS_REG(R300_SU_REG_DEST, 0xF);
    END_CS;
}

static void rv530_emit_query_end_single_z(struct r300_context *r300,
                                          struct r300_query *query)
{
    CS_LOCALS(r300);

    BEGIN_CS(8);
    OUT_CS_REG(RV530_FG_ZBREG_DEST, RV530_FG_ZBREG_DEST_PIPE_SELECT_0);
    OUT_CS_REG(R300_ZB_ZPASS_ADDR, query->num_results * 4);
    OUT_CS_RELOC(r300->query_current);
    OUT_CS_REG(RV530_FG_ZBREG_DEST, RV530_FG_ZBREG_DEST_PIPE_SELECT_ALL);
    END_CS;
}

static void rv530_emit_query_end_double_z(struct r300_context *r300,
                                          struct r300_query *query)
{
    CS_LOCALS(r300);

    BEGIN_CS(14);
    OUT_CS_REG(RV530_FG_ZBREG_DEST, RV530_FG_ZBREG_DEST_PIPE_SELECT_0);
    OUT_CS_REG(R300_ZB_ZPASS_ADDR, (query->num_results + 0) * 4);
    OUT_CS_RELOC(r300->query_current);
    OUT_CS_REG(RV530_FG_ZBREG_DEST, RV530_FG_ZBREG_DEST_PIPE_SELECT_1);
    OUT_CS_REG(R300_ZB_ZPASS_ADDR, (query->num_results + 1) * 4);
    OUT_CS_RELOC(r300->query_current);
    OUT_CS_REG(RV530_FG_ZBREG_DEST, RV530_FG_ZBREG_DEST_PIPE_SELECT_ALL);
    END_CS;
}

void r300_emit_query_end(struct r300_context* r300)
{
    struct r300_capabilities *caps = &r300->screen->caps;
    struct r300_query *query = r300->query_current;

    if (!query)
	return;

    if (query->begin_emitted == FALSE)
        return;

    if (caps->family == CHIP_RV530) {
        if (r300->screen->info.r300_num_z_pipes == 2)
            rv530_emit_query_end_double_z(r300, query);
        else
            rv530_emit_query_end_single_z(r300, query);
    } else 
        r300_emit_query_end_frag_pipes(r300, query);

    query->begin_emitted = FALSE;
    query->num_results += query->num_pipes;

    /* XXX grab all the results and reset the counter. */
    if (query->num_results >= query->buf->size / 4 - 4) {
        query->num_results = (query->buf->size / 4) / 2;
        fprintf(stderr, "r300: Rewinding OQBO...\n");
    }
}

void r300_emit_invariant_state(struct r300_context *r300,
                               unsigned size, void *state)
{
    CS_LOCALS(r300);
    WRITE_CS_TABLE(state, size);
}

void r300_emit_rs_state(struct r300_context* r300, unsigned size, void* state)
{
    struct r300_rs_state* rs = state;
    CS_LOCALS(r300);

    BEGIN_CS(size);
    OUT_CS_TABLE(rs->cb_main, RS_STATE_MAIN_SIZE);
    if (rs->polygon_offset_enable) {
        if (r300->zbuffer_bpp == 16) {
            OUT_CS_TABLE(rs->cb_poly_offset_zb16, 5);
        } else {
            OUT_CS_TABLE(rs->cb_poly_offset_zb24, 5);
        }
    }
    END_CS;
}

void r300_emit_rs_block_state(struct r300_context* r300,
                              unsigned size, void* state)
{
    struct r300_rs_block* rs = (struct r300_rs_block*)state;
    unsigned i;
    /* It's the same for both INST and IP tables */
    unsigned count = (rs->inst_count & R300_RS_INST_COUNT_MASK) + 1;
    CS_LOCALS(r300);

    if (DBG_ON(r300, DBG_RS_BLOCK)) {
        r500_dump_rs_block(rs);

        fprintf(stderr, "r300: RS emit:\n");

        for (i = 0; i < count; i++)
            fprintf(stderr, "    : ip %d: 0x%08x\n", i, rs->ip[i]);

        for (i = 0; i < count; i++)
            fprintf(stderr, "    : inst %d: 0x%08x\n", i, rs->inst[i]);

        fprintf(stderr, "    : count: 0x%08x inst_count: 0x%08x\n",
            rs->count, rs->inst_count);
    }

    BEGIN_CS(size);
    OUT_CS_REG_SEQ(R300_VAP_VTX_STATE_CNTL, 2);
    OUT_CS(rs->vap_vtx_state_cntl);
    OUT_CS(rs->vap_vsm_vtx_assm);
    OUT_CS_REG_SEQ(R300_VAP_OUTPUT_VTX_FMT_0, 2);
    OUT_CS(rs->vap_out_vtx_fmt[0]);
    OUT_CS(rs->vap_out_vtx_fmt[1]);
    OUT_CS_REG_SEQ(R300_GB_ENABLE, 1);
    OUT_CS(rs->gb_enable);

    if (r300->screen->caps.is_r500) {
        OUT_CS_REG_SEQ(R500_RS_IP_0, count);
    } else {
        OUT_CS_REG_SEQ(R300_RS_IP_0, count);
    }
    OUT_CS_TABLE(rs->ip, count);

    OUT_CS_REG_SEQ(R300_RS_COUNT, 2);
    OUT_CS(rs->count);
    OUT_CS(rs->inst_count);

    if (r300->screen->caps.is_r500) {
        OUT_CS_REG_SEQ(R500_RS_INST_0, count);
    } else {
        OUT_CS_REG_SEQ(R300_RS_INST_0, count);
    }
    OUT_CS_TABLE(rs->inst, count);
    END_CS;
}

void r300_emit_sample_mask(struct r300_context *r300,
                           unsigned size, void *state)
{
    unsigned mask = (*(unsigned*)state) & ((1 << 6)-1);
    CS_LOCALS(r300);

    BEGIN_CS(size);
    OUT_CS_REG(R300_SC_SCREENDOOR,
               mask | (mask << 6) | (mask << 12) | (mask << 18));
    END_CS;
}

void r300_emit_scissor_state(struct r300_context* r300,
                             unsigned size, void* state)
{
    struct pipe_scissor_state* scissor = (struct pipe_scissor_state*)state;
    CS_LOCALS(r300);

    BEGIN_CS(size);
    OUT_CS_REG_SEQ(R300_SC_CLIPRECT_TL_0, 2);
    if (r300->screen->caps.is_r500) {
        OUT_CS((scissor->minx << R300_CLIPRECT_X_SHIFT) |
               (scissor->miny << R300_CLIPRECT_Y_SHIFT));
        OUT_CS(((scissor->maxx - 1) << R300_CLIPRECT_X_SHIFT) |
               ((scissor->maxy - 1) << R300_CLIPRECT_Y_SHIFT));
    } else {
        OUT_CS(((scissor->minx + 1440) << R300_CLIPRECT_X_SHIFT) |
               ((scissor->miny + 1440) << R300_CLIPRECT_Y_SHIFT));
        OUT_CS(((scissor->maxx + 1440-1) << R300_CLIPRECT_X_SHIFT) |
               ((scissor->maxy + 1440-1) << R300_CLIPRECT_Y_SHIFT));
    }
    END_CS;
}

void r300_emit_textures_state(struct r300_context *r300,
                              unsigned size, void *state)
{
    struct r300_textures_state *allstate = (struct r300_textures_state*)state;
    struct r300_texture_sampler_state *texstate;
    struct r300_resource *tex;
    unsigned i;
    boolean has_us_format = r300->screen->caps.has_us_format;
    CS_LOCALS(r300);

    BEGIN_CS(size);
    OUT_CS_REG(R300_TX_ENABLE, allstate->tx_enable);

    for (i = 0; i < allstate->count; i++) {
        if ((1 << i) & allstate->tx_enable) {
            texstate = &allstate->regs[i];
            tex = r300_resource(allstate->sampler_views[i]->base.texture);

            OUT_CS_REG(R300_TX_FILTER0_0 + (i * 4), texstate->filter0);
            OUT_CS_REG(R300_TX_FILTER1_0 + (i * 4), texstate->filter1);
            OUT_CS_REG(R300_TX_BORDER_COLOR_0 + (i * 4),
                       texstate->border_color);

            OUT_CS_REG(R300_TX_FORMAT0_0 + (i * 4), texstate->format.format0);
            OUT_CS_REG(R300_TX_FORMAT1_0 + (i * 4), texstate->format.format1);
            OUT_CS_REG(R300_TX_FORMAT2_0 + (i * 4), texstate->format.format2);

            OUT_CS_REG(R300_TX_OFFSET_0 + (i * 4), texstate->format.tile_config);
            OUT_CS_RELOC(tex);

            if (has_us_format) {
                OUT_CS_REG(R500_US_FORMAT0_0 + (i * 4),
                           texstate->format.us_format0);
            }
        }
    }
    END_CS;
}

void r300_emit_vertex_arrays(struct r300_context* r300, int offset,
                             boolean indexed, int instance_id)
{
    struct pipe_vertex_buffer *vbuf = r300->vertex_buffer;
    struct pipe_vertex_element *velem = r300->velems->velem;
    struct r300_resource *buf;
    int i;
    unsigned vertex_array_count = r300->velems->count;
    unsigned packet_size = (vertex_array_count * 3 + 1) / 2;
    struct pipe_vertex_buffer *vb1, *vb2;
    unsigned *hw_format_size = r300->velems->format_size;
    unsigned size1, size2, offset1, offset2, stride1, stride2;
    CS_LOCALS(r300);

    BEGIN_CS(2 + packet_size + vertex_array_count * 2);
    OUT_CS_PKT3(R300_PACKET3_3D_LOAD_VBPNTR, packet_size);
    OUT_CS(vertex_array_count | (!indexed ? R300_VC_FORCE_PREFETCH : 0));

    if (instance_id == -1) {
        /* Non-instanced arrays. This ignores instance_divisor and instance_id. */
        for (i = 0; i < vertex_array_count - 1; i += 2) {
            vb1 = &vbuf[velem[i].vertex_buffer_index];
            vb2 = &vbuf[velem[i+1].vertex_buffer_index];
            size1 = hw_format_size[i];
            size2 = hw_format_size[i+1];

            OUT_CS(R300_VBPNTR_SIZE0(size1) | R300_VBPNTR_STRIDE0(vb1->stride) |
                   R300_VBPNTR_SIZE1(size2) | R300_VBPNTR_STRIDE1(vb2->stride));
            OUT_CS(vb1->buffer_offset + velem[i].src_offset   + offset * vb1->stride);
            OUT_CS(vb2->buffer_offset + velem[i+1].src_offset + offset * vb2->stride);
        }

        if (vertex_array_count & 1) {
            vb1 = &vbuf[velem[i].vertex_buffer_index];
            size1 = hw_format_size[i];

            OUT_CS(R300_VBPNTR_SIZE0(size1) | R300_VBPNTR_STRIDE0(vb1->stride));
            OUT_CS(vb1->buffer_offset + velem[i].src_offset + offset * vb1->stride);
        }

        for (i = 0; i < vertex_array_count; i++) {
            buf = r300_resource(vbuf[velem[i].vertex_buffer_index].buffer);
            OUT_CS_RELOC(buf);
        }
    } else {
        /* Instanced arrays. */
        for (i = 0; i < vertex_array_count - 1; i += 2) {
            vb1 = &vbuf[velem[i].vertex_buffer_index];
            vb2 = &vbuf[velem[i+1].vertex_buffer_index];
            size1 = hw_format_size[i];
            size2 = hw_format_size[i+1];

            if (velem[i].instance_divisor) {
                stride1 = 0;
                offset1 = vb1->buffer_offset + velem[i].src_offset +
                          (instance_id / velem[i].instance_divisor) * vb1->stride;
            } else {
                stride1 = vb1->stride;
                offset1 = vb1->buffer_offset + velem[i].src_offset + offset * vb1->stride;
            }
            if (velem[i+1].instance_divisor) {
                stride2 = 0;
                offset2 = vb2->buffer_offset + velem[i+1].src_offset +
                          (instance_id / velem[i+1].instance_divisor) * vb2->stride;
            } else {
                stride2 = vb2->stride;
                offset2 = vb2->buffer_offset + velem[i+1].src_offset + offset * vb2->stride;
            }

            OUT_CS(R300_VBPNTR_SIZE0(size1) | R300_VBPNTR_STRIDE0(stride1) |
                   R300_VBPNTR_SIZE1(size2) | R300_VBPNTR_STRIDE1(stride2));
            OUT_CS(offset1);
            OUT_CS(offset2);
        }

        if (vertex_array_count & 1) {
            vb1 = &vbuf[velem[i].vertex_buffer_index];
            size1 = hw_format_size[i];

            if (velem[i].instance_divisor) {
                stride1 = 0;
                offset1 = vb1->buffer_offset + velem[i].src_offset +
                          (instance_id / velem[i].instance_divisor) * vb1->stride;
            } else {
                stride1 = vb1->stride;
                offset1 = vb1->buffer_offset + velem[i].src_offset + offset * vb1->stride;
            }

            OUT_CS(R300_VBPNTR_SIZE0(size1) | R300_VBPNTR_STRIDE0(stride1));
            OUT_CS(offset1);
        }

        for (i = 0; i < vertex_array_count; i++) {
            buf = r300_resource(vbuf[velem[i].vertex_buffer_index].buffer);
            OUT_CS_RELOC(buf);
        }
    }
    END_CS;
}

void r300_emit_vertex_arrays_swtcl(struct r300_context *r300, boolean indexed)
{
    CS_LOCALS(r300);

    DBG(r300, DBG_SWTCL, "r300: Preparing vertex buffer %p for render, "
            "vertex size %d\n", r300->vbo,
            r300->vertex_info.size);
    /* Set the pointer to our vertex buffer. The emitted values are this:
     * PACKET3 [3D_LOAD_VBPNTR]
     * COUNT   [1]
     * FORMAT  [size | stride << 8]
     * OFFSET  [offset into BO]
     * VBPNTR  [relocated BO]
     */
    BEGIN_CS(7);
    OUT_CS_PKT3(R300_PACKET3_3D_LOAD_VBPNTR, 3);
    OUT_CS(1 | (!indexed ? R300_VC_FORCE_PREFETCH : 0));
    OUT_CS(r300->vertex_info.size |
            (r300->vertex_info.size << 8));
    OUT_CS(r300->draw_vbo_offset);
    OUT_CS(0);

    assert(r300->vbo);
    OUT_CS(0xc0001000); /* PKT3_NOP */
    OUT_CS(r300->rws->cs_lookup_buffer(r300->cs, r300->vbo) * 4);
    END_CS;
}

void r300_emit_vertex_stream_state(struct r300_context* r300,
                                   unsigned size, void* state)
{
    struct r300_vertex_stream_state *streams =
        (struct r300_vertex_stream_state*)state;
    unsigned i;
    CS_LOCALS(r300);

    if (DBG_ON(r300, DBG_PSC)) {
        fprintf(stderr, "r300: PSC emit:\n");

        for (i = 0; i < streams->count; i++) {
            fprintf(stderr, "    : prog_stream_cntl%d: 0x%08x\n", i,
                   streams->vap_prog_stream_cntl[i]);
        }

        for (i = 0; i < streams->count; i++) {
            fprintf(stderr, "    : prog_stream_cntl_ext%d: 0x%08x\n", i,
                   streams->vap_prog_stream_cntl_ext[i]);
        }
    }

    BEGIN_CS(size);
    OUT_CS_REG_SEQ(R300_VAP_PROG_STREAM_CNTL_0, streams->count);
    OUT_CS_TABLE(streams->vap_prog_stream_cntl, streams->count);
    OUT_CS_REG_SEQ(R300_VAP_PROG_STREAM_CNTL_EXT_0, streams->count);
    OUT_CS_TABLE(streams->vap_prog_stream_cntl_ext, streams->count);
    END_CS;
}

void r300_emit_pvs_flush(struct r300_context* r300, unsigned size, void* state)
{
    CS_LOCALS(r300);

    BEGIN_CS(size);
    OUT_CS_REG(R300_VAP_PVS_STATE_FLUSH_REG, 0x0);
    END_CS;
}

void r300_emit_vap_invariant_state(struct r300_context *r300,
                                   unsigned size, void *state)
{
    CS_LOCALS(r300);
    WRITE_CS_TABLE(state, size);
}

void r300_emit_vs_state(struct r300_context* r300, unsigned size, void* state)
{
    struct r300_vertex_shader* vs = (struct r300_vertex_shader*)state;
    struct r300_vertex_program_code* code = &vs->code;
    struct r300_screen* r300screen = r300->screen;
    unsigned instruction_count = code->length / 4;

    unsigned vtx_mem_size = r300screen->caps.is_r500 ? 128 : 72;
    unsigned input_count = MAX2(util_bitcount(code->InputsRead), 1);
    unsigned output_count = MAX2(util_bitcount(code->OutputsWritten), 1);
    unsigned temp_count = MAX2(code->num_temporaries, 1);

    unsigned pvs_num_slots = MIN3(vtx_mem_size / input_count,
                                  vtx_mem_size / output_count, 10);
    unsigned pvs_num_controllers = MIN2(vtx_mem_size / temp_count, 5);

    CS_LOCALS(r300);

    BEGIN_CS(size);

    /* R300_VAP_PVS_CODE_CNTL_0
     * R300_VAP_PVS_CONST_CNTL
     * R300_VAP_PVS_CODE_CNTL_1
     * See the r5xx docs for instructions on how to use these. */
    OUT_CS_REG(R300_VAP_PVS_CODE_CNTL_0, R300_PVS_FIRST_INST(0) |
	       R300_PVS_XYZW_VALID_INST(instruction_count - 1) |
	       R300_PVS_LAST_INST(instruction_count - 1));
    OUT_CS_REG(R300_VAP_PVS_CODE_CNTL_1, instruction_count - 1);

    OUT_CS_REG(R300_VAP_PVS_VECTOR_INDX_REG, 0);
    OUT_CS_ONE_REG(R300_VAP_PVS_UPLOAD_DATA, code->length);
    OUT_CS_TABLE(code->body.d, code->length);

    OUT_CS_REG(R300_VAP_CNTL, R300_PVS_NUM_SLOTS(pvs_num_slots) |
            R300_PVS_NUM_CNTLRS(pvs_num_controllers) |
            R300_PVS_NUM_FPUS(r300screen->caps.num_vert_fpus) |
            R300_PVS_VF_MAX_VTX_NUM(12) |
            (r300->clip_halfz ? R300_DX_CLIP_SPACE_DEF : 0) |
            (r300screen->caps.is_r500 ? R500_TCL_STATE_OPTIMIZATION : 0));

    /* Emit flow control instructions.  Even if there are no fc instructions,
     * we still need to write the registers to make sure they are cleared. */
    OUT_CS_REG(R300_VAP_PVS_FLOW_CNTL_OPC, code->fc_ops);
    if (r300screen->caps.is_r500) {
        OUT_CS_REG_SEQ(R500_VAP_PVS_FLOW_CNTL_ADDRS_LW_0, R300_VS_MAX_FC_OPS * 2);
        OUT_CS_TABLE(code->fc_op_addrs.r500, R300_VS_MAX_FC_OPS * 2);
    } else {
        OUT_CS_REG_SEQ(R300_VAP_PVS_FLOW_CNTL_ADDRS_0, R300_VS_MAX_FC_OPS);
        OUT_CS_TABLE(code->fc_op_addrs.r300, R300_VS_MAX_FC_OPS);
    }
    OUT_CS_REG_SEQ(R300_VAP_PVS_FLOW_CNTL_LOOP_INDEX_0, R300_VS_MAX_FC_OPS);
    OUT_CS_TABLE(code->fc_loop_index, R300_VS_MAX_FC_OPS);

    END_CS;
}

void r300_emit_vs_constants(struct r300_context* r300,
                            unsigned size, void *state)
{
    unsigned count =
        ((struct r300_vertex_shader*)r300->vs_state.state)->externals_count;
    struct r300_constant_buffer *buf = (struct r300_constant_buffer*)state;
    struct r300_vertex_shader *vs = (struct r300_vertex_shader*)r300->vs_state.state;
    unsigned i;
    int imm_first = vs->externals_count;
    int imm_end = vs->code.constants.Count;
    int imm_count = vs->immediates_count;
    CS_LOCALS(r300);

    BEGIN_CS(size);
    OUT_CS_REG(R300_VAP_PVS_CONST_CNTL,
               R300_PVS_CONST_BASE_OFFSET(buf->buffer_base) |
               R300_PVS_MAX_CONST_ADDR(MAX2(imm_end - 1, 0)));
    if (vs->externals_count) {
        OUT_CS_REG(R300_VAP_PVS_VECTOR_INDX_REG,
                   (r300->screen->caps.is_r500 ?
                   R500_PVS_CONST_START : R300_PVS_CONST_START) + buf->buffer_base);
        OUT_CS_ONE_REG(R300_VAP_PVS_UPLOAD_DATA, count * 4);
        if (buf->remap_table){
            for (i = 0; i < count; i++) {
                uint32_t *data = &buf->ptr[buf->remap_table[i]*4];
                OUT_CS_TABLE(data, 4);
            }
        } else {
            OUT_CS_TABLE(buf->ptr, count * 4);
        }
    }

    /* Emit immediates. */
    if (imm_count) {
        OUT_CS_REG(R300_VAP_PVS_VECTOR_INDX_REG,
                   (r300->screen->caps.is_r500 ?
                   R500_PVS_CONST_START : R300_PVS_CONST_START) +
                   buf->buffer_base + imm_first);
        OUT_CS_ONE_REG(R300_VAP_PVS_UPLOAD_DATA, imm_count * 4);
        for (i = imm_first; i < imm_end; i++) {
            const float *data = vs->code.constants.Constants[i].u.Immediate;
            OUT_CS_TABLE(data, 4);
        }
    }
    END_CS;
}

void r300_emit_viewport_state(struct r300_context* r300,
                              unsigned size, void* state)
{
    struct r300_viewport_state* viewport = (struct r300_viewport_state*)state;
    CS_LOCALS(r300);

    BEGIN_CS(size);
    OUT_CS_REG_SEQ(R300_SE_VPORT_XSCALE, 6);
    OUT_CS_TABLE(&viewport->xscale, 6);
    OUT_CS_REG(R300_VAP_VTE_CNTL, viewport->vte_control);
    END_CS;
}

void r300_emit_hiz_clear(struct r300_context *r300, unsigned size, void *state)
{
    struct pipe_framebuffer_state *fb =
        (struct pipe_framebuffer_state*)r300->fb_state.state;
    struct r300_resource* tex;
    CS_LOCALS(r300);

    tex = r300_resource(fb->zsbuf->texture);

    BEGIN_CS(size);
    OUT_CS_PKT3(R300_PACKET3_3D_CLEAR_HIZ, 2);
    OUT_CS(0);
    OUT_CS(tex->tex.hiz_dwords[fb->zsbuf->u.tex.level]);
    OUT_CS(r300->hiz_clear_value);
    END_CS;

    /* Mark the current zbuffer's hiz ram as in use. */
    r300->hiz_in_use = TRUE;
    r300->hiz_func = HIZ_FUNC_NONE;
    r300_mark_atom_dirty(r300, &r300->hyperz_state);
}

void r300_emit_zmask_clear(struct r300_context *r300, unsigned size, void *state)
{
    struct pipe_framebuffer_state *fb =
        (struct pipe_framebuffer_state*)r300->fb_state.state;
    struct r300_resource *tex;
    CS_LOCALS(r300);

    tex = r300_resource(fb->zsbuf->texture);

    BEGIN_CS(size);
    OUT_CS_PKT3(R300_PACKET3_3D_CLEAR_ZMASK, 2);
    OUT_CS(0);
    OUT_CS(tex->tex.zmask_dwords[fb->zsbuf->u.tex.level]);
    OUT_CS(0);
    END_CS;

    /* Mark the current zbuffer's zmask as in use. */
    r300->zmask_in_use = TRUE;
    r300_mark_atom_dirty(r300, &r300->hyperz_state);
}

void r300_emit_cmask_clear(struct r300_context *r300, unsigned size, void *state)
{
    struct pipe_framebuffer_state *fb =
        (struct pipe_framebuffer_state*)r300->fb_state.state;
    struct r300_resource *tex;
    CS_LOCALS(r300);

    tex = r300_resource(fb->cbufs[0]->texture);

    BEGIN_CS(size);
    OUT_CS_PKT3(R300_PACKET3_3D_CLEAR_CMASK, 2);
    OUT_CS(0);
    OUT_CS(tex->tex.cmask_dwords);
    OUT_CS(0);
    END_CS;

    /* Mark the current zbuffer's zmask as in use. */
    r300->cmask_in_use = TRUE;
    r300_mark_fb_state_dirty(r300, R300_CHANGED_CMASK_ENABLE);
}

void r300_emit_ztop_state(struct r300_context* r300,
                          unsigned size, void* state)
{
    struct r300_ztop_state* ztop = (struct r300_ztop_state*)state;
    CS_LOCALS(r300);

    BEGIN_CS(size);
    OUT_CS_REG(R300_ZB_ZTOP, ztop->z_buffer_top);
    END_CS;
}

void r300_emit_texture_cache_inval(struct r300_context* r300, unsigned size, void* state)
{
    CS_LOCALS(r300);

    BEGIN_CS(size);
    OUT_CS_REG(R300_TX_INVALTAGS, 0);
    END_CS;
}

boolean r300_emit_buffer_validate(struct r300_context *r300,
                                  boolean do_validate_vertex_buffers,
                                  struct pipe_resource *index_buffer)
{
    struct pipe_framebuffer_state *fb =
        (struct pipe_framebuffer_state*)r300->fb_state.state;
    struct r300_aa_state *aa = (struct r300_aa_state*)r300->aa_state.state;
    struct r300_textures_state *texstate =
        (struct r300_textures_state*)r300->textures_state.state;
    struct r300_resource *tex;
    unsigned i;
    boolean flushed = FALSE;

validate:
    if (r300->fb_state.dirty) {
        /* Color buffers... */
        for (i = 0; i < fb->nr_cbufs; i++) {
            if (!fb->cbufs[i])
                continue;
            tex = r300_resource(fb->cbufs[i]->texture);
            assert(tex && tex->buf && "cbuf is marked, but NULL!");
            r300->rws->cs_add_buffer(r300->cs, tex->buf,
                                    RADEON_USAGE_READWRITE | RADEON_USAGE_SYNCHRONIZED,
                                    r300_surface(fb->cbufs[i])->domain,
                                    tex->b.b.nr_samples > 1 ?
                                    RADEON_PRIO_COLOR_BUFFER_MSAA :
                                    RADEON_PRIO_COLOR_BUFFER);
        }
        /* ...depth buffer... */
        if (fb->zsbuf) {
            tex = r300_resource(fb->zsbuf->texture);
            assert(tex && tex->buf && "zsbuf is marked, but NULL!");
            r300->rws->cs_add_buffer(r300->cs, tex->buf,
                                    RADEON_USAGE_READWRITE | RADEON_USAGE_SYNCHRONIZED,
                                    r300_surface(fb->zsbuf)->domain,
                                    tex->b.b.nr_samples > 1 ?
                                    RADEON_PRIO_DEPTH_BUFFER_MSAA :
                                    RADEON_PRIO_DEPTH_BUFFER);
        }
    }
    /* The AA resolve buffer. */
    if (r300->aa_state.dirty) {
        if (aa->dest) {
            r300->rws->cs_add_buffer(r300->cs, aa->dest->buf,
                                    RADEON_USAGE_WRITE | RADEON_USAGE_SYNCHRONIZED,
                                    aa->dest->domain,
                                    RADEON_PRIO_COLOR_BUFFER);
        }
    }
    if (r300->textures_state.dirty) {
        /* ...textures... */
        for (i = 0; i < texstate->count; i++) {
            if (!(texstate->tx_enable & (1 << i))) {
                continue;
            }

            tex = r300_resource(texstate->sampler_views[i]->base.texture);
            r300->rws->cs_add_buffer(r300->cs, tex->buf,
                                     RADEON_USAGE_READ | RADEON_USAGE_SYNCHRONIZED,
                                    tex->domain, RADEON_PRIO_SAMPLER_TEXTURE);
        }
    }
    /* ...occlusion query buffer... */
    if (r300->query_current)
        r300->rws->cs_add_buffer(r300->cs, r300->query_current->buf,
                                 RADEON_USAGE_WRITE | RADEON_USAGE_SYNCHRONIZED,
                                 RADEON_DOMAIN_GTT,
                                RADEON_PRIO_QUERY);
    /* ...vertex buffer for SWTCL path... */
    if (r300->vbo)
        r300->rws->cs_add_buffer(r300->cs, r300->vbo,
                                 RADEON_USAGE_READ | RADEON_USAGE_SYNCHRONIZED,
                                 RADEON_DOMAIN_GTT,
                                RADEON_PRIO_VERTEX_BUFFER);
    /* ...vertex buffers for HWTCL path... */
    if (do_validate_vertex_buffers && r300->vertex_arrays_dirty) {
        struct pipe_vertex_buffer *vbuf = r300->vertex_buffer;
        struct pipe_vertex_buffer *last = r300->vertex_buffer +
                                      r300->nr_vertex_buffers;
        struct pipe_resource *buf;

        for (; vbuf != last; vbuf++) {
            buf = vbuf->buffer;
            if (!buf)
                continue;

            r300->rws->cs_add_buffer(r300->cs, r300_resource(buf)->buf,
                                    RADEON_USAGE_READ | RADEON_USAGE_SYNCHRONIZED,
                                    r300_resource(buf)->domain,
                                    RADEON_PRIO_SAMPLER_BUFFER);
        }
    }
    /* ...and index buffer for HWTCL path. */
    if (index_buffer)
        r300->rws->cs_add_buffer(r300->cs, r300_resource(index_buffer)->buf,
                                RADEON_USAGE_READ | RADEON_USAGE_SYNCHRONIZED,
                                r300_resource(index_buffer)->domain,
                                RADEON_PRIO_INDEX_BUFFER);

    /* Now do the validation (flush is called inside cs_validate on failure). */
    if (!r300->rws->cs_validate(r300->cs)) {
        /* Ooops, an infinite loop, give up. */
        if (flushed)
            return FALSE;

        flushed = TRUE;
        goto validate;
    }

    return TRUE;
}

unsigned r300_get_num_dirty_dwords(struct r300_context *r300)
{
    struct r300_atom* atom;
    unsigned dwords = 0;

    foreach_dirty_atom(r300, atom) {
        if (atom->dirty) {
            dwords += atom->size;
        }
    }

    /* let's reserve some more, just in case */
    dwords += 32;

    return dwords;
}

unsigned r300_get_num_cs_end_dwords(struct r300_context *r300)
{
    unsigned dwords = 0;

    /* Emitted in flush. */
    dwords += 26; /* emit_query_end */
    dwords += r300->hyperz_state.size + 2; /* emit_hyperz_end + zcache flush */
    if (r300->screen->caps.is_r500)
        dwords += 2; /* emit_index_bias */
    dwords += 3; /* MSPOS */

    return dwords;
}

/* Emit all dirty state. */
void r300_emit_dirty_state(struct r300_context* r300)
{
    struct r300_atom *atom;

    foreach_dirty_atom(r300, atom) {
        if (atom->dirty) {
            atom->emit(r300, atom->size, atom->state);
            atom->dirty = FALSE;
        }
    }

    r300->first_dirty = NULL;
    r300->last_dirty = NULL;
    r300->dirty_hw++;
}<|MERGE_RESOLUTION|>--- conflicted
+++ resolved
@@ -45,13 +45,6 @@
     struct pipe_surface *cb;
     CS_LOCALS(r300);
 
-<<<<<<< HEAD
-    if (fb->nr_cbufs) {
-        if (fb->cbufs[0]->format == PIPE_FORMAT_R16G16B16A16_FLOAT) {
-            WRITE_CS_TABLE(blend->cb_noclamp, size);
-        } else {
-            unsigned swz = r300_surface(fb->cbufs[0])->colormask_swizzle;
-=======
     cb = fb->nr_cbufs ? r300_get_nonnull_cb(fb, 0) : NULL;
 
     if (cb) {
@@ -61,7 +54,6 @@
             WRITE_CS_TABLE(blend->cb_noclamp_noalpha, size);
         } else {
             unsigned swz = r300_surface(cb)->colormask_swizzle;
->>>>>>> 367bafc7
             WRITE_CS_TABLE(blend->cb_clamp[swz], size);
         }
     } else {
