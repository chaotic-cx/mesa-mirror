/*
 * Copyright 2012 Advanced Micro Devices, Inc.
 * All Rights Reserved.
 *
 * Permission is hereby granted, free of charge, to any person obtaining a
 * copy of this software and associated documentation files (the "Software"),
 * to deal in the Software without restriction, including without limitation
 * on the rights to use, copy, modify, merge, publish, distribute, sub
 * license, and/or sell copies of the Software, and to permit persons to whom
 * the Software is furnished to do so, subject to the following conditions:
 *
 * The above copyright notice and this permission notice (including the next
 * paragraph) shall be included in all copies or substantial portions of the
 * Software.
 *
 * THE SOFTWARE IS PROVIDED "AS IS", WITHOUT WARRANTY OF ANY KIND, EXPRESS OR
 * IMPLIED, INCLUDING BUT NOT LIMITED TO THE WARRANTIES OF MERCHANTABILITY,
 * FITNESS FOR A PARTICULAR PURPOSE AND NON-INFRINGEMENT. IN NO EVENT SHALL
 * THE AUTHOR(S) AND/OR THEIR SUPPLIERS BE LIABLE FOR ANY CLAIM,
 * DAMAGES OR OTHER LIABILITY, WHETHER IN AN ACTION OF CONTRACT, TORT OR
 * OTHERWISE, ARISING FROM, OUT OF OR IN CONNECTION WITH THE SOFTWARE OR THE
 * USE OR OTHER DEALINGS IN THE SOFTWARE.
 */

#include "util/u_memory.h"
#include "si_pipe.h"
#include "sid.h"

void si_pm4_cmd_begin(struct si_pm4_state *state, unsigned opcode)
{
	state->last_opcode = opcode;
	state->last_pm4 = state->ndw++;
}

void si_pm4_cmd_add(struct si_pm4_state *state, uint32_t dw)
{
	state->pm4[state->ndw++] = dw;
}

void si_pm4_cmd_end(struct si_pm4_state *state, bool predicate)
{
	unsigned count;
	count = state->ndw - state->last_pm4 - 2;
	state->pm4[state->last_pm4] =
		PKT3(state->last_opcode, count, predicate);

	assert(state->ndw <= SI_PM4_MAX_DW);
}

void si_pm4_set_reg(struct si_pm4_state *state, unsigned reg, uint32_t val)
{
	unsigned opcode;

	if (reg >= SI_CONFIG_REG_OFFSET && reg < SI_CONFIG_REG_END) {
		opcode = PKT3_SET_CONFIG_REG;
		reg -= SI_CONFIG_REG_OFFSET;

	} else if (reg >= SI_SH_REG_OFFSET && reg < SI_SH_REG_END) {
		opcode = PKT3_SET_SH_REG;
		reg -= SI_SH_REG_OFFSET;

	} else if (reg >= SI_CONTEXT_REG_OFFSET && reg < SI_CONTEXT_REG_END) {
		opcode = PKT3_SET_CONTEXT_REG;
		reg -= SI_CONTEXT_REG_OFFSET;

	} else if (reg >= CIK_UCONFIG_REG_OFFSET && reg < CIK_UCONFIG_REG_END) {
		opcode = PKT3_SET_UCONFIG_REG;
		reg -= CIK_UCONFIG_REG_OFFSET;

	} else {
		PRINT_ERR("Invalid register offset %08x!\n", reg);
		return;
	}

	reg >>= 2;

	if (opcode != state->last_opcode || reg != (state->last_reg + 1)) {
		si_pm4_cmd_begin(state, opcode);
		si_pm4_cmd_add(state, reg);
	}

	state->last_reg = reg;
	si_pm4_cmd_add(state, val);
	si_pm4_cmd_end(state, false);
}

void si_pm4_add_bo(struct si_pm4_state *state,
                   struct si_resource *bo,
                   enum radeon_bo_usage usage,
		   enum radeon_bo_priority priority)
{
	unsigned idx = state->nbo++;
	assert(idx < SI_PM4_MAX_BO);

	si_resource_reference(&state->bo[idx], bo);
	state->bo_usage[idx] = usage;
	state->bo_priority[idx] = priority;
}

void si_pm4_clear_state(struct si_pm4_state *state)
{
	for (int i = 0; i < state->nbo; ++i)
		si_resource_reference(&state->bo[i], NULL);
	si_resource_reference(&state->indirect_buffer, NULL);
	state->nbo = 0;
	state->ndw = 0;
}

void si_pm4_free_state(struct si_context *sctx,
		       struct si_pm4_state *state,
		       unsigned idx)
{
	if (!state)
		return;

	if (idx != ~0 && sctx->emitted.array[idx] == state) {
		sctx->emitted.array[idx] = NULL;
	}

	si_pm4_clear_state(state);
	FREE(state);
}

void si_pm4_emit(struct si_context *sctx, struct si_pm4_state *state)
{
	struct radeon_cmdbuf *cs = sctx->gfx_cs;

	for (int i = 0; i < state->nbo; ++i) {
		radeon_add_to_buffer_list(sctx, sctx->gfx_cs, state->bo[i],
				      state->bo_usage[i], state->bo_priority[i]);
	}

	if (!state->indirect_buffer) {
		radeon_emit_array(cs, state->pm4, state->ndw);
	} else {
		struct si_resource *ib = state->indirect_buffer;

		radeon_add_to_buffer_list(sctx, sctx->gfx_cs, ib,
					  RADEON_USAGE_READ,
                                          RADEON_PRIO_IB2);

		radeon_emit(cs, PKT3(PKT3_INDIRECT_BUFFER_CIK, 2, 0));
		radeon_emit(cs, ib->gpu_address);
		radeon_emit(cs, ib->gpu_address >> 32);
		radeon_emit(cs, (ib->b.b.width0 >> 2) & 0xfffff);
	}

	if (state->atom.emit)
		state->atom.emit(sctx);
}

void si_pm4_reset_emitted(struct si_context *sctx)
{
	memset(&sctx->emitted, 0, sizeof(sctx->emitted));
	sctx->dirty_states |= u_bit_consecutive(0, SI_NUM_STATES);
}

void si_pm4_upload_indirect_buffer(struct si_context *sctx,
				   struct si_pm4_state *state)
{
	struct pipe_screen *screen = sctx->b.screen;
	unsigned aligned_ndw = align(state->ndw, 8);

	/* only supported on CIK and later */
	if (sctx->chip_class < CIK)
		return;

	assert(state->ndw);
	assert(aligned_ndw <= SI_PM4_MAX_DW);

<<<<<<< HEAD
	r600_resource_reference(&state->indirect_buffer, NULL);
	/* TODO: this hangs with 1024 or higher alignment on GFX9. */
	state->indirect_buffer = (struct r600_resource*)
=======
	si_resource_reference(&state->indirect_buffer, NULL);
	/* TODO: this hangs with 1024 or higher alignment on GFX9. */
	state->indirect_buffer =
>>>>>>> f163900f
		si_aligned_buffer_create(screen, 0,
					 PIPE_USAGE_DEFAULT, aligned_ndw * 4,
					 256);
	if (!state->indirect_buffer)
		return;

	/* Pad the IB to 8 DWs to meet CP fetch alignment requirements. */
	if (sctx->screen->info.gfx_ib_pad_with_type2) {
		for (int i = state->ndw; i < aligned_ndw; i++)
			state->pm4[i] = 0x80000000; /* type2 nop packet */
	} else {
		for (int i = state->ndw; i < aligned_ndw; i++)
			state->pm4[i] = 0xffff1000; /* type3 nop packet */
	}

	pipe_buffer_write(&sctx->b, &state->indirect_buffer->b.b,
			  0, aligned_ndw *4, state->pm4);
}<|MERGE_RESOLUTION|>--- conflicted
+++ resolved
@@ -168,15 +168,9 @@
 	assert(state->ndw);
 	assert(aligned_ndw <= SI_PM4_MAX_DW);
 
-<<<<<<< HEAD
-	r600_resource_reference(&state->indirect_buffer, NULL);
-	/* TODO: this hangs with 1024 or higher alignment on GFX9. */
-	state->indirect_buffer = (struct r600_resource*)
-=======
 	si_resource_reference(&state->indirect_buffer, NULL);
 	/* TODO: this hangs with 1024 or higher alignment on GFX9. */
 	state->indirect_buffer =
->>>>>>> f163900f
 		si_aligned_buffer_create(screen, 0,
 					 PIPE_USAGE_DEFAULT, aligned_ndw * 4,
 					 256);
