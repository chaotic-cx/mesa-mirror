# Copyright © 2017 Dylan Baker

# Permission is hereby granted, free of charge, to any person obtaining a copy
# of this software and associated documentation files (the "Software"), to deal
# in the Software without restriction, including without limitation the rights
# to use, copy, modify, merge, publish, distribute, sublicense, and/or sell
# copies of the Software, and to permit persons to whom the Software is
# furnished to do so, subject to the following conditions:

# The above copyright notice and this permission notice shall be included in
# all copies or substantial portions of the Software.

# THE SOFTWARE IS PROVIDED "AS IS", WITHOUT WARRANTY OF ANY KIND, EXPRESS OR
# IMPLIED, INCLUDING BUT NOT LIMITED TO THE WARRANTIES OF MERCHANTABILITY,
# FITNESS FOR A PARTICULAR PURPOSE AND NONINFRINGEMENT. IN NO EVENT SHALL THE
# AUTHORS OR COPYRIGHT HOLDERS BE LIABLE FOR ANY CLAIM, DAMAGES OR OTHER
# LIABILITY, WHETHER IN AN ACTION OF CONTRACT, TORT OR OTHERWISE, ARISING FROM,
# OUT OF OR IN CONNECTION WITH THE SOFTWARE OR THE USE OR OTHER DEALINGS IN THE
# SOFTWARE.

files_libradeonsi = files(
  'cik_sdma.c',
  'driinfo_radeonsi.h',
  'si_blit.c',
  'si_buffer.c',
  'si_build_pm4.h',
  'si_clear.c',
  'si_compute.c',
  'si_compute.h',
  'si_compute_blit.c',
  'si_cp_dma.c',
  'si_debug.c',
  'si_descriptors.c',
  'si_dma.c',
  'si_dma_cs.c',
  'si_fence.c',
  'si_get.c',
  'si_gfx_cs.c',
  'si_gpu_load.c',
  'si_perfcounter.c',
  'si_pipe.c',
  'si_pipe.h',
  'si_pm4.c',
  'si_pm4.h',
  'si_public.h',
  'si_query.c',
  'si_query.h',
  'si_shader.c',
  'si_shader.h',
  'si_shader_internal.h',
  'si_shader_nir.c',
  'si_shader_tgsi_alu.c',
  'si_shader_tgsi_mem.c',
  'si_shader_tgsi_setup.c',
  'si_shaderlib_tgsi.c',
  'si_state.c',
  'si_state.h',
  'si_state_binning.c',
  'si_state_draw.c',
  'si_state_msaa.c',
  'si_state_shaders.c',
  'si_state_streamout.c',
  'si_state_viewport.c',
  'si_test_dma.c',
  'si_test_dma_perf.c',
  'si_texture.c',
  'si_uvd.c',
  '../radeon/radeon_uvd.c',
  '../radeon/radeon_uvd.h',
  '../radeon/radeon_vcn_enc_1_2.c',
  '../radeon/radeon_vcn_enc.c',
  '../radeon/radeon_vcn_enc.h',
  '../radeon/radeon_vcn_dec_jpeg.c',
  '../radeon/radeon_vcn_dec.c',
  '../radeon/radeon_vcn_dec.h',
  '../radeon/radeon_uvd_enc_1_1.c',
  '../radeon/radeon_uvd_enc.c',
  '../radeon/radeon_uvd_enc.h',
  '../radeon/radeon_vce_40_2_2.c',
  '../radeon/radeon_vce_50.c',
  '../radeon/radeon_vce_52.c',
  '../radeon/radeon_vce.c',
  '../radeon/radeon_vce.h',
  '../radeon/radeon_video.c',
  '../radeon/radeon_video.h',
  '../radeon/radeon_winsys.h',
)

si_driinfo_h = custom_target(
  'si_driinfo.h',
  input : files(
    '../../../util/merge_driinfo.py',
    '../../auxiliary/pipe-loader/driinfo_gallium.h', 'driinfo_radeonsi.h'
  ),
  output : 'si_driinfo.h',
  command : [prog_python, '@INPUT@'],
  capture : true,
)

libradeonsi = static_library(
  'radeonsi',
  [files_libradeonsi, si_driinfo_h, sid_tables_h],
  include_directories : [
    inc_src, inc_include, inc_gallium, inc_gallium_aux, inc_amd_common,
    inc_gallium_drivers,
  ],
  c_args : ['-Wstrict-overflow=0', c_vis_args],
  cpp_args : [cpp_vis_args],
<<<<<<< HEAD
  dependencies : [dep_llvm, dep_libdrm_radeon, idep_nir_headers],
=======
  dependencies : [dep_llvm, dep_clock, dep_libdrm_radeon, idep_nir_headers],
>>>>>>> f163900f
)

driver_radeonsi = declare_dependency(
  compile_args : '-DGALLIUM_RADEONSI',
  sources : si_driinfo_h,
  link_with : [
    libradeonsi, libradeonwinsys, libamdgpuwinsys, libamd_common,
  ],
  dependencies : idep_nir,
)<|MERGE_RESOLUTION|>--- conflicted
+++ resolved
@@ -106,11 +106,7 @@
   ],
   c_args : ['-Wstrict-overflow=0', c_vis_args],
   cpp_args : [cpp_vis_args],
-<<<<<<< HEAD
-  dependencies : [dep_llvm, dep_libdrm_radeon, idep_nir_headers],
-=======
   dependencies : [dep_llvm, dep_clock, dep_libdrm_radeon, idep_nir_headers],
->>>>>>> f163900f
 )
 
 driver_radeonsi = declare_dependency(
