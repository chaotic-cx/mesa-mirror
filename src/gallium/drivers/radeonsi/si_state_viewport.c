--- conflicted
+++ resolved
@@ -10,11 +10,7 @@
 
 #define SI_MAX_SCISSOR 16384
 
-<<<<<<< HEAD
-void si_get_small_prim_cull_info(struct si_context *sctx, struct si_small_prim_cull_info *out)
-=======
 static void si_get_small_prim_cull_info(struct si_context *sctx, struct si_small_prim_cull_info *out)
->>>>>>> be466399
 {
    /* This is needed by the small primitive culling, because it's done
     * in screen space.
@@ -75,30 +71,10 @@
       info.translate[i] *= num_samples;
    }
 
-<<<<<<< HEAD
-   /* Better subpixel precision increases the efficiency of small
-    * primitive culling. (more precision means a tighter bounding box
-    * around primitives and more accurate elimination)
-    */
-   unsigned quant_mode = sctx->viewports.as_scissor[0].quant_mode;
-
-   if (quant_mode == SI_QUANT_MODE_12_12_FIXED_POINT_1_4096TH)
-      info.small_prim_precision = num_samples / 4096.0;
-   else if (quant_mode == SI_QUANT_MODE_14_10_FIXED_POINT_1_1024TH)
-      info.small_prim_precision = num_samples / 1024.0;
-   else
-      info.small_prim_precision = num_samples / 256.0;
-
    *out = info;
 }
 
-static void si_emit_cull_state(struct si_context *sctx)
-=======
-   *out = info;
-}
-
 static void si_emit_cull_state(struct si_context *sctx, unsigned index)
->>>>>>> be466399
 {
    assert(sctx->screen->use_ngg_culling);
 
@@ -109,13 +85,8 @@
        memcmp(&info, &sctx->last_small_prim_cull_info, sizeof(info))) {
       unsigned offset = 0;
 
-<<<<<<< HEAD
-      /* Align to 256, because the address is shifted by 8 bits. */
-      u_upload_data(sctx->b.const_uploader, 0, sizeof(info), 256, &info, &offset,
-=======
       u_upload_data(sctx->b.const_uploader, 0, sizeof(info),
                     si_optimal_tcc_alignment(sctx, sizeof(info)), &info, &offset,
->>>>>>> be466399
                     (struct pipe_resource **)&sctx->small_prim_cull_info_buf);
 
       sctx->small_prim_cull_info_address = sctx->small_prim_cull_info_buf->gpu_address + offset;
@@ -123,12 +94,6 @@
    }
 
    /* This will end up in SGPR6 as (value << 8), shifted by the hw. */
-<<<<<<< HEAD
-   radeon_add_to_buffer_list(sctx, sctx->gfx_cs, sctx->small_prim_cull_info_buf,
-                             RADEON_USAGE_READ, RADEON_PRIO_CONST_BUFFER);
-   radeon_set_sh_reg(sctx->gfx_cs, R_00B220_SPI_SHADER_PGM_LO_GS,
-                     sctx->small_prim_cull_info_address >> 8);
-=======
    radeon_add_to_buffer_list(sctx, &sctx->gfx_cs, sctx->small_prim_cull_info_buf,
                              RADEON_USAGE_READ | RADEON_PRIO_CONST_BUFFER);
 
@@ -159,7 +124,6 @@
       small_prim_precision_no_aa = 1.0 / 256.0;
 
    float small_prim_precision = num_samples * small_prim_precision_no_aa;
->>>>>>> be466399
 
    /* Set VS_STATE.SMALL_PRIM_PRECISION for NGG culling.
     *
@@ -173,15 +137,10 @@
     *
     * So pass only the first 4 bits of the float exponent to the shader.
     */
-<<<<<<< HEAD
-   sctx->current_vs_state &= C_VS_STATE_SMALL_PRIM_PRECISION;
-   sctx->current_vs_state |= S_VS_STATE_SMALL_PRIM_PRECISION(fui(info.small_prim_precision) >> 23);
-=======
    SET_FIELD(sctx->current_gs_state, GS_STATE_SMALL_PRIM_PRECISION_NO_AA,
              (fui(small_prim_precision_no_aa) >> 23) & 0xf);
    SET_FIELD(sctx->current_gs_state, GS_STATE_SMALL_PRIM_PRECISION,
              (fui(small_prim_precision) >> 23) & 0xf);
->>>>>>> be466399
 }
 
 static void si_set_scissor_states(struct pipe_context *pctx, unsigned start_slot,
@@ -408,22 +367,6 @@
     * R_028BE8_PA_CL_GB_VERT_CLIP_ADJ, R_028BEC_PA_CL_GB_VERT_DISC_ADJ
     * R_028BF0_PA_CL_GB_HORZ_CLIP_ADJ, R_028BF4_PA_CL_GB_HORZ_DISC_ADJ
     */
-<<<<<<< HEAD
-   unsigned initial_cdw = ctx->gfx_cs->current.cdw;
-   radeon_opt_set_context_reg4(ctx, R_028BE8_PA_CL_GB_VERT_CLIP_ADJ,
-                               SI_TRACKED_PA_CL_GB_VERT_CLIP_ADJ, fui(guardband_y), fui(discard_y),
-                               fui(guardband_x), fui(discard_x));
-   radeon_opt_set_context_reg(ctx, R_028234_PA_SU_HARDWARE_SCREEN_OFFSET,
-                              SI_TRACKED_PA_SU_HARDWARE_SCREEN_OFFSET,
-                              S_028234_HW_SCREEN_OFFSET_X(hw_screen_offset_x >> 4) |
-                                 S_028234_HW_SCREEN_OFFSET_Y(hw_screen_offset_y >> 4));
-   radeon_opt_set_context_reg(
-      ctx, R_028BE4_PA_SU_VTX_CNTL, SI_TRACKED_PA_SU_VTX_CNTL,
-      S_028BE4_PIX_CENTER(rs->half_pixel_center) |
-         S_028BE4_QUANT_MODE(V_028BE4_X_16_8_FIXED_POINT_1_256TH + vp_as_scissor.quant_mode));
-   if (initial_cdw != ctx->gfx_cs->current.cdw)
-      ctx->context_roll = true;
-=======
    if (sctx->screen->info.has_set_context_pairs_packed) {
       radeon_begin(&sctx->gfx_cs);
       gfx11_begin_packed_context_regs();
@@ -449,7 +392,6 @@
                                  pa_su_hardware_screen_offset);
       radeon_end_update_context_roll(sctx);
    }
->>>>>>> be466399
 }
 
 static void si_emit_scissors(struct si_context *ctx, unsigned index)
@@ -535,12 +477,7 @@
    }
 
    if (start_slot == 0) {
-<<<<<<< HEAD
-      ctx->viewports.y_inverted =
-         -state->scale[1] + state->translate[1] > state->scale[1] + state->translate[1];
-=======
       ctx->viewport0_y_inverted = state->scale[1] < 0;
->>>>>>> be466399
 
       /* NGG cull state uses the viewport and quant mode. */
       if (ctx->screen->use_ngg_culling)
