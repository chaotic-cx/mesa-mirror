/*
 * Copyright (C) 2016 Rob Clark <robclark@freedesktop.org>
 *
 * Permission is hereby granted, free of charge, to any person obtaining a
 * copy of this software and associated documentation files (the "Software"),
 * to deal in the Software without restriction, including without limitation
 * the rights to use, copy, modify, merge, publish, distribute, sublicense,
 * and/or sell copies of the Software, and to permit persons to whom the
 * Software is furnished to do so, subject to the following conditions:
 *
 * The above copyright notice and this permission notice (including the next
 * paragraph) shall be included in all copies or substantial portions of the
 * Software.
 *
 * THE SOFTWARE IS PROVIDED "AS IS", WITHOUT WARRANTY OF ANY KIND, EXPRESS OR
 * IMPLIED, INCLUDING BUT NOT LIMITED TO THE WARRANTIES OF MERCHANTABILITY,
 * FITNESS FOR A PARTICULAR PURPOSE AND NONINFRINGEMENT.  IN NO EVENT SHALL
 * THE AUTHORS OR COPYRIGHT HOLDERS BE LIABLE FOR ANY CLAIM, DAMAGES OR OTHER
 * LIABILITY, WHETHER IN AN ACTION OF CONTRACT, TORT OR OTHERWISE, ARISING FROM,
 * OUT OF OR IN CONNECTION WITH THE SOFTWARE OR THE USE OR OTHER DEALINGS IN THE
 * SOFTWARE.
 *
 * Authors:
 *    Rob Clark <robclark@freedesktop.org>
 */

#include "pipe/p_state.h"
#include "util/u_string.h"
#include "util/u_memory.h"
#include "util/u_prim.h"

#include "freedreno_state.h"
#include "freedreno_resource.h"

#include "fd5_draw.h"
#include "fd5_context.h"
#include "fd5_emit.h"
#include "fd5_program.h"
#include "fd5_format.h"
#include "fd5_zsa.h"


static void
draw_impl(struct fd_context *ctx, struct fd_ringbuffer *ring,
		struct fd5_emit *emit, unsigned index_offset)
{
	const struct pipe_draw_info *info = emit->info;
	enum pc_di_primtype primtype = ctx->primtypes[info->mode];

	fd5_emit_state(ctx, ring, emit);

	if (emit->dirty & (FD_DIRTY_VTXBUF | FD_DIRTY_VTXSTATE))
		fd5_emit_vertex_bufs(ring, emit);

	OUT_PKT4(ring, REG_A5XX_VFD_INDEX_OFFSET, 2);
	OUT_RING(ring, info->index_size ? info->index_bias : info->start); /* VFD_INDEX_OFFSET */
	OUT_RING(ring, info->start_instance);   /* VFD_INSTANCE_START_OFFSET */

	OUT_PKT4(ring, REG_A5XX_PC_RESTART_INDEX, 1);
	OUT_RING(ring, info->primitive_restart ? /* PC_RESTART_INDEX */
			info->restart_index : 0xffffffff);

<<<<<<< HEAD
	fd5_emit_render_cntl(ctx, false);
=======
	fd5_emit_render_cntl(ctx, false, emit->key.binning_pass);
>>>>>>> 5d3caa1c
	fd5_draw_emit(ctx->batch, ring, primtype,
			emit->key.binning_pass ? IGNORE_VISIBILITY : USE_VISIBILITY,
			info, index_offset);
}

/* fixup dirty shader state in case some "unrelated" (from the state-
 * tracker's perspective) state change causes us to switch to a
 * different variant.
 */
static void
fixup_shader_state(struct fd_context *ctx, struct ir3_shader_key *key)
{
	struct fd5_context *fd5_ctx = fd5_context(ctx);
	struct ir3_shader_key *last_key = &fd5_ctx->last_key;

	if (!ir3_shader_key_equal(last_key, key)) {
		if (ir3_shader_key_changes_fs(last_key, key)) {
			ctx->dirty_shader[PIPE_SHADER_FRAGMENT] |= FD_DIRTY_SHADER_PROG;
			ctx->dirty |= FD_DIRTY_PROG;
		}

		if (ir3_shader_key_changes_vs(last_key, key)) {
			ctx->dirty_shader[PIPE_SHADER_VERTEX] |= FD_DIRTY_SHADER_PROG;
			ctx->dirty |= FD_DIRTY_PROG;
		}

		fd5_ctx->last_key = *key;
	}
}

static bool
fd5_draw_vbo(struct fd_context *ctx, const struct pipe_draw_info *info,
             unsigned index_offset)
{
	struct fd5_context *fd5_ctx = fd5_context(ctx);
	struct fd5_emit emit = {
		.debug = &ctx->debug,
		.vtx  = &ctx->vtx,
		.prog = &ctx->prog,
		.info = info,
		.key = {
			.color_two_side = ctx->rasterizer->light_twoside,
			.vclamp_color = ctx->rasterizer->clamp_vertex_color,
			.fclamp_color = ctx->rasterizer->clamp_fragment_color,
			.rasterflat = ctx->rasterizer->flatshade,
			.half_precision = ctx->in_blit &&
					fd_half_precision(&ctx->batch->framebuffer),
			.ucp_enables = ctx->rasterizer->clip_plane_enable,
			.has_per_samp = (fd5_ctx->fsaturate || fd5_ctx->vsaturate ||
					fd5_ctx->fastc_srgb || fd5_ctx->vastc_srgb),
			.vsaturate_s = fd5_ctx->vsaturate_s,
			.vsaturate_t = fd5_ctx->vsaturate_t,
			.vsaturate_r = fd5_ctx->vsaturate_r,
			.fsaturate_s = fd5_ctx->fsaturate_s,
			.fsaturate_t = fd5_ctx->fsaturate_t,
			.fsaturate_r = fd5_ctx->fsaturate_r,
			.vastc_srgb = fd5_ctx->vastc_srgb,
			.fastc_srgb = fd5_ctx->fastc_srgb,
		},
		.rasterflat = ctx->rasterizer->flatshade,
		.sprite_coord_enable = ctx->rasterizer->sprite_coord_enable,
		.sprite_coord_mode = ctx->rasterizer->sprite_coord_mode,
	};

	fixup_shader_state(ctx, &emit.key);

	unsigned dirty = ctx->dirty;
	const struct ir3_shader_variant *vp = fd5_emit_get_vp(&emit);
	const struct ir3_shader_variant *fp = fd5_emit_get_fp(&emit);

	/* do regular pass first, since that is more likely to fail compiling: */

	if (!vp || !fp)
		return false;

	/* figure out whether we need to disable LRZ write for binning
	 * pass using draw pass's fp:
	 */
	emit.no_lrz_write = fp->writes_pos || fp->has_kill;

	emit.key.binning_pass = false;
	emit.dirty = dirty;

	draw_impl(ctx, ctx->batch->draw, &emit, index_offset);

	/* and now binning pass: */
	emit.key.binning_pass = true;
	emit.dirty = dirty & ~(FD_DIRTY_BLEND);
	emit.vp = NULL;   /* we changed key so need to refetch vp */
	emit.fp = NULL;
	draw_impl(ctx, ctx->batch->binning, &emit, index_offset);

	if (emit.streamout_mask) {
		struct fd_ringbuffer *ring = ctx->batch->draw;

		for (unsigned i = 0; i < PIPE_MAX_SO_BUFFERS; i++) {
			if (emit.streamout_mask & (1 << i)) {
				OUT_PKT7(ring, CP_EVENT_WRITE, 1);
				OUT_RING(ring, FLUSH_SO_0 + i);
			}
		}
	}

	fd_context_all_clean(ctx);

	return true;
}

static bool is_z32(enum pipe_format format)
{
	switch (format) {
	case PIPE_FORMAT_Z32_FLOAT_S8X24_UINT:
	case PIPE_FORMAT_Z32_UNORM:
	case PIPE_FORMAT_Z32_FLOAT:
		return true;
	default:
		return false;
	}
}

static void
fd5_clear_lrz(struct fd_batch *batch, struct fd_resource *zsbuf, double depth)
{
	struct fd_ringbuffer *ring;
	uint32_t clear = util_pack_z(PIPE_FORMAT_Z16_UNORM, depth);

	// TODO mid-frame clears (ie. app doing crazy stuff)??  Maybe worth
	// splitting both clear and lrz clear out into their own rb's.  And
	// just throw away any draws prior to clear.  (Anything not fullscreen
	// clear, just fallback to generic path that treats it as a normal
	// draw

	if (!batch->lrz_clear) {
		batch->lrz_clear = fd_ringbuffer_new(batch->ctx->pipe, 0x1000);
		fd_ringbuffer_set_parent(batch->lrz_clear, batch->gmem);
	}

	ring = batch->lrz_clear;

	OUT_WFI5(ring);

	OUT_PKT4(ring, REG_A5XX_RB_CCU_CNTL, 1);
	OUT_RING(ring, 0x10000000);

	OUT_PKT4(ring, REG_A5XX_HLSQ_UPDATE_CNTL, 1);
	OUT_RING(ring, 0x20fffff);

	OUT_PKT4(ring, REG_A5XX_GRAS_SU_CNTL, 1);
	OUT_RING(ring, A5XX_GRAS_SU_CNTL_LINEHALFWIDTH(0.0));

	OUT_PKT4(ring, REG_A5XX_GRAS_CNTL, 1);
	OUT_RING(ring, 0x00000000);

	OUT_PKT4(ring, REG_A5XX_GRAS_CL_CNTL, 1);
	OUT_RING(ring, 0x00000181);

	OUT_PKT4(ring, REG_A5XX_GRAS_LRZ_CNTL, 1);
	OUT_RING(ring, 0x00000000);

	OUT_PKT4(ring, REG_A5XX_RB_MRT_BUF_INFO(0), 5);
	OUT_RING(ring, A5XX_RB_MRT_BUF_INFO_COLOR_FORMAT(RB5_R16_UNORM) |
			A5XX_RB_MRT_BUF_INFO_COLOR_TILE_MODE(TILE5_LINEAR) |
			A5XX_RB_MRT_BUF_INFO_COLOR_SWAP(WZYX));
	OUT_RING(ring, A5XX_RB_MRT_PITCH(zsbuf->lrz_pitch * 2));
	OUT_RING(ring, A5XX_RB_MRT_ARRAY_PITCH(fd_bo_size(zsbuf->lrz)));
	OUT_RELOCW(ring, zsbuf->lrz, 0x1000, 0, 0);

	OUT_PKT4(ring, REG_A5XX_RB_RENDER_CNTL, 1);
	OUT_RING(ring, 0x00000000);

	OUT_PKT4(ring, REG_A5XX_RB_DEST_MSAA_CNTL, 1);
	OUT_RING(ring, A5XX_RB_DEST_MSAA_CNTL_SAMPLES(MSAA_ONE));

	OUT_PKT4(ring, REG_A5XX_RB_BLIT_CNTL, 1);
	OUT_RING(ring, A5XX_RB_BLIT_CNTL_BUF(BLIT_MRT0));

	OUT_PKT4(ring, REG_A5XX_RB_CLEAR_CNTL, 1);
	OUT_RING(ring, A5XX_RB_CLEAR_CNTL_FAST_CLEAR |
			A5XX_RB_CLEAR_CNTL_MASK(0xf));

	OUT_PKT4(ring, REG_A5XX_RB_CLEAR_COLOR_DW0, 1);
	OUT_RING(ring, clear);  /* RB_CLEAR_COLOR_DW0 */

	OUT_PKT4(ring, REG_A5XX_VSC_RESOLVE_CNTL, 2);
	OUT_RING(ring, A5XX_VSC_RESOLVE_CNTL_X(zsbuf->lrz_width) |
			 A5XX_VSC_RESOLVE_CNTL_Y(zsbuf->lrz_height));
	OUT_RING(ring, 0x00000000);   // XXX UNKNOWN_0CDE

	OUT_PKT4(ring, REG_A5XX_RB_CNTL, 1);
	OUT_RING(ring, A5XX_RB_CNTL_BYPASS);

	OUT_PKT4(ring, REG_A5XX_RB_RESOLVE_CNTL_1, 2);
	OUT_RING(ring, A5XX_RB_RESOLVE_CNTL_1_X(0) |
			A5XX_RB_RESOLVE_CNTL_1_Y(0));
	OUT_RING(ring, A5XX_RB_RESOLVE_CNTL_2_X(zsbuf->lrz_width - 1) |
			A5XX_RB_RESOLVE_CNTL_2_Y(zsbuf->lrz_height - 1));

	fd5_emit_blit(batch->ctx, ring);
}

static bool
fd5_clear(struct fd_context *ctx, unsigned buffers,
		const union pipe_color_union *color, double depth, unsigned stencil)
{
	struct fd_ringbuffer *ring = ctx->batch->draw;
	struct pipe_framebuffer_state *pfb = &ctx->batch->framebuffer;
	struct pipe_scissor_state *scissor = fd_context_get_scissor(ctx);

	if ((buffers & (PIPE_CLEAR_DEPTH | PIPE_CLEAR_STENCIL)) &&
			is_z32(pfb->zsbuf->format))
		return false;

	ctx->batch->max_scissor.minx = MIN2(ctx->batch->max_scissor.minx, scissor->minx);
	ctx->batch->max_scissor.miny = MIN2(ctx->batch->max_scissor.miny, scissor->miny);
	ctx->batch->max_scissor.maxx = MAX2(ctx->batch->max_scissor.maxx, scissor->maxx);
	ctx->batch->max_scissor.maxy = MAX2(ctx->batch->max_scissor.maxy, scissor->maxy);

	fd5_emit_render_cntl(ctx, true, false);

	if (buffers & PIPE_CLEAR_COLOR) {
		for (int i = 0; i < pfb->nr_cbufs; i++) {
			union util_color uc = {0};

			if (!pfb->cbufs[i])
				continue;

			if (!(buffers & (PIPE_CLEAR_COLOR0 << i)))
				continue;

			enum pipe_format pfmt = pfb->cbufs[i]->format;

			// XXX I think RB_CLEAR_COLOR_DWn wants to take into account SWAP??
			union pipe_color_union swapped;
			switch (fd5_pipe2swap(pfmt)) {
			case WZYX:
				swapped.ui[0] = color->ui[0];
				swapped.ui[1] = color->ui[1];
				swapped.ui[2] = color->ui[2];
				swapped.ui[3] = color->ui[3];
				break;
			case WXYZ:
				swapped.ui[2] = color->ui[0];
				swapped.ui[1] = color->ui[1];
				swapped.ui[0] = color->ui[2];
				swapped.ui[3] = color->ui[3];
				break;
			case ZYXW:
				swapped.ui[3] = color->ui[0];
				swapped.ui[0] = color->ui[1];
				swapped.ui[1] = color->ui[2];
				swapped.ui[2] = color->ui[3];
				break;
			case XYZW:
				swapped.ui[3] = color->ui[0];
				swapped.ui[2] = color->ui[1];
				swapped.ui[1] = color->ui[2];
				swapped.ui[0] = color->ui[3];
				break;
			}

			if (util_format_is_pure_uint(pfmt)) {
				util_format_write_4ui(pfmt, swapped.ui, 0, &uc, 0, 0, 0, 1, 1);
			} else if (util_format_is_pure_sint(pfmt)) {
				util_format_write_4i(pfmt, swapped.i, 0, &uc, 0, 0, 0, 1, 1);
			} else {
				util_pack_color(swapped.f, pfmt, &uc);
			}

			OUT_PKT4(ring, REG_A5XX_RB_BLIT_CNTL, 1);
			OUT_RING(ring, A5XX_RB_BLIT_CNTL_BUF(BLIT_MRT0 + i));

			OUT_PKT4(ring, REG_A5XX_RB_CLEAR_CNTL, 1);
			OUT_RING(ring, A5XX_RB_CLEAR_CNTL_FAST_CLEAR |
					A5XX_RB_CLEAR_CNTL_MASK(0xf));

			OUT_PKT4(ring, REG_A5XX_RB_CLEAR_COLOR_DW0, 4);
			OUT_RING(ring, uc.ui[0]);  /* RB_CLEAR_COLOR_DW0 */
			OUT_RING(ring, uc.ui[1]);  /* RB_CLEAR_COLOR_DW1 */
			OUT_RING(ring, uc.ui[2]);  /* RB_CLEAR_COLOR_DW2 */
			OUT_RING(ring, uc.ui[3]);  /* RB_CLEAR_COLOR_DW3 */

			fd5_emit_blit(ctx, ring);
		}
	}

	if (pfb->zsbuf && (buffers & (PIPE_CLEAR_DEPTH | PIPE_CLEAR_STENCIL))) {
		uint32_t clear =
			util_pack_z_stencil(pfb->zsbuf->format, depth, stencil);
		uint32_t mask = 0;

		if (buffers & PIPE_CLEAR_DEPTH)
			mask |= 0x1;

		if (buffers & PIPE_CLEAR_STENCIL)
			mask |= 0x2;

		OUT_PKT4(ring, REG_A5XX_RB_BLIT_CNTL, 1);
		OUT_RING(ring, A5XX_RB_BLIT_CNTL_BUF(BLIT_ZS));

		OUT_PKT4(ring, REG_A5XX_RB_CLEAR_CNTL, 1);
		OUT_RING(ring, A5XX_RB_CLEAR_CNTL_FAST_CLEAR |
				A5XX_RB_CLEAR_CNTL_MASK(mask));

		OUT_PKT4(ring, REG_A5XX_RB_CLEAR_COLOR_DW0, 1);
		OUT_RING(ring, clear);    /* RB_CLEAR_COLOR_DW0 */

		fd5_emit_blit(ctx, ring);

		if (pfb->zsbuf && (buffers & PIPE_CLEAR_DEPTH)) {
			struct fd_resource *zsbuf = fd_resource(pfb->zsbuf->texture);
			if (zsbuf->lrz) {
				zsbuf->lrz_valid = true;
				fd5_clear_lrz(ctx->batch, zsbuf, depth);
			}
		}
	}

	/* disable fast clear to not interfere w/ gmem->mem, etc.. */
	OUT_PKT4(ring, REG_A5XX_RB_CLEAR_CNTL, 1);
	OUT_RING(ring, 0x00000000);   /* RB_CLEAR_CNTL */

	return true;
}

void
fd5_draw_init(struct pipe_context *pctx)
{
	struct fd_context *ctx = fd_context(pctx);
	ctx->draw_vbo = fd5_draw_vbo;
	ctx->clear = fd5_clear;
}<|MERGE_RESOLUTION|>--- conflicted
+++ resolved
@@ -60,11 +60,7 @@
 	OUT_RING(ring, info->primitive_restart ? /* PC_RESTART_INDEX */
 			info->restart_index : 0xffffffff);
 
-<<<<<<< HEAD
-	fd5_emit_render_cntl(ctx, false);
-=======
 	fd5_emit_render_cntl(ctx, false, emit->key.binning_pass);
->>>>>>> 5d3caa1c
 	fd5_draw_emit(ctx->batch, ring, primtype,
 			emit->key.binning_pass ? IGNORE_VISIBILITY : USE_VISIBILITY,
 			info, index_offset);
