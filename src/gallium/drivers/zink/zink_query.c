--- conflicted
+++ resolved
@@ -1338,17 +1338,12 @@
 
    zink_flush_dgc_if_enabled(ctx);
    if (query == NULL) {
-<<<<<<< HEAD
-      screen->vk_CmdEndConditionalRenderingEXT(batch->cmdbuf);
-      ctx->render_condition_active = false;
-=======
       /* force conditional clears if they exist */
       if (ctx->clears_enabled && !ctx->batch.in_rp)
          zink_batch_rp(ctx);
       zink_stop_conditional_render(ctx);
       ctx->render_condition_active = false;
       ctx->render_condition.query = NULL;
->>>>>>> be466399
       return;
    }
 
@@ -1393,17 +1388,6 @@
       zink_start_conditional_render(ctx);
 }
 
-<<<<<<< HEAD
-   VkConditionalRenderingFlagsEXT begin_flags = 0;
-   if (condition)
-      begin_flags = VK_CONDITIONAL_RENDERING_INVERTED_BIT_EXT;
-   VkConditionalRenderingBeginInfoEXT begin_info = {};
-   begin_info.sType = VK_STRUCTURE_TYPE_CONDITIONAL_RENDERING_BEGIN_INFO_EXT;
-   begin_info.buffer = res->buffer;
-   begin_info.flags = begin_flags;
-   screen->vk_CmdBeginConditionalRenderingEXT(batch->cmdbuf, &begin_info);
-   ctx->render_condition_active = true;
-=======
 static void
 zink_get_query_result_resource(struct pipe_context *pctx,
                                struct pipe_query *pquery,
@@ -1428,7 +1412,6 @@
       tc_buffer_write(pctx, pres, offset, result_size, (unsigned char*)u64 + src_offset);
       return;
    }
->>>>>>> be466399
 
    if (index == -1) {
       /* VK_QUERY_RESULT_WITH_AVAILABILITY_BIT will ALWAYS write some kind of result data
