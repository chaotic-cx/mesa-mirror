/**************************************************************************
 *
 * Copyright 2007 Tungsten Graphics, Inc., Cedar Park, Texas.
 * All Rights Reserved.
 *
 * Permission is hereby granted, free of charge, to any person obtaining a
 * copy of this software and associated documentation files (the
 * "Software"), to deal in the Software without restriction, including
 * without limitation the rights to use, copy, modify, merge, publish,
 * distribute, sub license, and/or sell copies of the Software, and to
 * permit persons to whom the Software is furnished to do so, subject to
 * the following conditions:
 *
 * The above copyright notice and this permission notice (including the
 * next paragraph) shall be included in all copies or substantial portions
 * of the Software.
 *
 * THE SOFTWARE IS PROVIDED "AS IS", WITHOUT WARRANTY OF ANY KIND, EXPRESS
 * OR IMPLIED, INCLUDING BUT NOT LIMITED TO THE WARRANTIES OF
 * MERCHANTABILITY, FITNESS FOR A PARTICULAR PURPOSE AND NON-INFRINGEMENT.
 * IN NO EVENT SHALL TUNGSTEN GRAPHICS AND/OR ITS SUPPLIERS BE LIABLE FOR
 * ANY CLAIM, DAMAGES OR OTHER LIABILITY, WHETHER IN AN ACTION OF CONTRACT,
 * TORT OR OTHERWISE, ARISING FROM, OUT OF OR IN CONNECTION WITH THE
 * SOFTWARE OR THE USE OR OTHER DEALINGS IN THE SOFTWARE.
 *
 **************************************************************************/

/**
 * Tiling engine.
 *
 * Builds per-tile display lists and executes them on calls to
 * lp_setup_flush().
 */

#include "pipe/p_defines.h"
#include "util/u_inlines.h"
#include "util/u_memory.h"
#include "util/u_pack_color.h"
#include "util/u_surface.h"
#include "lp_scene.h"
#include "lp_scene_queue.h"
#include "lp_buffer.h"
#include "lp_texture.h"
#include "lp_debug.h"
#include "lp_fence.h"
#include "lp_rast.h"
#include "lp_setup_context.h"
#include "lp_screen.h"
#include "state_tracker/sw_winsys.h"

#include "draw/draw_context.h"
#include "draw/draw_vbuf.h"


static void set_scene_state( struct setup_context *, unsigned );


struct lp_scene *
lp_setup_get_current_scene(struct setup_context *setup)
{
   if (!setup->scene) {

      /* wait for a free/empty scene
       */
      setup->scene = lp_scene_dequeue(setup->empty_scenes, TRUE);

      assert(lp_scene_is_empty(setup->scene));

      lp_scene_begin_binning(setup->scene,
                             &setup->fb );
   }
   return setup->scene;
}


static void
first_triangle( struct setup_context *setup,
                const float (*v0)[4],
                const float (*v1)[4],
                const float (*v2)[4])
{
   set_scene_state( setup, SETUP_ACTIVE );
   lp_setup_choose_triangle( setup );
   setup->triangle( setup, v0, v1, v2 );
}

static void
first_line( struct setup_context *setup,
	    const float (*v0)[4],
	    const float (*v1)[4])
{
   set_scene_state( setup, SETUP_ACTIVE );
   lp_setup_choose_line( setup );
   setup->line( setup, v0, v1 );
}

static void
first_point( struct setup_context *setup,
	     const float (*v0)[4])
{
   set_scene_state( setup, SETUP_ACTIVE );
   lp_setup_choose_point( setup );
   setup->point( setup, v0 );
}

static void reset_context( struct setup_context *setup )
{
   LP_DBG(DEBUG_SETUP, "%s\n", __FUNCTION__);

   /* Reset derived state */
   setup->constants.stored_size = 0;
   setup->constants.stored_data = NULL;
   setup->fs.stored = NULL;
   setup->dirty = ~0;

   /* no current bin */
   setup->scene = NULL;

   /* Reset some state:
    */
   setup->clear.flags = 0;

   /* Have an explicit "start-binning" call and get rid of this
    * pointer twiddling?
    */
   setup->line = first_line;
   setup->point = first_point;
   setup->triangle = first_triangle;
}


/** Rasterize all scene's bins */
static void
lp_setup_rasterize_scene( struct setup_context *setup,
                          boolean write_depth )
{
   struct lp_scene *scene = lp_setup_get_current_scene(setup);

   lp_scene_rasterize(scene,
                      setup->rast,
                      write_depth);

   reset_context( setup );

   LP_DBG(DEBUG_SETUP, "%s done \n", __FUNCTION__);
}



static void
begin_binning( struct setup_context *setup )
{
   struct lp_scene *scene = lp_setup_get_current_scene(setup);

   LP_DBG(DEBUG_SETUP, "%s color: %s depth: %s\n", __FUNCTION__,
          (setup->clear.flags & PIPE_CLEAR_COLOR) ? "clear": "load",
          (setup->clear.flags & PIPE_CLEAR_DEPTHSTENCIL) ? "clear": "load");

   if (setup->fb.nr_cbufs) {
      if (setup->clear.flags & PIPE_CLEAR_COLOR)
         lp_scene_bin_everywhere( scene, 
				  lp_rast_clear_color, 
				  setup->clear.color );
      else
         lp_scene_bin_everywhere( scene,
				  lp_rast_load_color,
				  lp_rast_arg_null() );
   }

   if (setup->fb.zsbuf) {
      if (setup->clear.flags & PIPE_CLEAR_DEPTHSTENCIL)
         lp_scene_bin_everywhere( scene, 
				  lp_rast_clear_zstencil, 
				  setup->clear.zstencil );
   }

   LP_DBG(DEBUG_SETUP, "%s done\n", __FUNCTION__);
}


/* This basically bins and then flushes any outstanding full-screen
 * clears.  
 *
 * TODO: fast path for fullscreen clears and no triangles.
 */
static void
execute_clears( struct setup_context *setup )
{
   LP_DBG(DEBUG_SETUP, "%s\n", __FUNCTION__);

   begin_binning( setup );
   lp_setup_rasterize_scene( setup, TRUE );
}


static void
set_scene_state( struct setup_context *setup,
           unsigned new_state )
{
   unsigned old_state = setup->state;

   if (old_state == new_state)
      return;
       
   LP_DBG(DEBUG_SETUP, "%s old %d new %d\n", __FUNCTION__, old_state, new_state);

   switch (new_state) {
   case SETUP_ACTIVE:
      begin_binning( setup );
      break;

   case SETUP_CLEARED:
      if (old_state == SETUP_ACTIVE) {
         assert(0);
         return;
      }
      break;
      
   case SETUP_FLUSHED:
      if (old_state == SETUP_CLEARED)
         execute_clears( setup );
      else
         lp_setup_rasterize_scene( setup, TRUE );
      break;
   }

   setup->state = new_state;
}


void
lp_setup_flush( struct setup_context *setup,
                unsigned flags )
{
   LP_DBG(DEBUG_SETUP, "%s\n", __FUNCTION__);

   set_scene_state( setup, SETUP_FLUSHED );
}


void
lp_setup_bind_framebuffer( struct setup_context *setup,
                           const struct pipe_framebuffer_state *fb )
{
   LP_DBG(DEBUG_SETUP, "%s\n", __FUNCTION__);

   /* Flush any old scene.
    */
   set_scene_state( setup, SETUP_FLUSHED );

   /* Set new state.  This will be picked up later when we next need a
    * scene.
    */
   util_copy_framebuffer_state(&setup->fb, fb);
}


void
lp_setup_clear( struct setup_context *setup,
                const float *color,
                double depth,
                unsigned stencil,
                unsigned flags )
{
   struct lp_scene *scene = lp_setup_get_current_scene(setup);
   unsigned i;

   LP_DBG(DEBUG_SETUP, "%s state %d\n", __FUNCTION__, setup->state);


   if (flags & PIPE_CLEAR_COLOR) {
      for (i = 0; i < 4; ++i)
         setup->clear.color.clear_color[i] = float_to_ubyte(color[i]);
   }

   if (flags & PIPE_CLEAR_DEPTHSTENCIL) {
      setup->clear.zstencil.clear_zstencil = 
         util_pack_z_stencil(setup->fb.zsbuf->format, 
                             depth,
                             stencil);
   }

   if (setup->state == SETUP_ACTIVE) {
      /* Add the clear to existing scene.  In the unusual case where
       * both color and depth-stencil are being cleared when there's
       * already been some rendering, we could discard the currently
       * binned scene and start again, but I don't see that as being
       * a common usage.
       */
      if (flags & PIPE_CLEAR_COLOR)
         lp_scene_bin_everywhere( scene, 
                                  lp_rast_clear_color,
                                  setup->clear.color );

      if (setup->clear.flags & PIPE_CLEAR_DEPTHSTENCIL)
         lp_scene_bin_everywhere( scene, 
                                  lp_rast_clear_zstencil,
                                  setup->clear.zstencil );
   }
   else {
      /* Put ourselves into the 'pre-clear' state, specifically to try
       * and accumulate multiple clears to color and depth_stencil
       * buffers which the app or state-tracker might issue
       * separately.
       */
      set_scene_state( setup, SETUP_CLEARED );

      setup->clear.flags |= flags;
   }
}


/**
 * Emit a fence.
 */
struct pipe_fence_handle *
lp_setup_fence( struct setup_context *setup )
{
   struct lp_scene *scene = lp_setup_get_current_scene(setup);
   const unsigned rank = lp_scene_get_num_bins( scene ); /* xxx */
   struct lp_fence *fence = lp_fence_create(rank);

   LP_DBG(DEBUG_SETUP, "%s rank %u\n", __FUNCTION__, rank);

   set_scene_state( setup, SETUP_ACTIVE );

   /* insert the fence into all command bins */
   lp_scene_bin_everywhere( scene,
			    lp_rast_fence,
			    lp_rast_arg_fence(fence) );

   return (struct pipe_fence_handle *) fence;
}


void 
lp_setup_set_triangle_state( struct setup_context *setup,
                             unsigned cull_mode,
                             boolean ccw_is_frontface,
                             boolean scissor )
{
   LP_DBG(DEBUG_SETUP, "%s\n", __FUNCTION__);

   setup->ccw_is_frontface = ccw_is_frontface;
   setup->cullmode = cull_mode;
   setup->triangle = first_triangle;
   setup->scissor_test = scissor;
}



void
lp_setup_set_fs_inputs( struct setup_context *setup,
                        const struct lp_shader_input *input,
                        unsigned nr )
{
   LP_DBG(DEBUG_SETUP, "%s %p %u\n", __FUNCTION__, (void *) input, nr);

   memcpy( setup->fs.input, input, nr * sizeof input[0] );
   setup->fs.nr_inputs = nr;
}

void
lp_setup_set_fs_functions( struct setup_context *setup,
                           lp_jit_frag_func jit_function0,
                           lp_jit_frag_func jit_function1,
                           boolean opaque )
{
   LP_DBG(DEBUG_SETUP, "%s %p\n", __FUNCTION__, (void *) jit_function0);
   /* FIXME: reference count */

   setup->fs.current.jit_function[0] = jit_function0;
   setup->fs.current.jit_function[1] = jit_function1;
   setup->fs.current.opaque = opaque;
   setup->dirty |= LP_SETUP_NEW_FS;
}

void
lp_setup_set_fs_constants(struct setup_context *setup,
                          struct pipe_buffer *buffer)
{
   LP_DBG(DEBUG_SETUP, "%s %p\n", __FUNCTION__, (void *) buffer);

   pipe_buffer_reference(&setup->constants.current, buffer);

   setup->dirty |= LP_SETUP_NEW_CONSTANTS;
}


void
lp_setup_set_alpha_ref_value( struct setup_context *setup,
                              float alpha_ref_value )
{
   LP_DBG(DEBUG_SETUP, "%s %f\n", __FUNCTION__, alpha_ref_value);

   if(setup->fs.current.jit_context.alpha_ref_value != alpha_ref_value) {
      setup->fs.current.jit_context.alpha_ref_value = alpha_ref_value;
      setup->dirty |= LP_SETUP_NEW_FS;
   }
}

void
lp_setup_set_blend_color( struct setup_context *setup,
                          const struct pipe_blend_color *blend_color )
{
   LP_DBG(DEBUG_SETUP, "%s\n", __FUNCTION__);

   assert(blend_color);

   if(memcmp(&setup->blend_color.current, blend_color, sizeof *blend_color) != 0) {
      memcpy(&setup->blend_color.current, blend_color, sizeof *blend_color);
      setup->dirty |= LP_SETUP_NEW_BLEND_COLOR;
   }
}


void
lp_setup_set_scissor( struct setup_context *setup,
                      const struct pipe_scissor_state *scissor )
{
   LP_DBG(DEBUG_SETUP, "%s\n", __FUNCTION__);

   assert(scissor);

   if (memcmp(&setup->scissor.current, scissor, sizeof(*scissor)) != 0) {
      setup->scissor.current = *scissor; /* struct copy */
      setup->dirty |= LP_SETUP_NEW_SCISSOR;
   }
}


void 
lp_setup_set_flatshade_first( struct setup_context *setup,
                              boolean flatshade_first )
{
   setup->flatshade_first = flatshade_first;
}


void 
lp_setup_set_vertex_info( struct setup_context *setup,
                          struct vertex_info *vertex_info )
{
   /* XXX: just silently holding onto the pointer:
    */
   setup->vertex_info = vertex_info;
}


/**
 * Called during state validation when LP_NEW_TEXTURE is set.
 */
void
lp_setup_set_sampler_textures( struct setup_context *setup,
                               unsigned num, struct pipe_texture **texture)
{
   unsigned i;

   LP_DBG(DEBUG_SETUP, "%s\n", __FUNCTION__);

   assert(num <= PIPE_MAX_SAMPLERS);

   for (i = 0; i < PIPE_MAX_SAMPLERS; i++) {
      struct pipe_texture *tex = i < num ? texture[i] : NULL;

      if(tex) {
         struct llvmpipe_texture *lp_tex = llvmpipe_texture(tex);
         struct lp_jit_texture *jit_tex;
         jit_tex = &setup->fs.current.jit_context.textures[i];
         jit_tex->width = tex->width0;
         jit_tex->height = tex->height0;
         jit_tex->depth = tex->depth0;
         jit_tex->last_level = tex->last_level;
         jit_tex->stride = lp_tex->stride[0];
         if (!lp_tex->dt) {
            /* regular texture - setup array of mipmap level pointers */
            int j;
            for (j = 0; j < LP_MAX_TEXTURE_2D_LEVELS; j++) {
               jit_tex->data[j] =
                  (ubyte *) lp_tex->data + lp_tex->level_offset[j];
            }
         }
         else {
            /* display target texture/surface */
            /*
             * XXX: Where should this be unmapped?
             */

            struct llvmpipe_screen *screen = llvmpipe_screen(tex->screen);
<<<<<<< HEAD
            struct sw_winsys *winsys = screen->winsys;
            jit_tex->data = winsys->displaytarget_map(winsys, lp_tex->dt,
                                                      PIPE_BUFFER_USAGE_CPU_READ);
            assert(jit_tex->data);
=======
            struct llvmpipe_winsys *winsys = screen->winsys;
            jit_tex->data[0] = winsys->displaytarget_map(winsys, lp_tex->dt,
                                                 PIPE_BUFFER_USAGE_CPU_READ);
            assert(jit_tex->data[0]);
>>>>>>> 6f4ce4a4
         }

         /* the scene references this texture */
         {
            struct lp_scene *scene = lp_setup_get_current_scene(setup);
            lp_scene_texture_reference(scene, tex);
         }
      }
   }

   setup->dirty |= LP_SETUP_NEW_FS;
}


/**
 * Is the given texture referenced by any scene?
 * Note: we have to check all scenes including any scenes currently
 * being rendered and the current scene being built.
 */
unsigned
lp_setup_is_texture_referenced( const struct setup_context *setup,
                                const struct pipe_texture *texture )
{
   unsigned i;

   /* check the render targets */
   for (i = 0; i < setup->fb.nr_cbufs; i++) {
      if (setup->fb.cbufs[i]->texture == texture)
         return PIPE_REFERENCED_FOR_READ | PIPE_REFERENCED_FOR_WRITE;
   }
   if (setup->fb.zsbuf && setup->fb.zsbuf->texture == texture) {
      return PIPE_REFERENCED_FOR_READ | PIPE_REFERENCED_FOR_WRITE;
   }

   /* check textures referenced by the scene */
   for (i = 0; i < Elements(setup->scenes); i++) {
      if (lp_scene_is_texture_referenced(setup->scenes[i], texture)) {
         return PIPE_REFERENCED_FOR_READ;
      }
   }

   return PIPE_UNREFERENCED;
}


/**
 * Called by vbuf code when we're about to draw something.
 */
void
lp_setup_update_state( struct setup_context *setup )
{
   struct lp_scene *scene = lp_setup_get_current_scene(setup);

   LP_DBG(DEBUG_SETUP, "%s\n", __FUNCTION__);

   assert(setup->fs.current.jit_function);

   if(setup->dirty & LP_SETUP_NEW_BLEND_COLOR) {
      uint8_t *stored;
      unsigned i, j;

      stored = lp_scene_alloc_aligned(scene, 4 * 16, 16);

      /* smear each blend color component across 16 ubyte elements */
      for (i = 0; i < 4; ++i) {
         uint8_t c = float_to_ubyte(setup->blend_color.current.color[i]);
         for (j = 0; j < 16; ++j)
            stored[i*16 + j] = c;
      }

      setup->blend_color.stored = stored;

      setup->fs.current.jit_context.blend_color = setup->blend_color.stored;
      setup->dirty |= LP_SETUP_NEW_FS;
   }

   if (setup->dirty & LP_SETUP_NEW_SCISSOR) {
      float *stored;

      stored = lp_scene_alloc_aligned(scene, 4 * sizeof(int32_t), 16);

      stored[0] = (float) setup->scissor.current.minx;
      stored[1] = (float) setup->scissor.current.miny;
      stored[2] = (float) setup->scissor.current.maxx;
      stored[3] = (float) setup->scissor.current.maxy;

      setup->scissor.stored = stored;

      setup->fs.current.jit_context.scissor_xmin = stored[0];
      setup->fs.current.jit_context.scissor_ymin = stored[1];
      setup->fs.current.jit_context.scissor_xmax = stored[2];
      setup->fs.current.jit_context.scissor_ymax = stored[3];

      setup->dirty |= LP_SETUP_NEW_FS;
   }

   if(setup->dirty & LP_SETUP_NEW_CONSTANTS) {
      struct pipe_buffer *buffer = setup->constants.current;

      if(buffer) {
         unsigned current_size = buffer->size;
         const void *current_data = llvmpipe_buffer(buffer)->data;

         /* TODO: copy only the actually used constants? */

         if(setup->constants.stored_size != current_size ||
            !setup->constants.stored_data ||
            memcmp(setup->constants.stored_data,
                   current_data,
                   current_size) != 0) {
            void *stored;

            stored = lp_scene_alloc(scene, current_size);
            if(stored) {
               memcpy(stored,
                      current_data,
                      current_size);
               setup->constants.stored_size = current_size;
               setup->constants.stored_data = stored;
            }
         }
      }
      else {
         setup->constants.stored_size = 0;
         setup->constants.stored_data = NULL;
      }

      setup->fs.current.jit_context.constants = setup->constants.stored_data;
      setup->dirty |= LP_SETUP_NEW_FS;
   }


   if(setup->dirty & LP_SETUP_NEW_FS) {
      if(!setup->fs.stored ||
         memcmp(setup->fs.stored,
                &setup->fs.current,
                sizeof setup->fs.current) != 0) {
         /* The fs state that's been stored in the scene is different from
          * the new, current state.  So allocate a new lp_rast_state object
          * and append it to the bin's setup data buffer.
          */
         struct lp_rast_state *stored =
            (struct lp_rast_state *) lp_scene_alloc(scene, sizeof *stored);
         if(stored) {
            memcpy(stored,
                   &setup->fs.current,
                   sizeof setup->fs.current);
            setup->fs.stored = stored;

            /* put the state-set command into all bins */
            lp_scene_bin_state_command( scene,
					lp_rast_set_state, 
					lp_rast_arg_state(setup->fs.stored) );
         }
      }
   }

   setup->dirty = 0;

   assert(setup->fs.stored);
}



/* Only caller is lp_setup_vbuf_destroy()
 */
void 
lp_setup_destroy( struct setup_context *setup )
{
   reset_context( setup );

   pipe_buffer_reference(&setup->constants.current, NULL);

   /* free the scenes in the 'empty' queue */
   while (1) {
      struct lp_scene *scene = lp_scene_dequeue(setup->empty_scenes, FALSE);
      if (!scene)
         break;
      lp_scene_destroy(scene);
   }

   lp_rast_destroy( setup->rast );

   FREE( setup );
}


/**
 * Create a new primitive tiling engine.  Plug it into the backend of
 * the draw module.  Currently also creates a rasterizer to use with
 * it.
 */
struct setup_context *
lp_setup_create( struct pipe_context *pipe,
                 struct draw_context *draw )
{
   unsigned i;
   struct setup_context *setup = CALLOC_STRUCT(setup_context);

   if (!setup)
      return NULL;

   lp_setup_init_vbuf(setup);

   setup->empty_scenes = lp_scene_queue_create();
   if (!setup->empty_scenes)
      goto fail;

   /* XXX: move this to the screen and share between contexts:
    */
   setup->rast = lp_rast_create();
   if (!setup->rast) 
      goto fail;

   setup->vbuf = draw_vbuf_stage(draw, &setup->base);
   if (!setup->vbuf)
      goto fail;

   draw_set_rasterize_stage(draw, setup->vbuf);
   draw_set_render(draw, &setup->base);

   /* create some empty scenes */
   for (i = 0; i < MAX_SCENES; i++) {
      setup->scenes[i] = lp_scene_create( pipe, setup->empty_scenes );

      lp_scene_enqueue(setup->empty_scenes, setup->scenes[i]);
   }

   setup->triangle = first_triangle;
   setup->line     = first_line;
   setup->point    = first_point;
   
   setup->dirty = ~0;

   return setup;

fail:
   if (setup->rast)
      lp_rast_destroy( setup->rast );
   
   if (setup->vbuf)
      ;

   if (setup->empty_scenes)
      lp_scene_queue_destroy(setup->empty_scenes);

   FREE(setup);
   return NULL;
}
<|MERGE_RESOLUTION|>--- conflicted
+++ resolved
@@ -487,17 +487,10 @@
              */
 
             struct llvmpipe_screen *screen = llvmpipe_screen(tex->screen);
-<<<<<<< HEAD
             struct sw_winsys *winsys = screen->winsys;
-            jit_tex->data = winsys->displaytarget_map(winsys, lp_tex->dt,
+            jit_tex->data[0] = winsys->displaytarget_map(winsys, lp_tex->dt,
                                                       PIPE_BUFFER_USAGE_CPU_READ);
-            assert(jit_tex->data);
-=======
-            struct llvmpipe_winsys *winsys = screen->winsys;
-            jit_tex->data[0] = winsys->displaytarget_map(winsys, lp_tex->dt,
-                                                 PIPE_BUFFER_USAGE_CPU_READ);
             assert(jit_tex->data[0]);
->>>>>>> 6f4ce4a4
          }
 
          /* the scene references this texture */
