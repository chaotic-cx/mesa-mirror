/*
 * Copyright © 2014 Advanced Micro Devices, Inc.
 * All Rights Reserved.
 *
 * Permission is hereby granted, free of charge, to any person obtaining
 * a copy of this software and associated documentation files (the
 * "Software"), to deal in the Software without restriction, including
 * without limitation the rights to use, copy, modify, merge, publish,
 * distribute, sub license, and/or sell copies of the Software, and to
 * permit persons to whom the Software is furnished to do so, subject to
 * the following conditions:
 *
 * THE SOFTWARE IS PROVIDED "AS IS", WITHOUT WARRANTY OF ANY KIND,
 * EXPRESS OR IMPLIED, INCLUDING BUT NOT LIMITED TO THE WARRANTIES
 * OF MERCHANTABILITY, FITNESS FOR A PARTICULAR PURPOSE AND
 * NON-INFRINGEMENT. IN NO EVENT SHALL THE COPYRIGHT HOLDERS, AUTHORS
 * AND/OR ITS SUPPLIERS BE LIABLE FOR ANY CLAIM, DAMAGES OR OTHER
 * LIABILITY, WHETHER IN AN ACTION OF CONTRACT, TORT OR OTHERWISE,
 * ARISING FROM, OUT OF OR IN CONNECTION WITH THE SOFTWARE OR THE
 * USE OR OTHER DEALINGS IN THE SOFTWARE.
 *
 * The above copyright notice and this permission notice (including the
 * next paragraph) shall be included in all copies or substantial portions
 * of the Software.
 */

#include "radeon_drm_winsys.h"
#include "util/u_format.h"
#include <radeon_surface.h>

static unsigned cik_get_macro_tile_index(struct radeon_surf *surf)
{
	unsigned index, tileb;

	tileb = 8 * 8 * surf->bpe;
	tileb = MIN2(surf->u.legacy.tile_split, tileb);

	for (index = 0; tileb > 64; index++)
		tileb >>= 1;

	assert(index < 16);
	return index;
}

#define   G_009910_MICRO_TILE_MODE(x)          (((x) >> 0) & 0x03)
#define   G_009910_MICRO_TILE_MODE_NEW(x)      (((x) >> 22) & 0x07)

static void set_micro_tile_mode(struct radeon_surf *surf,
                                struct radeon_info *info)
{
    uint32_t tile_mode;

    if (info->chip_class < SI) {
        surf->micro_tile_mode = 0;
        return;
    }

    tile_mode = info->si_tile_mode_array[surf->u.legacy.tiling_index[0]];

    if (info->chip_class >= CIK)
        surf->micro_tile_mode = G_009910_MICRO_TILE_MODE_NEW(tile_mode);
    else
        surf->micro_tile_mode = G_009910_MICRO_TILE_MODE(tile_mode);
}

static void surf_level_winsys_to_drm(struct radeon_surface_level *level_drm,
                                     const struct legacy_surf_level *level_ws,
                                     unsigned bpe)
{
    level_drm->offset = level_ws->offset;
    level_drm->slice_size = (uint64_t)level_ws->slice_size_dw * 4;
    level_drm->nblk_x = level_ws->nblk_x;
    level_drm->nblk_y = level_ws->nblk_y;
    level_drm->pitch_bytes = level_ws->nblk_x * bpe;
    level_drm->mode = level_ws->mode;
}

static void surf_level_drm_to_winsys(struct legacy_surf_level *level_ws,
                                     const struct radeon_surface_level *level_drm,
                                     unsigned bpe)
{
    level_ws->offset = level_drm->offset;
    level_ws->slice_size_dw = level_drm->slice_size / 4;
    level_ws->nblk_x = level_drm->nblk_x;
    level_ws->nblk_y = level_drm->nblk_y;
    level_ws->mode = level_drm->mode;
    assert(level_drm->nblk_x * bpe == level_drm->pitch_bytes);
}

static void surf_winsys_to_drm(struct radeon_surface *surf_drm,
                               const struct pipe_resource *tex,
                               unsigned flags, unsigned bpe,
                               enum radeon_surf_mode mode,
                               const struct radeon_surf *surf_ws)
{
    int i;

    memset(surf_drm, 0, sizeof(*surf_drm));

    surf_drm->npix_x = tex->width0;
    surf_drm->npix_y = tex->height0;
    surf_drm->npix_z = tex->depth0;
    surf_drm->blk_w = util_format_get_blockwidth(tex->format);
    surf_drm->blk_h = util_format_get_blockheight(tex->format);
    surf_drm->blk_d = 1;
    surf_drm->array_size = 1;
    surf_drm->last_level = tex->last_level;
    surf_drm->bpe = bpe;
    surf_drm->nsamples = tex->nr_samples ? tex->nr_samples : 1;

    surf_drm->flags = flags;
    surf_drm->flags = RADEON_SURF_CLR(surf_drm->flags, TYPE);
    surf_drm->flags = RADEON_SURF_CLR(surf_drm->flags, MODE);
    surf_drm->flags |= RADEON_SURF_SET(mode, MODE) |
                       RADEON_SURF_HAS_SBUFFER_MIPTREE |
                       RADEON_SURF_HAS_TILE_MODE_INDEX;

    switch (tex->target) {
    case PIPE_TEXTURE_1D:
            surf_drm->flags |= RADEON_SURF_SET(RADEON_SURF_TYPE_1D, TYPE);
            break;
    case PIPE_TEXTURE_RECT:
    case PIPE_TEXTURE_2D:
            surf_drm->flags |= RADEON_SURF_SET(RADEON_SURF_TYPE_2D, TYPE);
            break;
    case PIPE_TEXTURE_3D:
            surf_drm->flags |= RADEON_SURF_SET(RADEON_SURF_TYPE_3D, TYPE);
            break;
    case PIPE_TEXTURE_1D_ARRAY:
            surf_drm->flags |= RADEON_SURF_SET(RADEON_SURF_TYPE_1D_ARRAY, TYPE);
            surf_drm->array_size = tex->array_size;
            break;
    case PIPE_TEXTURE_CUBE_ARRAY: /* cube array layout like 2d array */
            assert(tex->array_size % 6 == 0);
            /* fall through */
    case PIPE_TEXTURE_2D_ARRAY:
            surf_drm->flags |= RADEON_SURF_SET(RADEON_SURF_TYPE_2D_ARRAY, TYPE);
            surf_drm->array_size = tex->array_size;
            break;
    case PIPE_TEXTURE_CUBE:
            surf_drm->flags |= RADEON_SURF_SET(RADEON_SURF_TYPE_CUBEMAP, TYPE);
            break;
    case PIPE_BUFFER:
    default:
            assert(0);
    }

    surf_drm->bo_size = surf_ws->surf_size;
    surf_drm->bo_alignment = surf_ws->surf_alignment;

    surf_drm->bankw = surf_ws->u.legacy.bankw;
    surf_drm->bankh = surf_ws->u.legacy.bankh;
    surf_drm->mtilea = surf_ws->u.legacy.mtilea;
    surf_drm->tile_split = surf_ws->u.legacy.tile_split;

    for (i = 0; i <= surf_drm->last_level; i++) {
        surf_level_winsys_to_drm(&surf_drm->level[i], &surf_ws->u.legacy.level[i],
                                 bpe * surf_drm->nsamples);

        surf_drm->tiling_index[i] = surf_ws->u.legacy.tiling_index[i];
    }

    if (flags & RADEON_SURF_SBUFFER) {
        surf_drm->stencil_tile_split = surf_ws->u.legacy.stencil_tile_split;

        for (i = 0; i <= surf_drm->last_level; i++) {
            surf_level_winsys_to_drm(&surf_drm->stencil_level[i],
                                     &surf_ws->u.legacy.stencil_level[i],
                                     surf_drm->nsamples);
            surf_drm->stencil_tiling_index[i] = surf_ws->u.legacy.stencil_tiling_index[i];
        }
    }
}

static void surf_drm_to_winsys(struct radeon_drm_winsys *ws,
                               struct radeon_surf *surf_ws,
                               const struct radeon_surface *surf_drm)
{
    int i;

    memset(surf_ws, 0, sizeof(*surf_ws));

    surf_ws->blk_w = surf_drm->blk_w;
    surf_ws->blk_h = surf_drm->blk_h;
    surf_ws->bpe = surf_drm->bpe;
    surf_ws->is_linear = surf_drm->level[0].mode <= RADEON_SURF_MODE_LINEAR_ALIGNED;
    surf_ws->has_stencil = !!(surf_drm->flags & RADEON_SURF_SBUFFER);
    surf_ws->flags = surf_drm->flags;

    surf_ws->surf_size = surf_drm->bo_size;
    surf_ws->surf_alignment = surf_drm->bo_alignment;

    surf_ws->u.legacy.bankw = surf_drm->bankw;
    surf_ws->u.legacy.bankh = surf_drm->bankh;
    surf_ws->u.legacy.mtilea = surf_drm->mtilea;
    surf_ws->u.legacy.tile_split = surf_drm->tile_split;

    surf_ws->u.legacy.macro_tile_index = cik_get_macro_tile_index(surf_ws);

    for (i = 0; i <= surf_drm->last_level; i++) {
        surf_level_drm_to_winsys(&surf_ws->u.legacy.level[i], &surf_drm->level[i],
                                 surf_drm->bpe * surf_drm->nsamples);
        surf_ws->u.legacy.tiling_index[i] = surf_drm->tiling_index[i];
    }

    if (surf_ws->flags & RADEON_SURF_SBUFFER) {
        surf_ws->u.legacy.stencil_tile_split = surf_drm->stencil_tile_split;

        for (i = 0; i <= surf_drm->last_level; i++) {
            surf_level_drm_to_winsys(&surf_ws->u.legacy.stencil_level[i],
                                     &surf_drm->stencil_level[i],
                                     surf_drm->nsamples);
            surf_ws->u.legacy.stencil_tiling_index[i] = surf_drm->stencil_tiling_index[i];
        }
    }

    set_micro_tile_mode(surf_ws, &ws->info);
    surf_ws->is_displayable = surf_ws->is_linear ||
			      surf_ws->micro_tile_mode == RADEON_MICRO_MODE_DISPLAY ||
			      surf_ws->micro_tile_mode == RADEON_MICRO_MODE_ROTATED;
<<<<<<< HEAD
=======
}

static void si_compute_cmask(const struct radeon_info *info,
		      const struct ac_surf_config *config,
		      struct radeon_surf *surf)
{
	unsigned pipe_interleave_bytes = info->pipe_interleave_bytes;
	unsigned num_pipes = info->num_tile_pipes;
	unsigned cl_width, cl_height;

	if (surf->flags & RADEON_SURF_Z_OR_SBUFFER)
		return;

	assert(info->chip_class <= VI);

	switch (num_pipes) {
	case 2:
		cl_width = 32;
		cl_height = 16;
		break;
	case 4:
		cl_width = 32;
		cl_height = 32;
		break;
	case 8:
		cl_width = 64;
		cl_height = 32;
		break;
	case 16: /* Hawaii */
		cl_width = 64;
		cl_height = 64;
		break;
	default:
		assert(0);
		return;
	}

	unsigned base_align = num_pipes * pipe_interleave_bytes;

	unsigned width = align(surf->u.legacy.level[0].nblk_x, cl_width*8);
	unsigned height = align(surf->u.legacy.level[0].nblk_y, cl_height*8);
	unsigned slice_elements = (width * height) / (8*8);

	/* Each element of CMASK is a nibble. */
	unsigned slice_bytes = slice_elements / 2;

	surf->u.legacy.cmask_slice_tile_max = (width * height) / (128*128);
	if (surf->u.legacy.cmask_slice_tile_max)
		surf->u.legacy.cmask_slice_tile_max -= 1;

	unsigned num_layers;
	if (config->is_3d)
		num_layers = config->info.depth;
	else if (config->is_cube)
		num_layers = 6;
	else
		num_layers = config->info.array_size;

	surf->cmask_alignment = MAX2(256, base_align);
	surf->cmask_size = align(slice_bytes, base_align) * num_layers;
>>>>>>> f163900f
}

static int radeon_winsys_surface_init(struct radeon_winsys *rws,
                                      const struct pipe_resource *tex,
                                      unsigned flags, unsigned bpe,
                                      enum radeon_surf_mode mode,
                                      struct radeon_surf *surf_ws)
{
    struct radeon_drm_winsys *ws = (struct radeon_drm_winsys*)rws;
    struct radeon_surface surf_drm;
    int r;

    surf_winsys_to_drm(&surf_drm, tex, flags, bpe, mode, surf_ws);

    if (!(flags & (RADEON_SURF_IMPORTED | RADEON_SURF_FMASK))) {
       r = radeon_surface_best(ws->surf_man, &surf_drm);
       if (r)
          return r;
    }

    r = radeon_surface_init(ws->surf_man, &surf_drm);
    if (r)
        return r;

    surf_drm_to_winsys(ws, surf_ws, &surf_drm);

    /* Compute FMASK. */
    if (ws->gen == DRV_SI &&
        tex->nr_samples >= 2 &&
        !(flags & (RADEON_SURF_Z_OR_SBUFFER | RADEON_SURF_FMASK))) {
        /* FMASK is allocated like an ordinary texture. */
        struct pipe_resource templ = *tex;
        struct radeon_surf fmask = {};
        unsigned fmask_flags, bpe;

        templ.nr_samples = 1;
        fmask_flags = flags | RADEON_SURF_FMASK;

        switch (tex->nr_samples) {
        case 2:
        case 4:
            bpe = 1;
            break;
        case 8:
            bpe = 4;
            break;
        default:
            fprintf(stderr, "radeon: Invalid sample count for FMASK allocation.\n");
            return -1;
        }

        if (radeon_winsys_surface_init(rws, &templ, fmask_flags, bpe,
                                       RADEON_SURF_MODE_2D, &fmask)) {
            fprintf(stderr, "Got error in surface_init while allocating FMASK.\n");
            return -1;
        }

        assert(fmask.u.legacy.level[0].mode == RADEON_SURF_MODE_2D);

        surf_ws->fmask_size = fmask.surf_size;
        surf_ws->fmask_alignment = MAX2(256, fmask.surf_alignment);
        surf_ws->fmask_tile_swizzle = fmask.tile_swizzle;

        surf_ws->u.legacy.fmask.slice_tile_max =
            (fmask.u.legacy.level[0].nblk_x * fmask.u.legacy.level[0].nblk_y) / 64;
        if (surf_ws->u.legacy.fmask.slice_tile_max)
            surf_ws->u.legacy.fmask.slice_tile_max -= 1;

        surf_ws->u.legacy.fmask.tiling_index = fmask.u.legacy.tiling_index[0];
        surf_ws->u.legacy.fmask.bankh = fmask.u.legacy.bankh;
        surf_ws->u.legacy.fmask.pitch_in_pixels = fmask.u.legacy.level[0].nblk_x;
    }

    if (ws->gen == DRV_SI) {
	    struct ac_surf_config config;

	    /* Only these fields need to be set for the CMASK computation. */
	    config.info.width = tex->width0;
	    config.info.height = tex->height0;
	    config.info.depth = tex->depth0;
	    config.info.array_size = tex->array_size;
	    config.is_3d = !!(tex->target == PIPE_TEXTURE_3D);
	    config.is_cube = !!(tex->target == PIPE_TEXTURE_CUBE);

	    si_compute_cmask(&ws->info, &config, surf_ws);
    }
    return 0;
}

void radeon_surface_init_functions(struct radeon_drm_winsys *ws)
{
    ws->base.surface_init = radeon_winsys_surface_init;
}<|MERGE_RESOLUTION|>--- conflicted
+++ resolved
@@ -218,8 +218,6 @@
     surf_ws->is_displayable = surf_ws->is_linear ||
 			      surf_ws->micro_tile_mode == RADEON_MICRO_MODE_DISPLAY ||
 			      surf_ws->micro_tile_mode == RADEON_MICRO_MODE_ROTATED;
-<<<<<<< HEAD
-=======
 }
 
 static void si_compute_cmask(const struct radeon_info *info,
@@ -280,7 +278,6 @@
 
 	surf->cmask_alignment = MAX2(256, base_align);
 	surf->cmask_size = align(slice_bytes, base_align) * num_layers;
->>>>>>> f163900f
 }
 
 static int radeon_winsys_surface_init(struct radeon_winsys *rws,
