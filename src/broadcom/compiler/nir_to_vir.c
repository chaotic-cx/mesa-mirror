/*
 * Copyright © 2016 Broadcom
 *
 * Permission is hereby granted, free of charge, to any person obtaining a
 * copy of this software and associated documentation files (the "Software"),
 * to deal in the Software without restriction, including without limitation
 * the rights to use, copy, modify, merge, publish, distribute, sublicense,
 * and/or sell copies of the Software, and to permit persons to whom the
 * Software is furnished to do so, subject to the following conditions:
 *
 * The above copyright notice and this permission notice (including the next
 * paragraph) shall be included in all copies or substantial portions of the
 * Software.
 *
 * THE SOFTWARE IS PROVIDED "AS IS", WITHOUT WARRANTY OF ANY KIND, EXPRESS OR
 * IMPLIED, INCLUDING BUT NOT LIMITED TO THE WARRANTIES OF MERCHANTABILITY,
 * FITNESS FOR A PARTICULAR PURPOSE AND NONINFRINGEMENT.  IN NO EVENT SHALL
 * THE AUTHORS OR COPYRIGHT HOLDERS BE LIABLE FOR ANY CLAIM, DAMAGES OR OTHER
 * LIABILITY, WHETHER IN AN ACTION OF CONTRACT, TORT OR OTHERWISE, ARISING
 * FROM, OUT OF OR IN CONNECTION WITH THE SOFTWARE OR THE USE OR OTHER DEALINGS
 * IN THE SOFTWARE.
 */

#include <inttypes.h>
#include "util/format/u_format.h"
#include "util/u_helpers.h"
#include "util/u_math.h"
#include "util/u_memory.h"
#include "util/ralloc.h"
#include "util/hash_table.h"
#include "compiler/nir/nir.h"
#include "compiler/nir/nir_builder.h"
#include "common/v3d_device_info.h"
#include "v3d_compiler.h"

/* We don't do any address packing. */
#define __gen_user_data void
#define __gen_address_type uint32_t
#define __gen_address_offset(reloc) (*reloc)
#define __gen_emit_reloc(cl, reloc)
#include "cle/v3d_packet_v42_pack.h"

#define GENERAL_TMU_LOOKUP_PER_QUAD                 (0 << 7)
#define GENERAL_TMU_LOOKUP_PER_PIXEL                (1 << 7)
#define GENERAL_TMU_LOOKUP_TYPE_8BIT_I              (0 << 0)
#define GENERAL_TMU_LOOKUP_TYPE_16BIT_I             (1 << 0)
#define GENERAL_TMU_LOOKUP_TYPE_VEC2                (2 << 0)
#define GENERAL_TMU_LOOKUP_TYPE_VEC3                (3 << 0)
#define GENERAL_TMU_LOOKUP_TYPE_VEC4                (4 << 0)
#define GENERAL_TMU_LOOKUP_TYPE_8BIT_UI             (5 << 0)
#define GENERAL_TMU_LOOKUP_TYPE_16BIT_UI            (6 << 0)
#define GENERAL_TMU_LOOKUP_TYPE_32BIT_UI            (7 << 0)

#define V3D_TSY_SET_QUORUM          0
#define V3D_TSY_INC_WAITERS         1
#define V3D_TSY_DEC_WAITERS         2
#define V3D_TSY_INC_QUORUM          3
#define V3D_TSY_DEC_QUORUM          4
#define V3D_TSY_FREE_ALL            5
#define V3D_TSY_RELEASE             6
#define V3D_TSY_ACQUIRE             7
#define V3D_TSY_WAIT                8
#define V3D_TSY_WAIT_INC            9
#define V3D_TSY_WAIT_CHECK          10
#define V3D_TSY_WAIT_INC_CHECK      11
#define V3D_TSY_WAIT_CV             12
#define V3D_TSY_INC_SEMAPHORE       13
#define V3D_TSY_DEC_SEMAPHORE       14
#define V3D_TSY_SET_QUORUM_FREE_ALL 15

enum v3d_tmu_op_type
{
        V3D_TMU_OP_TYPE_REGULAR,
        V3D_TMU_OP_TYPE_ATOMIC,
        V3D_TMU_OP_TYPE_CACHE
};

static enum v3d_tmu_op_type
v3d_tmu_get_type_from_op(uint32_t tmu_op, bool is_write)
{
        switch(tmu_op) {
        case V3D_TMU_OP_WRITE_ADD_READ_PREFETCH:
        case V3D_TMU_OP_WRITE_SUB_READ_CLEAR:
        case V3D_TMU_OP_WRITE_XCHG_READ_FLUSH:
        case V3D_TMU_OP_WRITE_CMPXCHG_READ_FLUSH:
        case V3D_TMU_OP_WRITE_UMIN_FULL_L1_CLEAR:
                return is_write ? V3D_TMU_OP_TYPE_ATOMIC : V3D_TMU_OP_TYPE_CACHE;
        case V3D_TMU_OP_WRITE_UMAX:
        case V3D_TMU_OP_WRITE_SMIN:
        case V3D_TMU_OP_WRITE_SMAX:
                assert(is_write);
                FALLTHROUGH;
        case V3D_TMU_OP_WRITE_AND_READ_INC:
        case V3D_TMU_OP_WRITE_OR_READ_DEC:
        case V3D_TMU_OP_WRITE_XOR_READ_NOT:
                return V3D_TMU_OP_TYPE_ATOMIC;
        case V3D_TMU_OP_REGULAR:
                return V3D_TMU_OP_TYPE_REGULAR;

        default:
                unreachable("Unknown tmu_op\n");
        }
}
static void
ntq_emit_cf_list(struct v3d_compile *c, struct exec_list *list);

static void
resize_qreg_array(struct v3d_compile *c,
                  struct qreg **regs,
                  uint32_t *size,
                  uint32_t decl_size)
{
        if (*size >= decl_size)
                return;

        uint32_t old_size = *size;
        *size = MAX2(*size * 2, decl_size);
        *regs = reralloc(c, *regs, struct qreg, *size);
        if (!*regs) {
                fprintf(stderr, "Malloc failure\n");
                abort();
        }

        for (uint32_t i = old_size; i < *size; i++)
                (*regs)[i] = c->undef;
}

static void
resize_interp_array(struct v3d_compile *c,
                    struct v3d_interp_input **regs,
                    uint32_t *size,
                    uint32_t decl_size)
{
        if (*size >= decl_size)
                return;

        uint32_t old_size = *size;
        *size = MAX2(*size * 2, decl_size);
        *regs = reralloc(c, *regs, struct v3d_interp_input, *size);
        if (!*regs) {
                fprintf(stderr, "Malloc failure\n");
                abort();
        }

        for (uint32_t i = old_size; i < *size; i++) {
                (*regs)[i].vp = c->undef;
                (*regs)[i].C = c->undef;
        }
}

void
vir_emit_thrsw(struct v3d_compile *c)
{
        if (c->threads == 1)
                return;

        /* Always thread switch after each texture operation for now.
         *
         * We could do better by batching a bunch of texture fetches up and
         * then doing one thread switch and collecting all their results
         * afterward.
         */
        c->last_thrsw = vir_NOP(c);
        c->last_thrsw->qpu.sig.thrsw = true;
        c->last_thrsw_at_top_level = !c->in_control_flow;

        /* We need to lock the scoreboard before any tlb access happens. If this
         * thread switch comes after we have emitted a tlb load, then it means
         * that we can't lock on the last thread switch any more.
         */
        if (c->emitted_tlb_load)
                c->lock_scoreboard_on_first_thrsw = true;
}

uint32_t
v3d_get_op_for_atomic_add(nir_intrinsic_instr *instr, unsigned src)
{
        if (nir_src_is_const(instr->src[src])) {
                int64_t add_val = nir_src_as_int(instr->src[src]);
                if (add_val == 1)
                        return V3D_TMU_OP_WRITE_AND_READ_INC;
                else if (add_val == -1)
                        return V3D_TMU_OP_WRITE_OR_READ_DEC;
        }

        return V3D_TMU_OP_WRITE_ADD_READ_PREFETCH;
}

static uint32_t
v3d_general_tmu_op_for_atomic(nir_intrinsic_instr *instr)
{
        nir_atomic_op atomic_op = nir_intrinsic_atomic_op(instr);
        switch (atomic_op) {
        case nir_atomic_op_iadd:
                return  instr->intrinsic == nir_intrinsic_ssbo_atomic ?
                        v3d_get_op_for_atomic_add(instr, 2) :
                        v3d_get_op_for_atomic_add(instr, 1);
        case nir_atomic_op_imin:    return V3D_TMU_OP_WRITE_SMIN;
        case nir_atomic_op_umin:    return V3D_TMU_OP_WRITE_UMIN_FULL_L1_CLEAR;
        case nir_atomic_op_imax:    return V3D_TMU_OP_WRITE_SMAX;
        case nir_atomic_op_umax:    return V3D_TMU_OP_WRITE_UMAX;
        case nir_atomic_op_iand:    return V3D_TMU_OP_WRITE_AND_READ_INC;
        case nir_atomic_op_ior:     return V3D_TMU_OP_WRITE_OR_READ_DEC;
        case nir_atomic_op_ixor:    return V3D_TMU_OP_WRITE_XOR_READ_NOT;
        case nir_atomic_op_xchg:    return V3D_TMU_OP_WRITE_XCHG_READ_FLUSH;
        case nir_atomic_op_cmpxchg: return V3D_TMU_OP_WRITE_CMPXCHG_READ_FLUSH;
        default:                    unreachable("unknown atomic op");
        }
}

static uint32_t
v3d_general_tmu_op(nir_intrinsic_instr *instr)
{
        switch (instr->intrinsic) {
        case nir_intrinsic_load_ssbo:
        case nir_intrinsic_load_ubo:
        case nir_intrinsic_load_uniform:
        case nir_intrinsic_load_shared:
        case nir_intrinsic_load_scratch:
        case nir_intrinsic_load_global_2x32:
        case nir_intrinsic_store_ssbo:
        case nir_intrinsic_store_shared:
        case nir_intrinsic_store_scratch:
        case nir_intrinsic_store_global_2x32:
                return V3D_TMU_OP_REGULAR;

        case nir_intrinsic_ssbo_atomic:
        case nir_intrinsic_ssbo_atomic_swap:
        case nir_intrinsic_shared_atomic:
        case nir_intrinsic_shared_atomic_swap:
        case nir_intrinsic_global_atomic_2x32:
        case nir_intrinsic_global_atomic_swap_2x32:
                return v3d_general_tmu_op_for_atomic(instr);

        default:
                unreachable("unknown intrinsic op");
        }
}

/**
 * Checks if pipelining a new TMU operation requiring 'components' LDTMUs
 * would overflow the Output TMU fifo.
 *
 * It is not allowed to overflow the Output fifo, however, we can overflow
 * Input and Config fifos. Doing that makes the shader stall, but only for as
 * long as it needs to be able to continue so it is better for pipelining to
 * let the QPU stall on these if needed than trying to emit TMU flushes in the
 * driver.
 */
bool
ntq_tmu_fifo_overflow(struct v3d_compile *c, uint32_t components)
{
        if (c->tmu.flush_count >= MAX_TMU_QUEUE_SIZE)
                return true;

        return components > 0 &&
               c->tmu.output_fifo_size + components > 16 / c->threads;
}

/**
 * Emits the thread switch and LDTMU/TMUWT for all outstanding TMU operations,
 * popping all TMU fifo entries.
 */
void
ntq_flush_tmu(struct v3d_compile *c)
{
        if (c->tmu.flush_count == 0)
                return;

        vir_emit_thrsw(c);

        bool emitted_tmuwt = false;
        for (int i = 0; i < c->tmu.flush_count; i++) {
                if (c->tmu.flush[i].component_mask > 0) {
                        nir_def *def = c->tmu.flush[i].def;
                        assert(def);

                        for (int j = 0; j < 4; j++) {
                                if (c->tmu.flush[i].component_mask & (1 << j)) {
                                        ntq_store_def(c, def, j,
                                                      vir_MOV(c, vir_LDTMU(c)));
                                }
                        }
                } else if (!emitted_tmuwt) {
                        vir_TMUWT(c);
                        emitted_tmuwt = true;
                }
        }

        c->tmu.output_fifo_size = 0;
        c->tmu.flush_count = 0;
        _mesa_set_clear(c->tmu.outstanding_regs, NULL);
}

/**
 * Queues a pending thread switch + LDTMU/TMUWT for a TMU operation. The caller
 * is responsible for ensuring that doing this doesn't overflow the TMU fifos,
 * and more specifically, the output fifo, since that can't stall.
 */
void
ntq_add_pending_tmu_flush(struct v3d_compile *c,
                          nir_def *def,
                          uint32_t component_mask)
{
        const uint32_t num_components = util_bitcount(component_mask);
        assert(!ntq_tmu_fifo_overflow(c, num_components));

        if (num_components > 0) {
                c->tmu.output_fifo_size += num_components;

                nir_intrinsic_instr *store = nir_store_reg_for_def(def);
                if (store != NULL) {
                        nir_def *reg = store->src[1].ssa;
                        _mesa_set_add(c->tmu.outstanding_regs, reg);
                }
        }

        c->tmu.flush[c->tmu.flush_count].def = def;
        c->tmu.flush[c->tmu.flush_count].component_mask = component_mask;
        c->tmu.flush_count++;
        c->tmu.total_count++;

        if (c->disable_tmu_pipelining)
                ntq_flush_tmu(c);
        else if (c->tmu.flush_count > 1)
                c->pipelined_any_tmu = true;
}

enum emit_mode {
    MODE_COUNT = 0,
    MODE_EMIT,
    MODE_LAST,
};

/**
 * For a TMU general store instruction:
 *
 * In MODE_COUNT mode, records the number of TMU writes required and flushes
 * any outstanding TMU operations the instruction depends on, but it doesn't
 * emit any actual register writes.
 *
 * In MODE_EMIT mode, emits the data register writes required by the
 * instruction.
 */
static void
emit_tmu_general_store_writes(struct v3d_compile *c,
                              enum emit_mode mode,
                              nir_intrinsic_instr *instr,
                              uint32_t base_const_offset,
                              uint32_t *writemask,
                              uint32_t *const_offset,
                              uint32_t *type_size,
                              uint32_t *tmu_writes)
{
        struct qreg tmud = vir_reg(QFILE_MAGIC, V3D_QPU_WADDR_TMUD);

        /* Find the first set of consecutive components that
         * are enabled in the writemask and emit the TMUD
         * instructions for them.
         */
        assert(*writemask != 0);
        uint32_t first_component = ffs(*writemask) - 1;
        uint32_t last_component = first_component;
        while (*writemask & BITFIELD_BIT(last_component + 1))
                last_component++;

        assert(first_component <= last_component &&
               last_component < instr->num_components);

        for (int i = first_component; i <= last_component; i++) {
                struct qreg data = ntq_get_src(c, instr->src[0], i);
                if (mode == MODE_COUNT)
                        (*tmu_writes)++;
                else
                        vir_MOV_dest(c, tmud, data);
        }

        if (mode == MODE_EMIT) {
                /* Update the offset for the TMU write based on the
                 * the first component we are writing.
                 */
                *type_size = nir_src_bit_size(instr->src[0]) / 8;
                *const_offset =
                        base_const_offset + first_component * (*type_size);

                /* Clear these components from the writemask */
                uint32_t written_mask =
                        BITFIELD_RANGE(first_component, *tmu_writes);
                (*writemask) &= ~written_mask;
        }
}

/**
 * For a TMU general atomic instruction:
 *
 * In MODE_COUNT mode, records the number of TMU writes required and flushes
 * any outstanding TMU operations the instruction depends on, but it doesn't
 * emit any actual register writes.
 *
 * In MODE_EMIT mode, emits the data register writes required by the
 * instruction.
 */
static void
emit_tmu_general_atomic_writes(struct v3d_compile *c,
                               enum emit_mode mode,
                               nir_intrinsic_instr *instr,
                               uint32_t tmu_op,
                               bool has_index,
                               uint32_t *tmu_writes)
{
        struct qreg tmud = vir_reg(QFILE_MAGIC, V3D_QPU_WADDR_TMUD);

        struct qreg data = ntq_get_src(c, instr->src[1 + has_index], 0);
        if (mode == MODE_COUNT)
                (*tmu_writes)++;
        else
                vir_MOV_dest(c, tmud, data);

        if (tmu_op == V3D_TMU_OP_WRITE_CMPXCHG_READ_FLUSH) {
                data = ntq_get_src(c, instr->src[2 + has_index], 0);
                if (mode == MODE_COUNT)
                        (*tmu_writes)++;
                else
                        vir_MOV_dest(c, tmud, data);
        }
}

/**
 * For any TMU general instruction:
 *
 * In MODE_COUNT mode, records the number of TMU writes required to emit the
 * address parameter and flushes any outstanding TMU operations the instruction
 * depends on, but it doesn't emit any actual register writes.
 *
 * In MODE_EMIT mode, emits register writes required to emit the address.
 */
static void
emit_tmu_general_address_write(struct v3d_compile *c,
                               enum emit_mode mode,
                               nir_intrinsic_instr *instr,
                               uint32_t config,
                               bool dynamic_src,
                               int offset_src,
                               struct qreg base_offset,
                               uint32_t const_offset,
                               uint32_t dest_components,
                               uint32_t *tmu_writes)
{
        if (mode == MODE_COUNT) {
                (*tmu_writes)++;
                if (dynamic_src)
                        ntq_get_src(c, instr->src[offset_src], 0);
                return;
        }

        if (vir_in_nonuniform_control_flow(c)) {
                vir_set_pf(c, vir_MOV_dest(c, vir_nop_reg(), c->execute),
                           V3D_QPU_PF_PUSHZ);
        }

        struct qreg tmua;
        if (config == ~0)
                tmua = vir_reg(QFILE_MAGIC, V3D_QPU_WADDR_TMUA);
        else
                tmua = vir_reg(QFILE_MAGIC, V3D_QPU_WADDR_TMUAU);

        struct qinst *tmu;
        if (dynamic_src) {
                struct qreg offset = base_offset;
                if (const_offset != 0) {
                        offset = vir_ADD(c, offset,
                                         vir_uniform_ui(c, const_offset));
                }
                struct qreg data = ntq_get_src(c, instr->src[offset_src], 0);
                tmu = vir_ADD_dest(c, tmua, offset, data);
        } else {
                if (const_offset != 0) {
                        tmu = vir_ADD_dest(c, tmua, base_offset,
                                           vir_uniform_ui(c, const_offset));
                } else {
                        tmu = vir_MOV_dest(c, tmua, base_offset);
                }
        }

        if (config != ~0) {
                tmu->uniform =
                        vir_get_uniform_index(c, QUNIFORM_CONSTANT, config);
        }

        if (vir_in_nonuniform_control_flow(c))
                vir_set_cond(tmu, V3D_QPU_COND_IFA);

        tmu->ldtmu_count = dest_components;
}

/**
 * Implements indirect uniform loads and SSBO accesses through the TMU general
 * memory access interface.
 */
static void
ntq_emit_tmu_general(struct v3d_compile *c, nir_intrinsic_instr *instr,
                     bool is_shared_or_scratch, bool is_global)
{
        uint32_t tmu_op = v3d_general_tmu_op(instr);

        /* If we were able to replace atomic_add for an inc/dec, then we
         * need/can to do things slightly different, like not loading the
         * amount to add/sub, as that is implicit.
         */
        bool atomic_add_replaced =
                (instr->intrinsic == nir_intrinsic_ssbo_atomic ||
                 instr->intrinsic == nir_intrinsic_shared_atomic ||
                 instr->intrinsic == nir_intrinsic_global_atomic_2x32) &&
                nir_intrinsic_atomic_op(instr) == nir_atomic_op_iadd &&
                 (tmu_op == V3D_TMU_OP_WRITE_AND_READ_INC ||
                  tmu_op == V3D_TMU_OP_WRITE_OR_READ_DEC);

        bool is_store = (instr->intrinsic == nir_intrinsic_store_ssbo ||
                         instr->intrinsic == nir_intrinsic_store_scratch ||
                         instr->intrinsic == nir_intrinsic_store_shared ||
                         instr->intrinsic == nir_intrinsic_store_global_2x32);

        bool is_load = (instr->intrinsic == nir_intrinsic_load_uniform ||
                        instr->intrinsic == nir_intrinsic_load_ubo ||
                        instr->intrinsic == nir_intrinsic_load_ssbo ||
                        instr->intrinsic == nir_intrinsic_load_scratch ||
                        instr->intrinsic == nir_intrinsic_load_shared ||
                        instr->intrinsic == nir_intrinsic_load_global_2x32);

        if (!is_load)
                c->tmu_dirty_rcl = true;

        if (is_global)
                c->has_global_address = true;

        bool has_index = !is_shared_or_scratch && !is_global;

        int offset_src;
        if (instr->intrinsic == nir_intrinsic_load_uniform) {
                offset_src = 0;
        } else if (instr->intrinsic == nir_intrinsic_load_ssbo ||
                   instr->intrinsic == nir_intrinsic_load_ubo ||
                   instr->intrinsic == nir_intrinsic_load_scratch ||
                   instr->intrinsic == nir_intrinsic_load_shared ||
                   instr->intrinsic == nir_intrinsic_load_global_2x32 ||
                   atomic_add_replaced) {
                offset_src = 0 + has_index;
        } else if (is_store) {
                offset_src = 1 + has_index;
        } else {
                offset_src = 0 + has_index;
        }

        bool dynamic_src = !nir_src_is_const(instr->src[offset_src]);
        uint32_t const_offset = 0;
        if (!dynamic_src)
                const_offset = nir_src_as_uint(instr->src[offset_src]);

        struct qreg base_offset;
        if (instr->intrinsic == nir_intrinsic_load_uniform) {
                const_offset += nir_intrinsic_base(instr);
                base_offset = vir_uniform(c, QUNIFORM_UBO_ADDR,
                                          v3d_unit_data_create(0, const_offset));
                const_offset = 0;
        } else if (instr->intrinsic == nir_intrinsic_load_ubo) {
                /* QUNIFORM_UBO_ADDR takes a UBO index shifted up by 1 (0
                 * is gallium's constant buffer 0 in GL and push constants
                 * in Vulkan)).
                 */
                uint32_t index = nir_src_as_uint(instr->src[0]) + 1;
                base_offset =
                        vir_uniform(c, QUNIFORM_UBO_ADDR,
                                    v3d_unit_data_create(index, const_offset));
                const_offset = 0;
        } else if (is_shared_or_scratch) {
                /* Shared and scratch variables have no buffer index, and all
                 * start from a common base that we set up at the start of
                 * dispatch.
                 */
                if (instr->intrinsic == nir_intrinsic_load_scratch ||
                    instr->intrinsic == nir_intrinsic_store_scratch) {
                        base_offset = c->spill_base;
                } else {
                        base_offset = c->cs_shared_offset;
                        const_offset += nir_intrinsic_base(instr);
                }
        } else if (is_global) {
                /* Global load/store intrinsics use gloal addresses, so the
                 * offset is the target address and we don't need to add it
                 * to a base offset.
                 */
                base_offset = vir_uniform_ui(c, 0);
        } else {
                uint32_t idx = is_store ? 1 : 0;
                base_offset = vir_uniform(c, QUNIFORM_SSBO_OFFSET,
                                          nir_src_comp_as_uint(instr->src[idx], 0));
        }

        /* We are ready to emit TMU register writes now, but before we actually
         * emit them we need to flush outstanding TMU operations if any of our
         * writes reads from the result of an outstanding TMU operation before
         * we start the TMU sequence for this operation, since otherwise the
         * flush could happen in the middle of the TMU sequence we are about to
         * emit, which is illegal. To do this we run this logic twice, the
         * first time it will count required register writes and flush pending
         * TMU requests if necessary due to a dependency, and the second one
         * will emit the actual TMU writes.
         */
        const uint32_t dest_components = nir_intrinsic_dest_components(instr);
        uint32_t base_const_offset = const_offset;
        uint32_t writemask = is_store ? nir_intrinsic_write_mask(instr) : 0;
        uint32_t tmu_writes = 0;
        for (enum emit_mode mode = MODE_COUNT; mode != MODE_LAST; mode++) {
                assert(mode == MODE_COUNT || tmu_writes > 0);

                uint32_t type_size = 4;

                if (is_store) {
                        emit_tmu_general_store_writes(c, mode, instr,
                                                      base_const_offset,
                                                      &writemask,
                                                      &const_offset,
                                                      &type_size,
                                                      &tmu_writes);
                } else if (!is_load && !atomic_add_replaced) {
                        emit_tmu_general_atomic_writes(c, mode, instr,
                                                       tmu_op, has_index,
                                                       &tmu_writes);
                } else if (is_load) {
                        type_size = instr->def.bit_size / 8;
                }

                /* For atomics we use 32bit except for CMPXCHG, that we need
                 * to use VEC2. For the rest of the cases we use the number of
                 * tmud writes we did to decide the type. For cache operations
                 * the type is ignored.
                 */
                uint32_t config = 0;
                if (mode == MODE_EMIT) {
                        uint32_t num_components;
                        if (is_load || atomic_add_replaced) {
                                num_components = instr->num_components;
                        } else {
                                assert(tmu_writes > 0);
                                num_components = tmu_writes - 1;
                        }
                        bool is_atomic =
                                v3d_tmu_get_type_from_op(tmu_op, !is_load) ==
                                V3D_TMU_OP_TYPE_ATOMIC;

                        /* Only load per-quad if we can be certain that all
                         * lines in the quad are active. Notice that demoted
                         * invocations, unlike terminated ones, are still
                         * active: we want to skip memory writes for them but
                         * loads should still work.
                         */
                        uint32_t perquad =
                                is_load && !vir_in_nonuniform_control_flow(c) &&
                                !c->emitted_discard ?
                                GENERAL_TMU_LOOKUP_PER_QUAD :
                                GENERAL_TMU_LOOKUP_PER_PIXEL;
                        config = 0xffffff00 | tmu_op << 3 | perquad;

                        if (tmu_op == V3D_TMU_OP_WRITE_CMPXCHG_READ_FLUSH) {
                                config |= GENERAL_TMU_LOOKUP_TYPE_VEC2;
                        } else if (is_atomic || num_components == 1) {
                                switch (type_size) {
                                case 4:
                                        config |= GENERAL_TMU_LOOKUP_TYPE_32BIT_UI;
                                        break;
                                case 2:
                                        config |= GENERAL_TMU_LOOKUP_TYPE_16BIT_UI;
                                        break;
                                case 1:
                                        config |= GENERAL_TMU_LOOKUP_TYPE_8BIT_UI;
                                        break;
                                default:
                                        unreachable("Unsupported bitsize");
                                }
                        } else {
                                assert(type_size == 4);
                                config |= GENERAL_TMU_LOOKUP_TYPE_VEC2 +
                                          num_components - 2;
                        }
                }

                emit_tmu_general_address_write(c, mode, instr, config,
                                               dynamic_src, offset_src,
                                               base_offset, const_offset,
                                               dest_components, &tmu_writes);

                assert(tmu_writes > 0);
                if (mode == MODE_COUNT) {
                        /* Make sure we won't exceed the 16-entry TMU
                         * fifo if each thread is storing at the same
                         * time.
                         */
                        while (tmu_writes > 16 / c->threads)
                                c->threads /= 2;

                        /* If pipelining this TMU operation would
                         * overflow TMU fifos, we need to flush.
                         */
                        if (ntq_tmu_fifo_overflow(c, dest_components))
                                ntq_flush_tmu(c);
                } else {
                        /* Delay emission of the thread switch and
                         * LDTMU/TMUWT until we really need to do it to
                         * improve pipelining.
                         */
                        const uint32_t component_mask =
                                (1 << dest_components) - 1;
                        ntq_add_pending_tmu_flush(c, &instr->def,
                                                  component_mask);
                }
        }

        /* nir_lower_wrmasks should've ensured that any writemask on a store
         * operation only has consecutive bits set, in which case we should've
         * processed the full writemask above.
         */
        assert(writemask == 0);
}

static struct qreg *
ntq_init_ssa_def(struct v3d_compile *c, nir_def *def)
{
        struct qreg *qregs = ralloc_array(c->def_ht, struct qreg,
                                          def->num_components);
        _mesa_hash_table_insert(c->def_ht, def, qregs);
        return qregs;
}

static bool
is_ld_signal(const struct v3d_qpu_sig *sig)
{
        return (sig->ldunif ||
                sig->ldunifa ||
                sig->ldunifrf ||
                sig->ldunifarf ||
                sig->ldtmu ||
                sig->ldvary ||
                sig->ldvpm ||
                sig->ldtlb ||
                sig->ldtlbu);
}

static inline bool
is_ldunif_signal(const struct v3d_qpu_sig *sig)
{
        return sig->ldunif || sig->ldunifrf;
}

/**
 * This function is responsible for getting VIR results into the associated
 * storage for a NIR instruction.
 *
 * If it's a NIR SSA def, then we just set the associated hash table entry to
 * the new result.
 *
 * If it's a NIR reg, then we need to update the existing qreg assigned to the
 * NIR destination with the incoming value.  To do that without introducing
 * new MOVs, we require that the incoming qreg either be a uniform, or be
 * SSA-defined by the previous VIR instruction in the block and rewritable by
 * this function.  That lets us sneak ahead and insert the SF flag beforehand
 * (knowing that the previous instruction doesn't depend on flags) and rewrite
 * its destination to be the NIR reg's destination
 */
void
ntq_store_def(struct v3d_compile *c, nir_def *def, int chan,
              struct qreg result)
{
        struct qinst *last_inst = NULL;
        if (!list_is_empty(&c->cur_block->instructions))
                last_inst = (struct qinst *)c->cur_block->instructions.prev;

        bool is_reused_uniform =
                is_ldunif_signal(&c->defs[result.index]->qpu.sig) &&
                last_inst != c->defs[result.index];

        assert(result.file == QFILE_TEMP && last_inst &&
               (last_inst == c->defs[result.index] || is_reused_uniform));

        nir_intrinsic_instr *store = nir_store_reg_for_def(def);
        if (store == NULL) {
                assert(chan < def->num_components);

                struct qreg *qregs;
                struct hash_entry *entry =
                        _mesa_hash_table_search(c->def_ht, def);

                if (entry)
                        qregs = entry->data;
                else
                        qregs = ntq_init_ssa_def(c, def);

                qregs[chan] = result;
        } else {
                nir_def *reg = store->src[1].ssa;
                ASSERTED nir_intrinsic_instr *decl = nir_reg_get_decl(reg);
                assert(nir_intrinsic_base(store) == 0);
                assert(nir_intrinsic_num_array_elems(decl) == 0);
                struct hash_entry *entry =
                        _mesa_hash_table_search(c->def_ht, reg);
                struct qreg *qregs = entry->data;

                /* If the previous instruction can't be predicated for
                 * the store into the nir_register, then emit a MOV
                 * that can be.
                 */
                if (is_reused_uniform ||
                    (vir_in_nonuniform_control_flow(c) &&
                     is_ld_signal(&c->defs[last_inst->dst.index]->qpu.sig))) {
                        result = vir_MOV(c, result);
                        last_inst = c->defs[result.index];
                }

                /* We know they're both temps, so just rewrite index. */
                c->defs[last_inst->dst.index] = NULL;
                last_inst->dst.index = qregs[chan].index;

                /* If we're in control flow, then make this update of the reg
                 * conditional on the execution mask.
                 */
                if (vir_in_nonuniform_control_flow(c)) {
                        last_inst->dst.index = qregs[chan].index;

                        /* Set the flags to the current exec mask.
                         */
                        c->cursor = vir_before_inst(last_inst);
                        vir_set_pf(c, vir_MOV_dest(c, vir_nop_reg(), c->execute),
                                   V3D_QPU_PF_PUSHZ);
                        c->cursor = vir_after_inst(last_inst);

                        vir_set_cond(last_inst, V3D_QPU_COND_IFA);
                }
        }
}

/**
 * This looks up the qreg associated with a particular ssa/reg used as a source
 * in any instruction.
 *
 * It is expected that the definition for any NIR value read as a source has
 * been emitted by a previous instruction, however, in the case of TMU
 * operations we may have postponed emission of the thread switch and LDTMUs
 * required to read the TMU results until the results are actually used to
 * improve pipelining, which then would lead to us not finding them here
 * (for SSA defs) or finding them in the list of registers awaiting a TMU flush
 * (for registers), meaning that we need to flush outstanding TMU operations
 * to read the correct value.
 */
struct qreg
ntq_get_src(struct v3d_compile *c, nir_src src, int i)
{
        struct hash_entry *entry;

        nir_intrinsic_instr *load = nir_load_reg_for_def(src.ssa);
        if (load == NULL) {
                assert(i < src.ssa->num_components);

                entry = _mesa_hash_table_search(c->def_ht, src.ssa);
                if (!entry) {
                        ntq_flush_tmu(c);
                        entry = _mesa_hash_table_search(c->def_ht, src.ssa);
                }
        } else {
                nir_def *reg = load->src[0].ssa;
                ASSERTED nir_intrinsic_instr *decl = nir_reg_get_decl(reg);
                assert(nir_intrinsic_base(load) == 0);
                assert(nir_intrinsic_num_array_elems(decl) == 0);
                assert(i < nir_intrinsic_num_components(decl));

                if (_mesa_set_search(c->tmu.outstanding_regs, reg))
                        ntq_flush_tmu(c);
                entry = _mesa_hash_table_search(c->def_ht, reg);
        }
        assert(entry);

        struct qreg *qregs = entry->data;
        return qregs[i];
}

static struct qreg
ntq_get_alu_src(struct v3d_compile *c, nir_alu_instr *instr,
                unsigned src)
{
        struct qreg r = ntq_get_src(c, instr->src[src].src,
                                    instr->src[src].swizzle[0]);

        return r;
};

static struct qreg
ntq_minify(struct v3d_compile *c, struct qreg size, struct qreg level)
{
        return vir_MAX(c, vir_SHR(c, size, level), vir_uniform_ui(c, 1));
}

static void
ntq_emit_txs(struct v3d_compile *c, nir_tex_instr *instr)
{
        unsigned unit = instr->texture_index;
        int lod_index = nir_tex_instr_src_index(instr, nir_tex_src_lod);
        int dest_size = nir_tex_instr_dest_size(instr);

        struct qreg lod = c->undef;
        if (lod_index != -1)
                lod = ntq_get_src(c, instr->src[lod_index].src, 0);

        for (int i = 0; i < dest_size; i++) {
                assert(i < 3);
                enum quniform_contents contents;

                if (instr->is_array && i == dest_size - 1)
                        contents = QUNIFORM_TEXTURE_ARRAY_SIZE;
                else
                        contents = QUNIFORM_TEXTURE_WIDTH + i;

                struct qreg size = vir_uniform(c, contents, unit);

                switch (instr->sampler_dim) {
                case GLSL_SAMPLER_DIM_1D:
                case GLSL_SAMPLER_DIM_2D:
                case GLSL_SAMPLER_DIM_MS:
                case GLSL_SAMPLER_DIM_3D:
                case GLSL_SAMPLER_DIM_CUBE:
                case GLSL_SAMPLER_DIM_BUF:
                case GLSL_SAMPLER_DIM_EXTERNAL:
                        /* Don't minify the array size. */
                        if (!(instr->is_array && i == dest_size - 1)) {
                                size = ntq_minify(c, size, lod);
                        }
                        break;

                case GLSL_SAMPLER_DIM_RECT:
                        /* There's no LOD field for rects */
                        break;

                default:
                        unreachable("Bad sampler type");
                }

                ntq_store_def(c, &instr->def, i, size);
        }
}

static void
ntq_emit_tex(struct v3d_compile *c, nir_tex_instr *instr)
{
        unsigned unit = instr->texture_index;

        /* Since each texture sampling op requires uploading uniforms to
         * reference the texture, there's no HW support for texture size and
         * you just upload uniforms containing the size.
         */
        switch (instr->op) {
        case nir_texop_query_levels:
                ntq_store_def(c, &instr->def, 0,
                              vir_uniform(c, QUNIFORM_TEXTURE_LEVELS, unit));
                return;
        case nir_texop_texture_samples:
                ntq_store_def(c, &instr->def, 0,
                              vir_uniform(c, QUNIFORM_TEXTURE_SAMPLES, unit));
                return;
        case nir_texop_txs:
                ntq_emit_txs(c, instr);
                return;
        default:
                break;
        }

        v3d_vir_emit_tex(c, instr);
}

static struct qreg
ntq_fsincos(struct v3d_compile *c, struct qreg src, bool is_cos)
{
        struct qreg input = vir_FMUL(c, src, vir_uniform_f(c, 1.0f / M_PI));
        if (is_cos)
                input = vir_FADD(c, input, vir_uniform_f(c, 0.5));

        struct qreg periods = vir_FROUND(c, input);
        struct qreg sin_output = vir_SIN(c, vir_FSUB(c, input, periods));
        return vir_XOR(c, sin_output, vir_SHL(c,
                                              vir_FTOIN(c, periods),
                                              vir_uniform_ui(c, -1)));
}

static struct qreg
ntq_fsign(struct v3d_compile *c, struct qreg src)
{
        struct qreg t = vir_get_temp(c);

        vir_MOV_dest(c, t, vir_uniform_f(c, 0.0));
        vir_set_pf(c, vir_FMOV_dest(c, vir_nop_reg(), src), V3D_QPU_PF_PUSHZ);
        vir_MOV_cond(c, V3D_QPU_COND_IFNA, t, vir_uniform_f(c, 1.0));
        vir_set_pf(c, vir_FMOV_dest(c, vir_nop_reg(), src), V3D_QPU_PF_PUSHN);
        vir_MOV_cond(c, V3D_QPU_COND_IFA, t, vir_uniform_f(c, -1.0));
        return vir_MOV(c, t);
}

static void
emit_fragcoord_input(struct v3d_compile *c, int attr)
{
        c->inputs[attr * 4 + 0] = vir_FXCD(c);
        c->inputs[attr * 4 + 1] = vir_FYCD(c);
        c->inputs[attr * 4 + 2] = c->payload_z;
        c->inputs[attr * 4 + 3] = vir_RECIP(c, c->payload_w);
}

static struct qreg
emit_smooth_varying(struct v3d_compile *c,
                    struct qreg vary, struct qreg w, struct qreg c_reg)
{
        return vir_FADD(c, vir_FMUL(c, vary, w), c_reg);
}

static struct qreg
emit_noperspective_varying(struct v3d_compile *c,
                           struct qreg vary, struct qreg c_reg)
{
        return vir_FADD(c, vir_MOV(c, vary), c_reg);
}

static struct qreg
emit_flat_varying(struct v3d_compile *c,
                  struct qreg vary, struct qreg c_reg)
{
        vir_MOV_dest(c, c->undef, vary);
        return vir_MOV(c, c_reg);
}

static struct qreg
emit_fragment_varying(struct v3d_compile *c, nir_variable *var,
                      int8_t input_idx, uint8_t swizzle, int array_index)
{
        struct qreg c_reg; /* C coefficient */

        if (c->devinfo->has_accumulators)
                c_reg = vir_reg(QFILE_MAGIC, V3D_QPU_WADDR_R5);
        else
                c_reg = vir_reg(QFILE_REG, 0);

        struct qinst *ldvary = NULL;
        struct qreg vary;
        ldvary = vir_add_inst(V3D_QPU_A_NOP, c->undef,
                              c->undef, c->undef);
        ldvary->qpu.sig.ldvary = true;
        vary = vir_emit_def(c, ldvary);

        /* Store the input value before interpolation so we can implement
         * GLSL's interpolateAt functions if the shader uses them.
         */
        if (input_idx >= 0) {
                assert(var);
                c->interp[input_idx].vp = vary;
                c->interp[input_idx].C = vir_MOV(c, c_reg);
                c->interp[input_idx].mode = var->data.interpolation;
        }

        /* For gl_PointCoord input or distance along a line, we'll be called
         * with no nir_variable, and we don't count toward VPM size so we
         * don't track an input slot.
         */
        if (!var) {
                assert(input_idx < 0);
                return emit_smooth_varying(c, vary, c->payload_w, c_reg);
        }

        int i = c->num_inputs++;
        c->input_slots[i] =
                v3d_slot_from_slot_and_component(var->data.location +
                                                 array_index, swizzle);

        struct qreg result;
        switch (var->data.interpolation) {
        case INTERP_MODE_NONE:
        case INTERP_MODE_SMOOTH:
                if (var->data.centroid) {
                        BITSET_SET(c->centroid_flags, i);
                        result = emit_smooth_varying(c, vary,
                                                     c->payload_w_centroid, c_reg);
                } else {
                        result = emit_smooth_varying(c, vary, c->payload_w, c_reg);
                }
                break;

        case INTERP_MODE_NOPERSPECTIVE:
                BITSET_SET(c->noperspective_flags, i);
                result = emit_noperspective_varying(c, vary, c_reg);
                break;

        case INTERP_MODE_FLAT:
                BITSET_SET(c->flat_shade_flags, i);
                result = emit_flat_varying(c, vary, c_reg);
                break;

        default:
                unreachable("Bad interp mode");
        }

        if (input_idx >= 0)
                c->inputs[input_idx] = result;
        return result;
}

static void
emit_fragment_input(struct v3d_compile *c, int base_attr, nir_variable *var,
                    int array_index, unsigned nelem)
{
        for (int i = 0; i < nelem ; i++) {
                int chan = var->data.location_frac + i;
                int input_idx = (base_attr + array_index) * 4 + chan;
                emit_fragment_varying(c, var, input_idx, chan, array_index);
        }
}

static void
emit_compact_fragment_input(struct v3d_compile *c, int attr, nir_variable *var,
                            int array_index)
{
        /* Compact variables are scalar arrays where each set of 4 elements
         * consumes a single location.
         */
        int loc_offset = array_index / 4;
        int chan = var->data.location_frac + array_index % 4;
        int input_idx = (attr + loc_offset) * 4  + chan;
        emit_fragment_varying(c, var, input_idx, chan, loc_offset);
}

static void
add_output(struct v3d_compile *c,
           uint32_t decl_offset,
           uint8_t slot,
           uint8_t swizzle)
{
        uint32_t old_array_size = c->outputs_array_size;
        resize_qreg_array(c, &c->outputs, &c->outputs_array_size,
                          decl_offset + 1);

        if (old_array_size != c->outputs_array_size) {
                c->output_slots = reralloc(c,
                                           c->output_slots,
                                           struct v3d_varying_slot,
                                           c->outputs_array_size);
        }

        c->output_slots[decl_offset] =
                v3d_slot_from_slot_and_component(slot, swizzle);
}

/**
 * If compare_instr is a valid comparison instruction, emits the
 * compare_instr's comparison and returns the sel_instr's return value based
 * on the compare_instr's result.
 */
static bool
ntq_emit_comparison(struct v3d_compile *c,
                    nir_alu_instr *compare_instr,
                    enum v3d_qpu_cond *out_cond)
{
        struct qreg src0 = ntq_get_alu_src(c, compare_instr, 0);
        struct qreg src1;
        if (nir_op_infos[compare_instr->op].num_inputs > 1)
                src1 = ntq_get_alu_src(c, compare_instr, 1);
        bool cond_invert = false;
        struct qreg nop = vir_nop_reg();

        switch (compare_instr->op) {
        case nir_op_feq32:
        case nir_op_seq:
                vir_set_pf(c, vir_FCMP_dest(c, nop, src0, src1), V3D_QPU_PF_PUSHZ);
                break;
        case nir_op_ieq32:
                vir_set_pf(c, vir_XOR_dest(c, nop, src0, src1), V3D_QPU_PF_PUSHZ);
                break;

        case nir_op_fneu32:
        case nir_op_sne:
                vir_set_pf(c, vir_FCMP_dest(c, nop, src0, src1), V3D_QPU_PF_PUSHZ);
                cond_invert = true;
                break;
        case nir_op_ine32:
                vir_set_pf(c, vir_XOR_dest(c, nop, src0, src1), V3D_QPU_PF_PUSHZ);
                cond_invert = true;
                break;

        case nir_op_fge32:
        case nir_op_sge:
                vir_set_pf(c, vir_FCMP_dest(c, nop, src1, src0), V3D_QPU_PF_PUSHC);
                break;
        case nir_op_ige32:
                vir_set_pf(c, vir_MIN_dest(c, nop, src1, src0), V3D_QPU_PF_PUSHC);
                cond_invert = true;
                break;
        case nir_op_uge32:
                vir_set_pf(c, vir_SUB_dest(c, nop, src0, src1), V3D_QPU_PF_PUSHC);
                cond_invert = true;
                break;

        case nir_op_slt:
        case nir_op_flt32:
                vir_set_pf(c, vir_FCMP_dest(c, nop, src0, src1), V3D_QPU_PF_PUSHN);
                break;
        case nir_op_ilt32:
                vir_set_pf(c, vir_MIN_dest(c, nop, src1, src0), V3D_QPU_PF_PUSHC);
                break;
        case nir_op_ult32:
                vir_set_pf(c, vir_SUB_dest(c, nop, src0, src1), V3D_QPU_PF_PUSHC);
                break;

        default:
                return false;
        }

        *out_cond = cond_invert ? V3D_QPU_COND_IFNA : V3D_QPU_COND_IFA;

        return true;
}

/* Finds an ALU instruction that generates our src value that could
 * (potentially) be greedily emitted in the consuming instruction.
 */
static struct nir_alu_instr *
ntq_get_alu_parent(nir_src src)
{
        if (src.ssa->parent_instr->type != nir_instr_type_alu)
                return NULL;
        nir_alu_instr *instr = nir_instr_as_alu(src.ssa->parent_instr);
        if (!instr)
                return NULL;

        /* If the ALU instr's srcs are non-SSA, then we would have to avoid
         * moving emission of the ALU instr down past another write of the
         * src.
         */
        for (int i = 0; i < nir_op_infos[instr->op].num_inputs; i++) {
                if (nir_load_reg_for_def(instr->src[i].src.ssa))
                        return NULL;
        }

        return instr;
}

/* Turns a NIR bool into a condition code to predicate on. */
static enum v3d_qpu_cond
ntq_emit_bool_to_cond(struct v3d_compile *c, nir_src src)
{
        struct qreg qsrc = ntq_get_src(c, src, 0);
        /* skip if we already have src in the flags */
        if (qsrc.file == QFILE_TEMP && c->flags_temp == qsrc.index)
                return c->flags_cond;

        nir_alu_instr *compare = ntq_get_alu_parent(src);
        if (!compare)
                goto out;

        enum v3d_qpu_cond cond;
        if (ntq_emit_comparison(c, compare, &cond))
                return cond;

out:

        vir_set_pf(c, vir_MOV_dest(c, vir_nop_reg(), ntq_get_src(c, src, 0)),
                   V3D_QPU_PF_PUSHZ);
        return V3D_QPU_COND_IFNA;
}

static struct qreg
ntq_emit_cond_to_bool(struct v3d_compile *c, enum v3d_qpu_cond cond)
{
        struct qreg result =
                vir_MOV(c, vir_SEL(c, cond,
                                   vir_uniform_ui(c, ~0),
                                   vir_uniform_ui(c, 0)));
        c->flags_temp = result.index;
        c->flags_cond = cond;
        return result;
}

static struct qreg
ntq_emit_cond_to_int(struct v3d_compile *c, enum v3d_qpu_cond cond)
{
        struct qreg result =
                vir_MOV(c, vir_SEL(c, cond,
                                   vir_uniform_ui(c, 1),
                                   vir_uniform_ui(c, 0)));
        c->flags_temp = result.index;
        c->flags_cond = cond;
        return result;
}

static struct qreg
f2f16_rtz(struct v3d_compile *c, struct qreg f32)
{
   /* The GPU doesn't provide a mechanism to modify the f32->f16 rounding
    * method and seems to be using RTE by default, so we need to implement
    * RTZ rounding in software.
    */
   struct qreg rf16 = vir_FMOV(c, f32);
   vir_set_pack(c->defs[rf16.index], V3D_QPU_PACK_L);

   struct qreg rf32 = vir_FMOV(c, rf16);
   vir_set_unpack(c->defs[rf32.index], 0, V3D_QPU_UNPACK_L);

   struct qreg f32_abs = vir_FMOV(c, f32);
   vir_set_unpack(c->defs[f32_abs.index], 0, V3D_QPU_UNPACK_ABS);

   struct qreg rf32_abs = vir_FMOV(c, rf32);
   vir_set_unpack(c->defs[rf32_abs.index], 0, V3D_QPU_UNPACK_ABS);

   vir_set_pf(c, vir_FCMP_dest(c, vir_nop_reg(), f32_abs, rf32_abs),
              V3D_QPU_PF_PUSHN);
   return vir_MOV(c, vir_SEL(c, V3D_QPU_COND_IFA,
                  vir_SUB(c, rf16, vir_uniform_ui(c, 1)), rf16));
}

/**
 * Takes the result value of a signed integer width conversion from a smaller
 * type to a larger type and if needed, it applies sign extension to it.
 */
static struct qreg
sign_extend(struct v3d_compile *c,
            struct qreg value,
            uint32_t src_bit_size,
            uint32_t dst_bit_size)
{
        assert(src_bit_size < dst_bit_size);

        struct qreg tmp = vir_MOV(c, value);

        /* Do we need to sign-extend? */
        uint32_t sign_mask = 1 << (src_bit_size - 1);
        struct qinst *sign_check =
                vir_AND_dest(c, vir_nop_reg(),
                             tmp, vir_uniform_ui(c, sign_mask));
        vir_set_pf(c, sign_check, V3D_QPU_PF_PUSHZ);

        /* If so, fill in leading sign bits */
        uint32_t extend_bits = ~(((1 << src_bit_size) - 1)) &
                               ((1ull << dst_bit_size) - 1);
        struct qinst *extend_inst =
                vir_OR_dest(c, tmp, tmp,
                            vir_uniform_ui(c, extend_bits));
        vir_set_cond(extend_inst, V3D_QPU_COND_IFNA);

        return tmp;
}

static void
ntq_emit_alu(struct v3d_compile *c, nir_alu_instr *instr)
{
        /* Vectors are special in that they have non-scalarized writemasks,
         * and just take the first swizzle channel for each argument in order
         * into each writemask channel.
         */
        if (instr->op == nir_op_vec2 ||
            instr->op == nir_op_vec3 ||
            instr->op == nir_op_vec4) {
                struct qreg srcs[4];
                for (int i = 0; i < nir_op_infos[instr->op].num_inputs; i++)
                        srcs[i] = ntq_get_src(c, instr->src[i].src,
                                              instr->src[i].swizzle[0]);
                for (int i = 0; i < nir_op_infos[instr->op].num_inputs; i++)
                        ntq_store_def(c, &instr->def, i,
                                      vir_MOV(c, srcs[i]));
                return;
        }

        /* General case: We can just grab the one used channel per src. */
        struct qreg src[nir_op_infos[instr->op].num_inputs];
        for (int i = 0; i < nir_op_infos[instr->op].num_inputs; i++) {
                src[i] = ntq_get_alu_src(c, instr, i);
        }

        struct qreg result;

        switch (instr->op) {
        case nir_op_mov:
                result = vir_MOV(c, src[0]);
                break;

        case nir_op_fneg:
                result = vir_XOR(c, src[0], vir_uniform_ui(c, 1 << 31));
                break;
        case nir_op_ineg:
                result = vir_NEG(c, src[0]);
                break;

        case nir_op_fmul:
                result = vir_FMUL(c, src[0], src[1]);
                break;
        case nir_op_fadd:
                result = vir_FADD(c, src[0], src[1]);
                break;
        case nir_op_fsub:
                result = vir_FSUB(c, src[0], src[1]);
                break;
        case nir_op_fmin:
                result = vir_FMIN(c, src[0], src[1]);
                break;
        case nir_op_fmax:
                result = vir_FMAX(c, src[0], src[1]);
                break;

        case nir_op_f2i32: {
                nir_alu_instr *src0_alu = ntq_get_alu_parent(instr->src[0].src);
                if (src0_alu && src0_alu->op == nir_op_fround_even) {
                        result = vir_FTOIN(c, ntq_get_alu_src(c, src0_alu, 0));
                } else {
                        result = vir_FTOIZ(c, src[0]);
                }
                break;
        }

        case nir_op_f2u32:
                result = vir_FTOUZ(c, src[0]);
                break;
        case nir_op_i2f32:
                result = vir_ITOF(c, src[0]);
                break;
        case nir_op_u2f32:
                result = vir_UTOF(c, src[0]);
                break;
        case nir_op_b2f32:
                result = vir_AND(c, src[0], vir_uniform_f(c, 1.0));
                break;
        case nir_op_b2i32:
                result = vir_AND(c, src[0], vir_uniform_ui(c, 1));
                break;

        case nir_op_f2f16:
        case nir_op_f2f16_rtne:
                assert(nir_src_bit_size(instr->src[0].src) == 32);
                result = vir_FMOV(c, src[0]);
                vir_set_pack(c->defs[result.index], V3D_QPU_PACK_L);
                break;

        case nir_op_f2f16_rtz:
                assert(nir_src_bit_size(instr->src[0].src) == 32);
                result = f2f16_rtz(c, src[0]);
                break;

        case nir_op_f2f32:
                assert(nir_src_bit_size(instr->src[0].src) == 16);
                result = vir_FMOV(c, src[0]);
                vir_set_unpack(c->defs[result.index], 0, V3D_QPU_UNPACK_L);
                break;

        case nir_op_i2i16: {
                uint32_t bit_size = nir_src_bit_size(instr->src[0].src);
                assert(bit_size == 32 || bit_size == 8);
                if (bit_size == 32) {
                        /* We don't have integer pack/unpack methods for
                         * converting between 16-bit and 32-bit, so we implement
                         * the conversion manually by truncating the src.
                         */
                        result = vir_AND(c, src[0], vir_uniform_ui(c, 0xffff));
                } else {
                        struct qreg tmp = vir_AND(c, src[0],
                                                  vir_uniform_ui(c, 0xff));
                        result = vir_MOV(c, sign_extend(c, tmp, bit_size, 16));
                }
                break;
        }

        case nir_op_u2u16: {
                uint32_t bit_size = nir_src_bit_size(instr->src[0].src);
                assert(bit_size == 32 || bit_size == 8);

                /* We don't have integer pack/unpack methods for converting
                 * between 16-bit and 32-bit, so we implement the conversion
                 * manually by truncating the src. For the 8-bit case, we
                 * want to make sure we don't copy garbage from any of the
                 * 24 MSB bits.
                 */
                if (bit_size == 32)
                        result = vir_AND(c, src[0], vir_uniform_ui(c, 0xffff));
                else
                        result = vir_AND(c, src[0], vir_uniform_ui(c, 0xff));
                break;
        }

        case nir_op_i2i8:
        case nir_op_u2u8:
                assert(nir_src_bit_size(instr->src[0].src) == 32 ||
                       nir_src_bit_size(instr->src[0].src) == 16);
                /* We don't have integer pack/unpack methods for converting
                 * between 8-bit and 32-bit, so we implement the conversion
                 * manually by truncating the src.
                 */
                result = vir_AND(c, src[0], vir_uniform_ui(c, 0xff));
                break;

        case nir_op_u2u32: {
                uint32_t bit_size = nir_src_bit_size(instr->src[0].src);
                assert(bit_size == 16 || bit_size == 8);

                /* we don't have a native 8-bit/16-bit MOV so we copy all 32-bit
                 * from the src but we make sure to clear any garbage bits that
                 * may be present in the invalid src bits.
                 */
                uint32_t mask = (1 << bit_size) - 1;
                result = vir_AND(c, src[0], vir_uniform_ui(c, mask));
                break;
        }

        case nir_op_i2i32: {
                uint32_t bit_size = nir_src_bit_size(instr->src[0].src);
                assert(bit_size == 16 || bit_size == 8);

                uint32_t mask = (1 << bit_size) - 1;
                struct qreg tmp = vir_AND(c, src[0],
                                          vir_uniform_ui(c, mask));

                result = vir_MOV(c, sign_extend(c, tmp, bit_size, 32));
                break;
        }

        case nir_op_iadd:
                result = vir_ADD(c, src[0], src[1]);
                break;
        case nir_op_ushr:
                result = vir_SHR(c, src[0], src[1]);
                break;
        case nir_op_isub:
                result = vir_SUB(c, src[0], src[1]);
                break;
        case nir_op_ishr:
                result = vir_ASR(c, src[0], src[1]);
                break;
        case nir_op_ishl:
                result = vir_SHL(c, src[0], src[1]);
                break;
        case nir_op_imin:
                result = vir_MIN(c, src[0], src[1]);
                break;
        case nir_op_umin:
                result = vir_UMIN(c, src[0], src[1]);
                break;
        case nir_op_imax:
                result = vir_MAX(c, src[0], src[1]);
                break;
        case nir_op_umax:
                result = vir_UMAX(c, src[0], src[1]);
                break;
        case nir_op_iand:
                result = vir_AND(c, src[0], src[1]);
                break;
        case nir_op_ior:
                result = vir_OR(c, src[0], src[1]);
                break;
        case nir_op_ixor:
                result = vir_XOR(c, src[0], src[1]);
                break;
        case nir_op_inot:
                result = vir_NOT(c, src[0]);
                break;

        case nir_op_ufind_msb:
                result = vir_SUB(c, vir_uniform_ui(c, 31), vir_CLZ(c, src[0]));
                break;

        case nir_op_imul:
                result = vir_UMUL(c, src[0], src[1]);
                break;

        case nir_op_seq:
        case nir_op_sne:
        case nir_op_sge:
        case nir_op_slt: {
                enum v3d_qpu_cond cond;
                ASSERTED bool ok = ntq_emit_comparison(c, instr, &cond);
                assert(ok);
                result = vir_MOV(c, vir_SEL(c, cond,
                                            vir_uniform_f(c, 1.0),
                                            vir_uniform_f(c, 0.0)));
                c->flags_temp = result.index;
                c->flags_cond = cond;
                break;
        }

        case nir_op_feq32:
        case nir_op_fneu32:
        case nir_op_fge32:
        case nir_op_flt32:
        case nir_op_ieq32:
        case nir_op_ine32:
        case nir_op_ige32:
        case nir_op_uge32:
        case nir_op_ilt32:
        case nir_op_ult32: {
                enum v3d_qpu_cond cond;
                ASSERTED bool ok = ntq_emit_comparison(c, instr, &cond);
                assert(ok);
                result = ntq_emit_cond_to_bool(c, cond);
                break;
        }

        case nir_op_b32csel:
                result = vir_MOV(c,
                                 vir_SEL(c,
                                         ntq_emit_bool_to_cond(c, instr->src[0].src),
                                         src[1], src[2]));
                break;

        case nir_op_fcsel:
                vir_set_pf(c, vir_MOV_dest(c, vir_nop_reg(), src[0]),
                           V3D_QPU_PF_PUSHZ);
                result = vir_MOV(c, vir_SEL(c, V3D_QPU_COND_IFNA,
                                            src[1], src[2]));
                break;

        case nir_op_frcp:
                result = vir_RECIP(c, src[0]);
                break;
        case nir_op_frsq:
                result = vir_RSQRT(c, src[0]);
                break;
        case nir_op_fexp2:
                result = vir_EXP(c, src[0]);
                break;
        case nir_op_flog2:
                result = vir_LOG(c, src[0]);
                break;

        case nir_op_fceil:
                result = vir_FCEIL(c, src[0]);
                break;
        case nir_op_ffloor:
                result = vir_FFLOOR(c, src[0]);
                break;
        case nir_op_fround_even:
                result = vir_FROUND(c, src[0]);
                break;
        case nir_op_ftrunc:
                result = vir_FTRUNC(c, src[0]);
                break;

        case nir_op_fsin:
                result = ntq_fsincos(c, src[0], false);
                break;
        case nir_op_fcos:
                result = ntq_fsincos(c, src[0], true);
                break;

        case nir_op_fsign:
                result = ntq_fsign(c, src[0]);
                break;

        case nir_op_fabs: {
                result = vir_FMOV(c, src[0]);
                vir_set_unpack(c->defs[result.index], 0, V3D_QPU_UNPACK_ABS);
                break;
        }

        case nir_op_iabs:
                result = vir_MAX(c, src[0], vir_NEG(c, src[0]));
                break;

        case nir_op_fddx:
        case nir_op_fddx_coarse:
        case nir_op_fddx_fine:
                result = vir_FDX(c, src[0]);
                break;

        case nir_op_fddy:
        case nir_op_fddy_coarse:
        case nir_op_fddy_fine:
                result = vir_FDY(c, src[0]);
                break;

        case nir_op_uadd_carry:
                vir_set_pf(c, vir_ADD_dest(c, vir_nop_reg(), src[0], src[1]),
                           V3D_QPU_PF_PUSHC);
                result = ntq_emit_cond_to_int(c, V3D_QPU_COND_IFA);
                break;

        case nir_op_usub_borrow:
                vir_set_pf(c, vir_SUB_dest(c, vir_nop_reg(), src[0], src[1]),
                           V3D_QPU_PF_PUSHC);
                result = ntq_emit_cond_to_int(c, V3D_QPU_COND_IFA);
                break;

        case nir_op_pack_half_2x16_split:
                result = vir_VFPACK(c, src[0], src[1]);
                break;

        case nir_op_pack_2x32_to_2x16_v3d:
                result = vir_VPACK(c, src[0], src[1]);
                break;

        case nir_op_pack_32_to_r11g11b10_v3d:
                result = vir_V11FPACK(c, src[0], src[1]);
                break;

        case nir_op_pack_uint_32_to_r10g10b10a2_v3d:
                result = vir_V10PACK(c, src[0], src[1]);
                break;

        case nir_op_pack_4x16_to_4x8_v3d:
                result = vir_V8PACK(c, src[0], src[1]);
                break;

        case nir_op_unpack_half_2x16_split_x:
                result = vir_FMOV(c, src[0]);
                vir_set_unpack(c->defs[result.index], 0, V3D_QPU_UNPACK_L);
                break;

        case nir_op_unpack_half_2x16_split_y:
                result = vir_FMOV(c, src[0]);
                vir_set_unpack(c->defs[result.index], 0, V3D_QPU_UNPACK_H);
                break;

        case nir_op_pack_2x16_to_unorm_2x8_v3d:
                result = vir_VFTOUNORM8(c, src[0]);
                break;

        case nir_op_pack_2x16_to_snorm_2x8_v3d:
                result = vir_VFTOSNORM8(c, src[0]);
                break;

        case nir_op_pack_2x16_to_unorm_2x10_v3d:
                result = vir_VFTOUNORM10LO(c, src[0]);
                break;

        case nir_op_pack_2x16_to_unorm_10_2_v3d:
                result = vir_VFTOUNORM10HI(c, src[0]);
                break;

        case nir_op_f2unorm_16_v3d:
                result = vir_FTOUNORM16(c, src[0]);
                break;

        case nir_op_f2snorm_16_v3d:
                result = vir_FTOSNORM16(c, src[0]);
                break;

        default:
                fprintf(stderr, "unknown NIR ALU inst: ");
                nir_print_instr(&instr->instr, stderr);
                fprintf(stderr, "\n");
                abort();
        }

        ntq_store_def(c, &instr->def, 0, result);
}

/* Each TLB read/write setup (a render target or depth buffer) takes an 8-bit
 * specifier.  They come from a register that's preloaded with 0xffffffff
 * (0xff gets you normal vec4 f16 RT0 writes), and when one is needed the low
 * 8 bits are shifted off the bottom and 0xff shifted in from the top.
 */
#define TLB_TYPE_F16_COLOR         (3 << 6)
#define TLB_TYPE_I32_COLOR         (1 << 6)
#define TLB_TYPE_F32_COLOR         (0 << 6)
#define TLB_RENDER_TARGET_SHIFT    3 /* Reversed!  7 = RT 0, 0 = RT 7. */
#define TLB_SAMPLE_MODE_PER_SAMPLE (0 << 2)
#define TLB_SAMPLE_MODE_PER_PIXEL  (1 << 2)
#define TLB_F16_SWAP_HI_LO         (1 << 1)
#define TLB_VEC_SIZE_4_F16         (1 << 0)
#define TLB_VEC_SIZE_2_F16         (0 << 0)
#define TLB_VEC_SIZE_MINUS_1_SHIFT 0

/* Triggers Z/Stencil testing, used when the shader state's "FS modifies Z"
 * flag is set.
 */
#define TLB_TYPE_DEPTH             ((2 << 6) | (0 << 4))
#define TLB_DEPTH_TYPE_INVARIANT   (0 << 2) /* Unmodified sideband input used */
#define TLB_DEPTH_TYPE_PER_PIXEL   (1 << 2) /* QPU result used */
#define TLB_V42_DEPTH_TYPE_INVARIANT   (0 << 3) /* Unmodified sideband input used */
#define TLB_V42_DEPTH_TYPE_PER_PIXEL   (1 << 3) /* QPU result used */

/* Stencil is a single 32-bit write. */
#define TLB_TYPE_STENCIL_ALPHA     ((2 << 6) | (1 << 4))

static void
vir_emit_tlb_color_write(struct v3d_compile *c, unsigned rt)
{
        if (!(c->fs_key->cbufs & (1 << rt)) || !c->output_color_var[rt])
                return;

        struct qreg tlb_reg = vir_magic_reg(V3D_QPU_WADDR_TLB);
        struct qreg tlbu_reg = vir_magic_reg(V3D_QPU_WADDR_TLBU);

        nir_variable *var = c->output_color_var[rt];
        int num_components = glsl_get_vector_elements(var->type);
        uint32_t conf = 0xffffff00;
        struct qinst *inst;

        conf |= c->msaa_per_sample_output ? TLB_SAMPLE_MODE_PER_SAMPLE :
                                            TLB_SAMPLE_MODE_PER_PIXEL;
        conf |= (7 - rt) << TLB_RENDER_TARGET_SHIFT;

        if (c->fs_key->swap_color_rb & (1 << rt))
                num_components = MAX2(num_components, 3);
        assert(num_components != 0);

        enum glsl_base_type type = glsl_get_base_type(var->type);
        bool is_int_format = type == GLSL_TYPE_INT || type == GLSL_TYPE_UINT;
        bool is_32b_tlb_format = is_int_format ||
                                 (c->fs_key->f32_color_rb & (1 << rt));

        if (is_int_format) {
                /* The F32 vs I32 distinction was dropped in 4.2. */
                if (c->devinfo->ver < 42)
                        conf |= TLB_TYPE_I32_COLOR;
                else
                        conf |= TLB_TYPE_F32_COLOR;
                conf |= ((num_components - 1) << TLB_VEC_SIZE_MINUS_1_SHIFT);
        } else {
                if (c->fs_key->f32_color_rb & (1 << rt)) {
                        conf |= TLB_TYPE_F32_COLOR;
                        conf |= ((num_components - 1) <<
                                TLB_VEC_SIZE_MINUS_1_SHIFT);
                } else {
                        conf |= TLB_TYPE_F16_COLOR;
                        conf |= TLB_F16_SWAP_HI_LO;
                        if (num_components >= 3)
                                conf |= TLB_VEC_SIZE_4_F16;
                        else
                                conf |= TLB_VEC_SIZE_2_F16;
                }
        }

        int num_samples = c->msaa_per_sample_output ? V3D_MAX_SAMPLES : 1;
        for (int i = 0; i < num_samples; i++) {
                struct qreg *color = c->msaa_per_sample_output ?
                        &c->sample_colors[(rt * V3D_MAX_SAMPLES + i) * 4] :
                        &c->outputs[var->data.driver_location * 4];

                struct qreg r = color[0];
                struct qreg g = color[1];
                struct qreg b = color[2];
                struct qreg a = color[3];

                if (c->fs_key->swap_color_rb & (1 << rt))  {
                        r = color[2];
                        b = color[0];
                }

                if (c->fs_key->sample_alpha_to_one)
                        a = vir_uniform_f(c, 1.0);

                if (is_32b_tlb_format) {
                        if (i == 0) {
                                inst = vir_MOV_dest(c, tlbu_reg, r);
                                inst->uniform =
                                        vir_get_uniform_index(c,
                                                              QUNIFORM_CONSTANT,
                                                              conf);
                        } else {
                                vir_MOV_dest(c, tlb_reg, r);
                        }

                        if (num_components >= 2)
                                vir_MOV_dest(c, tlb_reg, g);
                        if (num_components >= 3)
                                vir_MOV_dest(c, tlb_reg, b);
                        if (num_components >= 4)
                                vir_MOV_dest(c, tlb_reg, a);
                } else {
                        inst = vir_VFPACK_dest(c, tlb_reg, r, g);
                        if (conf != ~0 && i == 0) {
                                inst->dst = tlbu_reg;
                                inst->uniform =
                                        vir_get_uniform_index(c,
                                                              QUNIFORM_CONSTANT,
                                                              conf);
                        }

                        if (num_components >= 3)
                                vir_VFPACK_dest(c, tlb_reg, b, a);
                }
        }
}

static void
emit_frag_end(struct v3d_compile *c)
{
        if (c->output_sample_mask_index != -1) {
                vir_SETMSF_dest(c, vir_nop_reg(),
                                vir_AND(c,
                                        vir_MSF(c),
                                        c->outputs[c->output_sample_mask_index]));
        }

        bool has_any_tlb_color_write = false;
        for (int rt = 0; rt < V3D_MAX_DRAW_BUFFERS; rt++) {
                if (c->fs_key->cbufs & (1 << rt) && c->output_color_var[rt])
                        has_any_tlb_color_write = true;
        }

        if (c->fs_key->sample_alpha_to_coverage && c->output_color_var[0]) {
                struct nir_variable *var = c->output_color_var[0];
                struct qreg *color = &c->outputs[var->data.driver_location * 4];

                vir_SETMSF_dest(c, vir_nop_reg(),
                                vir_AND(c,
                                        vir_MSF(c),
                                        vir_FTOC(c, color[3])));
        }

        struct qreg tlbu_reg = vir_magic_reg(V3D_QPU_WADDR_TLBU);

        /* If the shader has no non-TLB side effects and doesn't write Z
         * we can promote it to enabling early_fragment_tests even
         * if the user didn't.
         */
        if (c->output_position_index == -1 &&
            !(c->s->info.num_images || c->s->info.num_ssbos) &&
            !c->s->info.fs.uses_discard &&
            !c->s->info.fs.uses_demote &&
            !c->fs_key->sample_alpha_to_coverage &&
            c->output_sample_mask_index == -1 &&
            has_any_tlb_color_write) {
                c->s->info.fs.early_fragment_tests = true;
        }

        /* By default, Z buffer writes are implicit using the Z values produced
         * from FEP (Z value produced from rasterization). When this is not
         * desirable (shader writes Z explicitly, has discards, etc) we need
         * to let the hardware know by setting c->writes_z to true, in which
         * case we always need to write a Z value from the QPU, even if it is
         * just the passthrough Z value produced from FEP.
         *
         * Also, from the V3D 4.2 spec:
         *
         * "If a shader performs a Z read the “Fragment shader does Z writes”
         *  bit in the shader record must be enabled to ensure deterministic
         *  results"
         *
         * So if c->reads_z is set we always need to write Z, even if it is
         * a passthrough from the Z value produced from FEP.
         */
        if (!c->s->info.fs.early_fragment_tests || c->reads_z) {
                c->writes_z = true;
                uint8_t tlb_specifier = TLB_TYPE_DEPTH;
                struct qinst *inst;

                if (c->output_position_index != -1) {
                        /* Shader writes to gl_FragDepth, use that */
                        inst = vir_MOV_dest(c, tlbu_reg,
                                            c->outputs[c->output_position_index]);

                        tlb_specifier |= (TLB_V42_DEPTH_TYPE_PER_PIXEL |
                                          TLB_SAMPLE_MODE_PER_PIXEL);
                } else {
                        /* Shader doesn't write to gl_FragDepth, take Z from
                         * FEP.
                         */
                        c->writes_z_from_fep = true;
                        inst = vir_MOV_dest(c, tlbu_reg, vir_nop_reg());

                        /* The spec says the PER_PIXEL flag is ignored for
                         * invariant writes, but the simulator demands it.
                         */
                        tlb_specifier |= (TLB_V42_DEPTH_TYPE_INVARIANT |
                                          TLB_SAMPLE_MODE_PER_PIXEL);

                        /* Since (single-threaded) fragment shaders always need
                         * a TLB write, if we dond't have any we emit a
                         * passthrouh Z and flag us as potentially discarding,
                         * so that we can use Z as the required TLB write.
                         */
                        if (!has_any_tlb_color_write)
                                c->s->info.fs.uses_discard = true;
                }

                inst->uniform = vir_get_uniform_index(c, QUNIFORM_CONSTANT,
                                                      tlb_specifier |
                                                      0xffffff00);
                inst->is_tlb_z_write = true;
        }

        /* XXX: Performance improvement: Merge Z write and color writes TLB
         * uniform setup
         */
        for (int rt = 0; rt < V3D_MAX_DRAW_BUFFERS; rt++)
                vir_emit_tlb_color_write(c, rt);
}

static inline void
vir_VPM_WRITE_indirect(struct v3d_compile *c,
                       struct qreg val,
                       struct qreg vpm_index,
                       bool uniform_vpm_index)
{
        if (uniform_vpm_index)
                vir_STVPMV(c, vpm_index, val);
        else
                vir_STVPMD(c, vpm_index, val);
}

static void
vir_VPM_WRITE(struct v3d_compile *c, struct qreg val, uint32_t vpm_index)
{
        vir_VPM_WRITE_indirect(c, val,
                               vir_uniform_ui(c, vpm_index), true);
}

static void
emit_vert_end(struct v3d_compile *c)
{
        /* GFXH-1684: VPM writes need to be complete by the end of the shader.
         */
        if (c->devinfo->ver == 42)
                vir_VPMWT(c);
}

static void
emit_geom_end(struct v3d_compile *c)
{
        /* GFXH-1684: VPM writes need to be complete by the end of the shader.
         */
        if (c->devinfo->ver == 42)
                vir_VPMWT(c);
}

static bool
mem_vectorize_callback(unsigned align_mul, unsigned align_offset,
                       unsigned bit_size,
                       unsigned num_components,
                       nir_intrinsic_instr *low,
                       nir_intrinsic_instr *high,
                       void *data)
{
        /* TMU general access only supports 32-bit vectors */
        if (bit_size > 32)
                return false;

        if ((bit_size == 8 || bit_size == 16) && num_components > 1)
                return false;

        if (align_mul % 4 != 0 || align_offset % 4 != 0)
                return false;

        /* Vector accesses wrap at 16-byte boundaries so we can't vectorize
         * if the resulting vector crosses a 16-byte boundary.
         */
        assert(util_is_power_of_two_nonzero(align_mul));
        align_mul = MIN2(align_mul, 16);
        align_offset &= 0xf;
        if (16 - align_mul + align_offset + num_components * 4 > 16)
                return false;

        return true;
}

void
v3d_optimize_nir(struct v3d_compile *c, struct nir_shader *s)
{
        bool progress;
        unsigned lower_flrp =
                (s->options->lower_flrp16 ? 16 : 0) |
                (s->options->lower_flrp32 ? 32 : 0) |
                (s->options->lower_flrp64 ? 64 : 0);

        do {
                progress = false;

                NIR_PASS(progress, s, nir_split_array_vars, nir_var_function_temp);
                NIR_PASS(progress, s, nir_shrink_vec_array_vars, nir_var_function_temp);
                NIR_PASS(progress, s, nir_opt_deref);

                NIR_PASS(progress, s, nir_lower_vars_to_ssa);
                if (!s->info.var_copies_lowered) {
                        /* Only run this pass if nir_lower_var_copies was not called
                         * yet. That would lower away any copy_deref instructions and we
                         * don't want to introduce any more.
                         */
                        NIR_PASS(progress, s, nir_opt_find_array_copies);
                }

                NIR_PASS(progress, s, nir_opt_copy_prop_vars);
                NIR_PASS(progress, s, nir_opt_dead_write_vars);
                NIR_PASS(progress, s, nir_opt_combine_stores, nir_var_all);

                NIR_PASS(progress, s, nir_remove_dead_variables,
                         (nir_variable_mode)(nir_var_function_temp |
                                             nir_var_shader_temp |
                                             nir_var_mem_shared),
                         NULL);

                NIR_PASS(progress, s, nir_lower_alu_to_scalar, NULL, NULL);
                NIR_PASS(progress, s, nir_lower_phis_to_scalar, false);
                NIR_PASS(progress, s, nir_copy_prop);
                NIR_PASS(progress, s, nir_opt_remove_phis);
                NIR_PASS(progress, s, nir_opt_dce);
                NIR_PASS(progress, s, nir_opt_dead_cf);
                NIR_PASS(progress, s, nir_opt_cse);
                NIR_PASS(progress, s, nir_opt_peephole_select, 0, false, false);
                NIR_PASS(progress, s, nir_opt_peephole_select, 24, true, true);
                NIR_PASS(progress, s, nir_opt_algebraic);
                NIR_PASS(progress, s, nir_opt_constant_folding);

                NIR_PASS(progress, s, nir_opt_intrinsics);
                NIR_PASS(progress, s, nir_opt_idiv_const, 32);
                NIR_PASS(progress, s, nir_lower_alu);

                if (nir_opt_loop(s)) {
                   progress = true;
                   NIR_PASS(progress, s, nir_copy_prop);
                   NIR_PASS(progress, s, nir_opt_dce);
                }

                NIR_PASS(progress, s, nir_opt_conditional_discard);

                NIR_PASS(progress, s, nir_opt_remove_phis);
                NIR_PASS(progress, s, nir_opt_if, false);
                if (c && !c->disable_gcm) {
                        bool local_progress = false;
                        NIR_PASS(local_progress, s, nir_opt_gcm, false);
                        c->gcm_progress |= local_progress;
                        progress |= local_progress;
                }

                /* Note that vectorization may undo the load/store scalarization
                 * pass we run for non 32-bit TMU general load/store by
                 * converting, for example, 2 consecutive 16-bit loads into a
                 * single 32-bit load. This is fine (and desirable) as long as
                 * the resulting 32-bit load meets 32-bit alignment requirements,
                 * which mem_vectorize_callback() should be enforcing.
                 */
                nir_load_store_vectorize_options vectorize_opts = {
                        .modes = nir_var_mem_ssbo | nir_var_mem_ubo |
                                 nir_var_mem_push_const | nir_var_mem_shared |
                                 nir_var_mem_global,
                        .callback = mem_vectorize_callback,
                        .robust_modes = 0,
                };
                bool vectorize_progress = false;


                /* This requires that we have called
                 * nir_lower_vars_to_explicit_types / nir_lower_explicit_io
                 * first, which we may not have done yet if we call here too
                 * early durign NIR pre-processing. We can detect this because
                 * in that case we won't have a compile object
                 */
                if (c) {
                        NIR_PASS(vectorize_progress, s, nir_opt_load_store_vectorize,
                                 &vectorize_opts);
                        if (vectorize_progress) {
                                NIR_PASS(progress, s, nir_lower_alu_to_scalar, NULL, NULL);
                                NIR_PASS(progress, s, nir_lower_pack);
                                progress = true;
                        }
                }

                if (lower_flrp != 0) {
                        bool lower_flrp_progress = false;

                        NIR_PASS(lower_flrp_progress, s, nir_lower_flrp,
                                 lower_flrp,
                                 false /* always_precise */);
                        if (lower_flrp_progress) {
                                NIR_PASS(progress, s, nir_opt_constant_folding);
                                progress = true;
                        }

                        /* Nothing should rematerialize any flrps, so we only
                         * need to do this lowering once.
                         */
                        lower_flrp = 0;
                }

                NIR_PASS(progress, s, nir_opt_undef);
                NIR_PASS(progress, s, nir_lower_undef_to_zero);

                if (c && !c->disable_loop_unrolling &&
                    s->options->max_unroll_iterations > 0) {
                       bool local_progress = false;
                       NIR_PASS(local_progress, s, nir_opt_loop_unroll);
                       c->unrolled_any_loops |= local_progress;
                       progress |= local_progress;
                }
        } while (progress);

        nir_move_options sink_opts =
                nir_move_const_undef | nir_move_comparisons | nir_move_copies |
                nir_move_load_ubo | nir_move_load_ssbo | nir_move_load_uniform;
        NIR_PASS(progress, s, nir_opt_sink, sink_opts);
}

static int
driver_location_compare(const nir_variable *a, const nir_variable *b)
{
        return a->data.driver_location == b->data.driver_location ?
               a->data.location_frac - b->data.location_frac :
               a->data.driver_location - b->data.driver_location;
}

static struct qreg
ntq_emit_vpm_read(struct v3d_compile *c,
                  uint32_t *num_components_queued,
                  uint32_t *remaining,
                  uint32_t vpm_index)
{
        return vir_LDVPMV_IN(c,
                             vir_uniform_ui(c,
                                            (*num_components_queued)++));
}

static void
ntq_setup_vs_inputs(struct v3d_compile *c)
{
        /* Figure out how many components of each vertex attribute the shader
         * uses.  Each variable should have been split to individual
         * components and unused ones DCEed.  The vertex fetcher will load
         * from the start of the attribute to the number of components we
         * declare we need in c->vattr_sizes[].
         *
         * BGRA vertex attributes are a bit special: since we implement these
         * as RGBA swapping R/B components we always need at least 3 components
         * if component 0 is read.
         */
        nir_foreach_shader_in_variable(var, c->s) {
                /* No VS attribute array support. */
                assert(MAX2(glsl_get_length(var->type), 1) == 1);

                unsigned loc = var->data.driver_location;
                int start_component = var->data.location_frac;
                int num_components = glsl_get_components(var->type);

                c->vattr_sizes[loc] = MAX2(c->vattr_sizes[loc],
                                           start_component + num_components);

                /* Handle BGRA inputs */
                if (start_component == 0 &&
                    c->vs_key->va_swap_rb_mask & (1 << var->data.location)) {
                        c->vattr_sizes[loc] = MAX2(3, c->vattr_sizes[loc]);
                }
        }

        unsigned num_components = 0;
        uint32_t vpm_components_queued = 0;
        bool uses_iid = BITSET_TEST(c->s->info.system_values_read,
                                    SYSTEM_VALUE_INSTANCE_ID) ||
                        BITSET_TEST(c->s->info.system_values_read,
                                    SYSTEM_VALUE_INSTANCE_INDEX);
        bool uses_biid = BITSET_TEST(c->s->info.system_values_read,
                                     SYSTEM_VALUE_BASE_INSTANCE);
        bool uses_vid = BITSET_TEST(c->s->info.system_values_read,
                                    SYSTEM_VALUE_VERTEX_ID) ||
                        BITSET_TEST(c->s->info.system_values_read,
                                    SYSTEM_VALUE_VERTEX_ID_ZERO_BASE);

        num_components += uses_iid;
        num_components += uses_biid;
        num_components += uses_vid;

        for (int i = 0; i < ARRAY_SIZE(c->vattr_sizes); i++)
                num_components += c->vattr_sizes[i];

        if (uses_iid) {
                c->iid = ntq_emit_vpm_read(c, &vpm_components_queued,
                                           &num_components, ~0);
        }

        if (uses_biid) {
                c->biid = ntq_emit_vpm_read(c, &vpm_components_queued,
                                            &num_components, ~0);
        }

        if (uses_vid) {
                c->vid = ntq_emit_vpm_read(c, &vpm_components_queued,
                                           &num_components, ~0);
        }

        /* The actual loads will happen directly in nir_intrinsic_load_input
         */
        return;
}

static bool
program_reads_point_coord(struct v3d_compile *c)
{
        nir_foreach_shader_in_variable(var, c->s) {
                if (util_varying_is_point_coord(var->data.location,
                                                c->fs_key->point_sprite_mask)) {
                        return true;
                }
        }

        return false;
}

static void
ntq_setup_gs_inputs(struct v3d_compile *c)
{
        nir_sort_variables_with_modes(c->s, driver_location_compare,
                                      nir_var_shader_in);

        nir_foreach_shader_in_variable(var, c->s) {
                /* All GS inputs are arrays with as many entries as vertices
                 * in the input primitive, but here we only care about the
                 * per-vertex input type.
                 */
                assert(glsl_type_is_array(var->type));
                const struct glsl_type *type = glsl_get_array_element(var->type);
                unsigned var_len = glsl_count_vec4_slots(type, false, false);
                unsigned loc = var->data.driver_location;

                resize_qreg_array(c, &c->inputs, &c->inputs_array_size,
                                  (loc + var_len) * 4);

                if (var->data.compact) {
                        for (unsigned j = 0; j < var_len; j++) {
                                unsigned input_idx = c->num_inputs++;
                                unsigned loc_frac = var->data.location_frac + j;
                                unsigned loc = var->data.location + loc_frac / 4;
                                unsigned comp = loc_frac % 4;
                                c->input_slots[input_idx] =
                                        v3d_slot_from_slot_and_component(loc, comp);
                        }
                       continue;
                }

                for (unsigned j = 0; j < var_len; j++) {
                        unsigned num_elements =
                                glsl_type_is_struct(glsl_without_array(type)) ?
                                4 : glsl_get_vector_elements(type);
                        for (unsigned k = 0; k < num_elements; k++) {
                                unsigned chan = var->data.location_frac + k;
                                unsigned input_idx = c->num_inputs++;
                                struct v3d_varying_slot slot =
                                        v3d_slot_from_slot_and_component(var->data.location + j, chan);
                                c->input_slots[input_idx] = slot;
                        }
                }
        }
}


static void
ntq_setup_fs_inputs(struct v3d_compile *c)
{
        nir_sort_variables_with_modes(c->s, driver_location_compare,
                                      nir_var_shader_in);

        nir_foreach_shader_in_variable(var, c->s) {
                unsigned var_len = glsl_count_vec4_slots(var->type, false, false);
                unsigned loc = var->data.driver_location;

                uint32_t inputs_array_size = c->inputs_array_size;
                uint32_t inputs_array_required_size = (loc + var_len) * 4;
                resize_qreg_array(c, &c->inputs, &c->inputs_array_size,
                                  inputs_array_required_size);
                resize_interp_array(c, &c->interp, &inputs_array_size,
                                    inputs_array_required_size);

                if (var->data.location == VARYING_SLOT_POS) {
                        emit_fragcoord_input(c, loc);
                } else if (var->data.location == VARYING_SLOT_PRIMITIVE_ID &&
                           !c->fs_key->has_gs) {
                        /* If the fragment shader reads gl_PrimitiveID and we
                         * don't have a geometry shader in the pipeline to write
                         * it then we program the hardware to inject it as
                         * an implicit varying. Take it from there.
                         */
                        c->inputs[loc * 4] = c->primitive_id;
                } else if (util_varying_is_point_coord(var->data.location,
                                                       c->fs_key->point_sprite_mask)) {
                        c->inputs[loc * 4 + 0] = c->point_x;
                        c->inputs[loc * 4 + 1] = c->point_y;
                } else if (var->data.compact) {
                        for (int j = 0; j < var_len; j++)
                                emit_compact_fragment_input(c, loc, var, j);
                } else if (glsl_type_is_struct(glsl_without_array(var->type))) {
                        for (int j = 0; j < var_len; j++) {
                           emit_fragment_input(c, loc, var, j, 4);
                        }
                } else {
                        for (int j = 0; j < var_len; j++) {
                                emit_fragment_input(c, loc, var, j, glsl_get_vector_elements(var->type));
                        }
                }
        }
}

static void
ntq_setup_outputs(struct v3d_compile *c)
{
        if (c->s->info.stage != MESA_SHADER_FRAGMENT)
                return;

        nir_foreach_shader_out_variable(var, c->s) {
                assert(glsl_type_is_vector_or_scalar(var->type));
                unsigned loc = var->data.driver_location * 4;

                for (int i = 0; i < 4 - var->data.location_frac; i++) {
                        add_output(c, loc + var->data.location_frac + i,
                                   var->data.location,
                                   var->data.location_frac + i);
                }

                switch (var->data.location) {
                case FRAG_RESULT_COLOR:
                        for (int i = 0; i < V3D_MAX_DRAW_BUFFERS; i++)
                                c->output_color_var[i] = var;
                        break;
                case FRAG_RESULT_DATA0:
                case FRAG_RESULT_DATA1:
                case FRAG_RESULT_DATA2:
                case FRAG_RESULT_DATA3:
                case FRAG_RESULT_DATA4:
                case FRAG_RESULT_DATA5:
                case FRAG_RESULT_DATA6:
                case FRAG_RESULT_DATA7:
                        c->output_color_var[var->data.location -
                                            FRAG_RESULT_DATA0] = var;
                        break;
                case FRAG_RESULT_DEPTH:
                        c->output_position_index = loc;
                        break;
                case FRAG_RESULT_SAMPLE_MASK:
                        c->output_sample_mask_index = loc;
                        break;
                }
        }
}

/**
 * Sets up the mapping from nir_register to struct qreg *.
 *
 * Each nir_register gets a struct qreg per 32-bit component being stored.
 */
static void
ntq_setup_registers(struct v3d_compile *c, nir_function_impl *impl)
{
        nir_foreach_reg_decl(decl, impl) {
                unsigned num_components = nir_intrinsic_num_components(decl);
                unsigned array_len = nir_intrinsic_num_array_elems(decl);
                array_len = MAX2(array_len, 1);
                struct qreg *qregs = ralloc_array(c->def_ht, struct qreg,
                                                  array_len * num_components);

                nir_def *nir_reg = &decl->def;
                _mesa_hash_table_insert(c->def_ht, nir_reg, qregs);

                for (int i = 0; i < array_len * num_components; i++)
                        qregs[i] = vir_get_temp(c);
        }
}

static void
ntq_emit_load_const(struct v3d_compile *c, nir_load_const_instr *instr)
{
        /* XXX perf: Experiment with using immediate loads to avoid having
         * these end up in the uniform stream.  Watch out for breaking the
         * small immediates optimization in the process!
         */
        struct qreg *qregs = ntq_init_ssa_def(c, &instr->def);
        for (int i = 0; i < instr->def.num_components; i++)
                qregs[i] = vir_uniform_ui(c, instr->value[i].u32);

        _mesa_hash_table_insert(c->def_ht, &instr->def, qregs);
}

static void
ntq_emit_image_size(struct v3d_compile *c, nir_intrinsic_instr *instr)
{
        unsigned image_index = nir_src_as_uint(instr->src[0]);
        bool is_array = nir_intrinsic_image_array(instr);

        assert(nir_src_as_uint(instr->src[1]) == 0);

        ntq_store_def(c, &instr->def, 0,
                       vir_uniform(c, QUNIFORM_IMAGE_WIDTH, image_index));
        if (instr->num_components > 1) {
                ntq_store_def(c, &instr->def, 1,
                              vir_uniform(c,
                                          instr->num_components == 2 && is_array ?
                                                  QUNIFORM_IMAGE_ARRAY_SIZE :
                                                  QUNIFORM_IMAGE_HEIGHT,
                                          image_index));
        }
        if (instr->num_components > 2) {
                ntq_store_def(c, &instr->def, 2,
                              vir_uniform(c,
                                          is_array ?
                                          QUNIFORM_IMAGE_ARRAY_SIZE :
                                          QUNIFORM_IMAGE_DEPTH,
                                          image_index));
        }
}

static void
vir_emit_tlb_color_read(struct v3d_compile *c, nir_intrinsic_instr *instr)
{
        assert(c->s->info.stage == MESA_SHADER_FRAGMENT);

        int rt = nir_src_as_uint(instr->src[0]);
        assert(rt < V3D_MAX_DRAW_BUFFERS);

        int sample_index = nir_intrinsic_base(instr) ;
        assert(sample_index < V3D_MAX_SAMPLES);

        int component = nir_intrinsic_component(instr);
        assert(component < 4);

        /* We need to emit our TLB reads after we have acquired the scoreboard
         * lock, or the GPU will hang. Usually, we do our scoreboard locking on
         * the last thread switch to improve parallelism, however, that is only
         * guaranteed to happen before the tlb color writes.
         *
         * To fix that, we make sure we always emit a thread switch before the
         * first tlb color read. If that happens to be the last thread switch
         * we emit, then everything is fine, but otherwise, if any code after
         * this point needs to emit additional thread switches, then we will
         * switch the strategy to locking the scoreboard on the first thread
         * switch instead -- see vir_emit_thrsw().
         */
        if (!c->emitted_tlb_load) {
                if (!c->last_thrsw_at_top_level)
                        vir_emit_thrsw(c);

                c->emitted_tlb_load = true;
        }

        struct qreg *color_reads_for_sample =
                &c->color_reads[(rt * V3D_MAX_SAMPLES + sample_index) * 4];

        if (color_reads_for_sample[component].file == QFILE_NULL) {
                enum pipe_format rt_format = c->fs_key->color_fmt[rt].format;
                int num_components =
                        util_format_get_nr_components(rt_format);

                const bool swap_rb = c->fs_key->swap_color_rb & (1 << rt);
                if (swap_rb)
                        num_components = MAX2(num_components, 3);

                nir_variable *var = c->output_color_var[rt];
                enum glsl_base_type type = glsl_get_base_type(var->type);

                bool is_int_format = type == GLSL_TYPE_INT ||
                                     type == GLSL_TYPE_UINT;

                bool is_32b_tlb_format = is_int_format ||
                                         (c->fs_key->f32_color_rb & (1 << rt));

                int num_samples = c->fs_key->msaa ? V3D_MAX_SAMPLES : 1;

                uint32_t conf = 0xffffff00;
                conf |= c->fs_key->msaa ? TLB_SAMPLE_MODE_PER_SAMPLE :
                                          TLB_SAMPLE_MODE_PER_PIXEL;
                conf |= (7 - rt) << TLB_RENDER_TARGET_SHIFT;

                if (is_32b_tlb_format) {
                        /* The F32 vs I32 distinction was dropped in 4.2. */
                        conf |= (c->devinfo->ver < 42 && is_int_format) ?
                                TLB_TYPE_I32_COLOR : TLB_TYPE_F32_COLOR;

                        conf |= ((num_components - 1) <<
                                 TLB_VEC_SIZE_MINUS_1_SHIFT);
                } else {
                        conf |= TLB_TYPE_F16_COLOR;
                        conf |= TLB_F16_SWAP_HI_LO;

                        if (num_components >= 3)
                                conf |= TLB_VEC_SIZE_4_F16;
                        else
                                conf |= TLB_VEC_SIZE_2_F16;
                }


                for (int i = 0; i < num_samples; i++) {
                        struct qreg r, g, b, a;
                        if (is_32b_tlb_format) {
                                r = conf != 0xffffffff && i == 0?
                                        vir_TLBU_COLOR_READ(c, conf) :
                                        vir_TLB_COLOR_READ(c);
                                if (num_components >= 2)
                                        g = vir_TLB_COLOR_READ(c);
                                if (num_components >= 3)
                                        b = vir_TLB_COLOR_READ(c);
                                if (num_components >= 4)
                                        a = vir_TLB_COLOR_READ(c);
                        } else {
                                struct qreg rg = conf != 0xffffffff && i == 0 ?
                                        vir_TLBU_COLOR_READ(c, conf) :
                                        vir_TLB_COLOR_READ(c);
                                r = vir_FMOV(c, rg);
                                vir_set_unpack(c->defs[r.index], 0,
                                               V3D_QPU_UNPACK_L);
                                g = vir_FMOV(c, rg);
                                vir_set_unpack(c->defs[g.index], 0,
                                               V3D_QPU_UNPACK_H);

                                if (num_components > 2) {
                                    struct qreg ba = vir_TLB_COLOR_READ(c);
                                    b = vir_FMOV(c, ba);
                                    vir_set_unpack(c->defs[b.index], 0,
                                                   V3D_QPU_UNPACK_L);
                                    a = vir_FMOV(c, ba);
                                    vir_set_unpack(c->defs[a.index], 0,
                                                   V3D_QPU_UNPACK_H);
                                }
                        }

                        struct qreg *color_reads =
                                &c->color_reads[(rt * V3D_MAX_SAMPLES + i) * 4];

                        color_reads[0] = swap_rb ? b : r;
                        if (num_components >= 2)
                                color_reads[1] = g;
                        if (num_components >= 3)
                                color_reads[2] = swap_rb ? r : b;
                        if (num_components >= 4)
                                color_reads[3] = a;
                }
        }

        assert(color_reads_for_sample[component].file != QFILE_NULL);
        ntq_store_def(c, &instr->def, 0,
                      vir_MOV(c, color_reads_for_sample[component]));
}

static bool
ntq_emit_load_unifa(struct v3d_compile *c, nir_intrinsic_instr *instr);

static bool
try_emit_uniform(struct v3d_compile *c,
                 int offset,
                 int num_components,
                 nir_def *def,
                 enum quniform_contents contents)
{
        /* Even though ldunif is strictly 32-bit we can still use it
         * to load scalar 8-bit/16-bit uniforms so long as their offset
         * is 32-bit aligned. In this case, ldunif would still load
         * 32-bit into the destination with the 8-bit/16-bit uniform
         * data in the LSB and garbage in the MSB, but that is fine
         * because we should only be accessing the valid bits of the
         * destination.
         *
         * FIXME: if in the future we improve our register allocator to
         * pack 2 16-bit variables in the MSB and LSB of the same
         * register then this optimization would not be valid as is,
         * since the load clobbers the MSB.
         */
        if (offset % 4 != 0)
                return false;

        /* We need dwords */
        offset = offset / 4;

        for (int i = 0; i < num_components; i++) {
                ntq_store_def(c, def, i, vir_uniform(c, contents, offset + i));
        }

        return true;
}

static void
ntq_emit_load_uniform(struct v3d_compile *c, nir_intrinsic_instr *instr)
{
        /* We scalarize general TMU access for anything that is not 32-bit. */
        assert(instr->def.bit_size == 32 ||
               instr->num_components == 1);

        /* Try to emit ldunif if possible, otherwise fallback to general TMU */
        if (nir_src_is_const(instr->src[0])) {
                int offset = (nir_intrinsic_base(instr) +
                             nir_src_as_uint(instr->src[0]));

                if (try_emit_uniform(c, offset, instr->num_components,
                                     &instr->def, QUNIFORM_UNIFORM)) {
                        return;
                }
        }

        if (!ntq_emit_load_unifa(c, instr)) {
                ntq_emit_tmu_general(c, instr, false, false);
                c->has_general_tmu_load = true;
        }
}

static bool
ntq_emit_inline_ubo_load(struct v3d_compile *c, nir_intrinsic_instr *instr)
{
        if (c->compiler->max_inline_uniform_buffers <= 0)
                return false;

        /* Regular UBOs start after inline UBOs */
        uint32_t index = nir_src_as_uint(instr->src[0]);
        if (index >= c->compiler->max_inline_uniform_buffers)
                return false;

        /* We scalarize general TMU access for anything that is not 32-bit */
        assert(instr->def.bit_size == 32 ||
               instr->num_components == 1);

        if (nir_src_is_const(instr->src[1])) {
                int offset = nir_src_as_uint(instr->src[1]);
                if (try_emit_uniform(c, offset, instr->num_components,
                                     &instr->def,
                                     QUNIFORM_INLINE_UBO_0 + index)) {
                        return true;
                }
        }

        /* Fallback to regular UBO load */
        return false;
}

static void
ntq_emit_load_input(struct v3d_compile *c, nir_intrinsic_instr *instr)
{
        /* XXX: Use ldvpmv (uniform offset) or ldvpmd (non-uniform offset).
         *
         * Right now the driver sets PIPE_SHADER_CAP_INDIRECT_INPUT_ADDR even
         * if we don't support non-uniform offsets because we also set the
         * lower_all_io_to_temps option in the NIR compiler. This ensures that
         * any indirect indexing on in/out variables is turned into indirect
         * indexing on temporary variables instead, that we handle by lowering
         * to scratch. If we implement non-uniform offset here we might be able
         * to avoid the temp and scratch lowering, which involves copying from
         * the input to the temp variable, possibly making code more optimal.
         */
        unsigned offset =
                nir_intrinsic_base(instr) + nir_src_as_uint(instr->src[0]);

        if (c->s->info.stage != MESA_SHADER_FRAGMENT) {
               /* Emit the LDVPM directly now, rather than at the top
                * of the shader like we did for V3D 3.x (which needs
                * vpmsetup when not just taking the next offset).
                *
                * Note that delaying like this may introduce stalls,
                * as LDVPMV takes a minimum of 1 instruction but may
                * be slower if the VPM unit is busy with another QPU.
                */
               int index = 0;
               if (BITSET_TEST(c->s->info.system_values_read,
                               SYSTEM_VALUE_INSTANCE_ID)) {
                      index++;
               }
               if (BITSET_TEST(c->s->info.system_values_read,
                               SYSTEM_VALUE_BASE_INSTANCE)) {
                      index++;
               }
               if (BITSET_TEST(c->s->info.system_values_read,
                               SYSTEM_VALUE_VERTEX_ID)) {
                      index++;
               }
               for (int i = 0; i < offset; i++)
                      index += c->vattr_sizes[i];
               index += nir_intrinsic_component(instr);
               for (int i = 0; i < instr->num_components; i++) {
                      struct qreg vpm_offset = vir_uniform_ui(c, index++);
                      ntq_store_def(c, &instr->def, i,
                                    vir_LDVPMV_IN(c, vpm_offset));
                }
        } else {
                for (int i = 0; i < instr->num_components; i++) {
                        int comp = nir_intrinsic_component(instr) + i;
                        struct qreg input = c->inputs[offset * 4 + comp];
                        ntq_store_def(c, &instr->def, i, vir_MOV(c, input));

                        if (c->s->info.stage == MESA_SHADER_FRAGMENT &&
                            input.file == c->payload_z.file &&
                            input.index == c->payload_z.index) {
                                c->reads_z = true;
                        }
                }
        }
}

static void
ntq_emit_per_sample_color_write(struct v3d_compile *c,
                                nir_intrinsic_instr *instr)
{
        assert(instr->intrinsic == nir_intrinsic_store_tlb_sample_color_v3d);

        unsigned rt = nir_src_as_uint(instr->src[1]);
        assert(rt < V3D_MAX_DRAW_BUFFERS);

        unsigned sample_idx = nir_intrinsic_base(instr);
        assert(sample_idx < V3D_MAX_SAMPLES);

        unsigned offset = (rt * V3D_MAX_SAMPLES + sample_idx) * 4;
        for (int i = 0; i < instr->num_components; i++) {
                c->sample_colors[offset + i] =
                        vir_MOV(c, ntq_get_src(c, instr->src[0], i));
        }
}

static void
ntq_emit_color_write(struct v3d_compile *c,
                     nir_intrinsic_instr *instr)
{
        unsigned offset = (nir_intrinsic_base(instr) +
                           nir_src_as_uint(instr->src[1])) * 4 +
                          nir_intrinsic_component(instr);
        for (int i = 0; i < instr->num_components; i++) {
                c->outputs[offset + i] =
                        vir_MOV(c, ntq_get_src(c, instr->src[0], i));
        }
}

static void
emit_store_output_gs(struct v3d_compile *c, nir_intrinsic_instr *instr)
{
        assert(instr->num_components == 1);

        struct qreg offset = ntq_get_src(c, instr->src[1], 0);

        uint32_t base_offset = nir_intrinsic_base(instr);

        if (base_offset)
                offset = vir_ADD(c, vir_uniform_ui(c, base_offset), offset);

        /* Usually, for VS or FS, we only emit outputs once at program end so
         * our VPM writes are never in non-uniform control flow, but this
         * is not true for GS, where we are emitting multiple vertices.
         */
        if (vir_in_nonuniform_control_flow(c)) {
                vir_set_pf(c, vir_MOV_dest(c, vir_nop_reg(), c->execute),
                           V3D_QPU_PF_PUSHZ);
        }

        struct qreg val = ntq_get_src(c, instr->src[0], 0);

        /* The offset isn’t necessarily dynamically uniform for a geometry
         * shader. This can happen if the shader sometimes doesn’t emit one of
         * the vertices. In that case subsequent vertices will be written to
         * different offsets in the VPM and we need to use the scatter write
         * instruction to have a different offset for each lane.
         */
         bool is_uniform_offset =
                 !vir_in_nonuniform_control_flow(c) &&
                 !nir_src_is_divergent(instr->src[1]);
         vir_VPM_WRITE_indirect(c, val, offset, is_uniform_offset);

        if (vir_in_nonuniform_control_flow(c)) {
                struct qinst *last_inst =
                        (struct qinst *)c->cur_block->instructions.prev;
                vir_set_cond(last_inst, V3D_QPU_COND_IFA);
        }
}

static void
emit_store_output_vs(struct v3d_compile *c, nir_intrinsic_instr *instr)
{
        assert(c->s->info.stage == MESA_SHADER_VERTEX);
        assert(instr->num_components == 1);

        uint32_t base = nir_intrinsic_base(instr);
        struct qreg val = ntq_get_src(c, instr->src[0], 0);

        if (nir_src_is_const(instr->src[1])) {
                vir_VPM_WRITE(c, val,
                              base + nir_src_as_uint(instr->src[1]));
        } else {
                struct qreg offset = vir_ADD(c,
                                             ntq_get_src(c, instr->src[1], 1),
                                             vir_uniform_ui(c, base));
                bool is_uniform_offset =
                        !vir_in_nonuniform_control_flow(c) &&
                        !nir_src_is_divergent(instr->src[1]);
                vir_VPM_WRITE_indirect(c, val, offset, is_uniform_offset);
        }
}

static void
ntq_emit_store_output(struct v3d_compile *c, nir_intrinsic_instr *instr)
{
        if (c->s->info.stage == MESA_SHADER_FRAGMENT)
               ntq_emit_color_write(c, instr);
        else if (c->s->info.stage == MESA_SHADER_GEOMETRY)
               emit_store_output_gs(c, instr);
        else
               emit_store_output_vs(c, instr);
}

/**
 * This implementation is based on v3d_sample_{x,y}_offset() from
 * v3d_sample_offset.h.
 */
static void
ntq_get_sample_offset(struct v3d_compile *c, struct qreg sample_idx,
                      struct qreg *sx, struct qreg *sy)
{
        sample_idx = vir_ITOF(c, sample_idx);

        struct qreg offset_x =
                vir_FADD(c, vir_uniform_f(c, -0.125f),
                            vir_FMUL(c, sample_idx,
                                        vir_uniform_f(c, 0.5f)));
        vir_set_pf(c, vir_FCMP_dest(c, vir_nop_reg(),
                                    vir_uniform_f(c, 2.0f), sample_idx),
                   V3D_QPU_PF_PUSHC);
        offset_x = vir_SEL(c, V3D_QPU_COND_IFA,
                              vir_FSUB(c, offset_x, vir_uniform_f(c, 1.25f)),
                              offset_x);

        struct qreg offset_y =
                   vir_FADD(c, vir_uniform_f(c, -0.375f),
                               vir_FMUL(c, sample_idx,
                                           vir_uniform_f(c, 0.25f)));
        *sx = offset_x;
        *sy = offset_y;
}

/**
 * This implementation is based on get_centroid_offset() from fep.c.
 */
static void
ntq_get_barycentric_centroid(struct v3d_compile *c,
                             struct qreg *out_x,
                             struct qreg *out_y)
{
        struct qreg sample_mask;
        if (c->output_sample_mask_index != -1)
                sample_mask = c->outputs[c->output_sample_mask_index];
        else
                sample_mask = vir_MSF(c);

        struct qreg i0 = vir_uniform_ui(c, 0);
        struct qreg i1 = vir_uniform_ui(c, 1);
        struct qreg i2 = vir_uniform_ui(c, 2);
        struct qreg i3 = vir_uniform_ui(c, 3);
        struct qreg i4 = vir_uniform_ui(c, 4);
        struct qreg i8 = vir_uniform_ui(c, 8);

        /* sN = TRUE if sample N enabled in sample mask, FALSE otherwise */
        struct qreg F = vir_uniform_ui(c, 0);
        struct qreg T = vir_uniform_ui(c, ~0);
        struct qreg s0 = vir_AND(c, sample_mask, i1);
        vir_set_pf(c, vir_MOV_dest(c, vir_nop_reg(), s0), V3D_QPU_PF_PUSHZ);
        s0 = vir_SEL(c, V3D_QPU_COND_IFNA, T, F);
        struct qreg s1 = vir_AND(c, sample_mask, i2);
        vir_set_pf(c, vir_MOV_dest(c, vir_nop_reg(), s1), V3D_QPU_PF_PUSHZ);
        s1 = vir_SEL(c, V3D_QPU_COND_IFNA, T, F);
        struct qreg s2 = vir_AND(c, sample_mask, i4);
        vir_set_pf(c, vir_MOV_dest(c, vir_nop_reg(), s2), V3D_QPU_PF_PUSHZ);
        s2 = vir_SEL(c, V3D_QPU_COND_IFNA, T, F);
        struct qreg s3 = vir_AND(c, sample_mask, i8);
        vir_set_pf(c, vir_MOV_dest(c, vir_nop_reg(), s3), V3D_QPU_PF_PUSHZ);
        s3 = vir_SEL(c, V3D_QPU_COND_IFNA, T, F);

        /* sample_idx = s0 ? 0 : s2 ? 2 : s1 ? 1 : 3 */
        struct qreg sample_idx = i3;
        vir_set_pf(c, vir_MOV_dest(c, vir_nop_reg(), s1), V3D_QPU_PF_PUSHZ);
        sample_idx = vir_SEL(c, V3D_QPU_COND_IFNA, i1, sample_idx);
        vir_set_pf(c, vir_MOV_dest(c, vir_nop_reg(), s2), V3D_QPU_PF_PUSHZ);
        sample_idx = vir_SEL(c, V3D_QPU_COND_IFNA, i2, sample_idx);
        vir_set_pf(c, vir_MOV_dest(c, vir_nop_reg(), s0), V3D_QPU_PF_PUSHZ);
        sample_idx = vir_SEL(c, V3D_QPU_COND_IFNA, i0, sample_idx);

        /* Get offset at selected sample index */
        struct qreg offset_x, offset_y;
        ntq_get_sample_offset(c, sample_idx, &offset_x, &offset_y);

        /* Select pixel center [offset=(0,0)] if two opposing samples (or none)
         * are selected.
         */
        struct qreg s0_and_s3 = vir_AND(c, s0, s3);
        struct qreg s1_and_s2 = vir_AND(c, s1, s2);

        struct qreg use_center = vir_XOR(c, sample_mask, vir_uniform_ui(c, 0));
        vir_set_pf(c, vir_MOV_dest(c, vir_nop_reg(), use_center), V3D_QPU_PF_PUSHZ);
        use_center = vir_SEL(c, V3D_QPU_COND_IFA, T, F);
        use_center = vir_OR(c, use_center, s0_and_s3);
        use_center = vir_OR(c, use_center, s1_and_s2);

        struct qreg zero = vir_uniform_f(c, 0.0f);
        vir_set_pf(c, vir_MOV_dest(c, vir_nop_reg(), use_center), V3D_QPU_PF_PUSHZ);
        offset_x = vir_SEL(c, V3D_QPU_COND_IFNA, zero, offset_x);
        offset_y = vir_SEL(c, V3D_QPU_COND_IFNA, zero, offset_y);

        *out_x = offset_x;
        *out_y = offset_y;
}

static struct qreg
ntq_emit_load_interpolated_input(struct v3d_compile *c,
                                 struct qreg p,
                                 struct qreg C,
                                 struct qreg offset_x,
                                 struct qreg offset_y,
                                 unsigned mode)
{
        if (mode == INTERP_MODE_FLAT)
                return C;

        struct qreg sample_offset_x =
                vir_FSUB(c, vir_FXCD(c), vir_ITOF(c, vir_XCD(c)));
        struct qreg sample_offset_y =
                vir_FSUB(c, vir_FYCD(c), vir_ITOF(c, vir_YCD(c)));

        struct qreg scaleX =
                vir_FADD(c, vir_FSUB(c, vir_uniform_f(c, 0.5f), sample_offset_x),
                            offset_x);
        struct qreg scaleY =
                vir_FADD(c, vir_FSUB(c, vir_uniform_f(c, 0.5f), sample_offset_y),
                            offset_y);

        struct qreg pInterp =
                vir_FADD(c, p, vir_FADD(c, vir_FMUL(c, vir_FDX(c, p), scaleX),
                                           vir_FMUL(c, vir_FDY(c, p), scaleY)));

        if (mode == INTERP_MODE_NOPERSPECTIVE)
                return vir_FADD(c, pInterp, C);

        struct qreg w = c->payload_w;
        struct qreg wInterp =
                vir_FADD(c, w, vir_FADD(c, vir_FMUL(c, vir_FDX(c, w), scaleX),
                                           vir_FMUL(c, vir_FDY(c, w), scaleY)));

        return vir_FADD(c, vir_FMUL(c, pInterp, wInterp), C);
}

static void
emit_ldunifa(struct v3d_compile *c, struct qreg *result)
{
        struct qinst *ldunifa =
                vir_add_inst(V3D_QPU_A_NOP, c->undef, c->undef, c->undef);
        ldunifa->qpu.sig.ldunifa = true;
        if (result)
                *result = vir_emit_def(c, ldunifa);
        else
                vir_emit_nondef(c, ldunifa);
        c->current_unifa_offset += 4;
}

/* Checks if the value of a nir src is derived from a nir register */
static bool
nir_src_derived_from_reg(nir_src src)
{
        nir_def *def = src.ssa;
        if (nir_load_reg_for_def(def))
                return true;

        nir_instr *parent = def->parent_instr;
        switch (parent->type) {
        case nir_instr_type_alu: {
                nir_alu_instr *alu = nir_instr_as_alu(parent);
                int num_srcs = nir_op_infos[alu->op].num_inputs;
                for (int i = 0; i < num_srcs; i++) {
                        if (nir_src_derived_from_reg(alu->src[i].src))
                                return true;
                }
                return false;
        }
        case nir_instr_type_intrinsic: {
                nir_intrinsic_instr *intr = nir_instr_as_intrinsic(parent);
                int num_srcs = nir_intrinsic_infos[intr->intrinsic].num_srcs;
                for (int i = 0; i < num_srcs; i++) {
                        if (nir_src_derived_from_reg(intr->src[i]))
                                return true;
                }
                return false;
        }
        case nir_instr_type_load_const:
        case nir_instr_type_undef:
                return false;
        default:
                /* By default we assume it may come from a register, the above
                 * cases should be able to handle the majority of situations
                 * though.
                 */
                return true;
        };
}

static bool
ntq_emit_load_unifa(struct v3d_compile *c, nir_intrinsic_instr *instr)
{
        assert(instr->intrinsic == nir_intrinsic_load_ubo ||
               instr->intrinsic == nir_intrinsic_load_ssbo ||
               instr->intrinsic == nir_intrinsic_load_uniform);

        bool is_uniform = instr->intrinsic == nir_intrinsic_load_uniform;
        bool is_ubo = instr->intrinsic == nir_intrinsic_load_ubo;
        bool is_ssbo = instr->intrinsic == nir_intrinsic_load_ssbo;

        /* Every ldunifa auto-increments the unifa address by 4 bytes, so our
         * current unifa offset is 4 bytes ahead of the offset of the last load.
         */
        static const int32_t max_unifa_skip_dist =
                MAX_UNIFA_SKIP_DISTANCE - 4;

        /* We can only use unifa if the offset is uniform */
        nir_src offset = is_uniform ? instr->src[0] : instr->src[1];
        if (nir_src_is_divergent(offset))
                return false;

        /* Emitting loads from unifa may not be safe under non-uniform control
         * flow. It seems the address that is used to write to the unifa
         * register is taken from the first lane and if that lane is disabled
         * by control flow then the value we read may be bogus and lead to
         * invalid memory accesses on follow-up ldunifa instructions. However,
         * ntq_store_def only emits conditional writes for nir registersas long
         * we can be certain that the offset isn't derived from a load_reg we
         * should be fine.
         *
         * The following CTS test can be used to trigger the problem, which
         * causes a GMP violations in the sim without this check:
         * dEQP-VK.subgroups.ballot_broadcast.graphics.subgroupbroadcastfirst_int
         */
        if (vir_in_nonuniform_control_flow(c) &&
            nir_src_derived_from_reg(offset)) {
                return false;
        }

        /* We can only use unifa with SSBOs if they are read-only. Otherwise
         * ldunifa won't see the shader writes to that address (possibly
         * because ldunifa doesn't read from the L2T cache).
         */
        if (is_ssbo && !(nir_intrinsic_access(instr) & ACCESS_NON_WRITEABLE))
                return false;

        /* Just as with SSBOs, we can't use ldunifa to read indirect uniforms
         * that we may have been written to scratch using the TMU.
         */
        bool dynamic_src = !nir_src_is_const(offset);
        if (is_uniform && dynamic_src && c->s->scratch_size > 0)
                return false;

        uint32_t const_offset = dynamic_src ? 0 : nir_src_as_uint(offset);
        if (is_uniform)
                const_offset += nir_intrinsic_base(instr);

        /* ldunifa is a 32-bit load instruction so we can only use it with
         * 32-bit aligned addresses. We always produce 32-bit aligned addresses
         * except for types smaller than 32-bit, so in these cases we can only
         * use ldunifa if we can verify alignment, which we can only do for
         * loads with a constant offset.
         */
        uint32_t bit_size = instr->def.bit_size;
        uint32_t value_skips = 0;
        if (bit_size < 32) {
                if (dynamic_src) {
                        return false;
                } else if (const_offset % 4 != 0) {
                        /* If we are loading from an unaligned offset, fix
                         * alignment and skip over unused elements in result.
                         */
                        value_skips = (const_offset % 4) / (bit_size / 8);
                        const_offset &= ~0x3;
                }
        }

        assert((bit_size == 32 && value_skips == 0) ||
               (bit_size == 16 && value_skips <= 1) ||
               (bit_size == 8  && value_skips <= 3));

        /* Both Vulkan and OpenGL reserve index 0 for uniforms / push
         * constants.
         */
        uint32_t index = is_uniform ? 0 : nir_src_as_uint(instr->src[0]);

        /* QUNIFORM_UBO_ADDR takes a UBO index shifted up by 1 since we use
         * index 0 for Gallium's constant buffer (GL) or push constants
         * (Vulkan).
         */
        if (is_ubo)
                index++;

        /* We can only keep track of the last unifa address we used with
         * constant offset loads. If the new load targets the same buffer and
         * is close enough to the previous load, we can skip the unifa register
         * write by emitting dummy ldunifa instructions to update the unifa
         * address.
         */
        bool skip_unifa = false;
        uint32_t ldunifa_skips = 0;
        if (dynamic_src) {
                c->current_unifa_block = NULL;
        } else if (c->cur_block == c->current_unifa_block &&
                   c->current_unifa_is_ubo == !is_ssbo &&
                   c->current_unifa_index == index &&
                   c->current_unifa_offset <= const_offset &&
                   c->current_unifa_offset + max_unifa_skip_dist >= const_offset) {
                skip_unifa = true;
                ldunifa_skips = (const_offset - c->current_unifa_offset) / 4;
        } else {
                c->current_unifa_block = c->cur_block;
                c->current_unifa_is_ubo = !is_ssbo;
                c->current_unifa_index = index;
                c->current_unifa_offset = const_offset;
        }

        if (!skip_unifa) {
                struct qreg base_offset = !is_ssbo ?
                        vir_uniform(c, QUNIFORM_UBO_ADDR,
                                    v3d_unit_data_create(index, const_offset)) :
                        vir_uniform(c, QUNIFORM_SSBO_OFFSET, index);

                struct qreg unifa = vir_reg(QFILE_MAGIC, V3D_QPU_WADDR_UNIFA);
                if (!dynamic_src) {
                        if (!is_ssbo) {
                                /* Avoid the extra MOV to UNIFA by making
                                 * ldunif load directly into it. We can't
                                 * do this if we have not actually emitted
                                 * ldunif and are instead reusing a previous
                                 * one.
                                 */
                                struct qinst *inst =
                                        (struct qinst *)c->cur_block->instructions.prev;
                                if (inst == c->defs[base_offset.index]) {
                                   inst->dst = unifa;
                                   c->defs[base_offset.index] = NULL;
                                } else {
                                   vir_MOV_dest(c, unifa, base_offset);
                                }
                        } else {
                                vir_ADD_dest(c, unifa, base_offset,
                                             vir_uniform_ui(c, const_offset));
                        }
                } else {
                        vir_ADD_dest(c, unifa, base_offset,
                                     ntq_get_src(c, offset, 0));
                }
        } else {
                for (int i = 0; i < ldunifa_skips; i++)
                        emit_ldunifa(c, NULL);
        }

        uint32_t num_components = nir_intrinsic_dest_components(instr);
        for (uint32_t i = 0; i < num_components; ) {
                struct qreg data;
                emit_ldunifa(c, &data);

                if (bit_size == 32) {
                        assert(value_skips == 0);
                        ntq_store_def(c, &instr->def, i, vir_MOV(c, data));
                        i++;
                } else {
                        assert((bit_size == 16 && value_skips <= 1) ||
                               (bit_size ==  8 && value_skips <= 3));

                        /* If we have any values to skip, shift to the first
                         * valid value in the ldunifa result.
                         */
                        if (value_skips > 0) {
                                data = vir_SHR(c, data,
                                               vir_uniform_ui(c, bit_size *
                                                                 value_skips));
                        }

                        /* Check how many valid components we have discounting
                         * read components to skip.
                         */
                        uint32_t valid_count = (32 / bit_size) - value_skips;
                        assert((bit_size == 16 && valid_count <= 2) ||
                               (bit_size ==  8 && valid_count <= 4));
                        assert(valid_count > 0);

                        /* Process the valid components */
                        do {
                                struct qreg tmp;
                                uint32_t mask = (1 << bit_size) - 1;
                                tmp = vir_AND(c, vir_MOV(c, data),
                                              vir_uniform_ui(c, mask));
                                ntq_store_def(c, &instr->def, i,
                                              vir_MOV(c, tmp));
                                i++;
                                valid_count--;

                                /* Shift to next component */
                                if (i < num_components && valid_count > 0) {
                                        data = vir_SHR(c, data,
                                                       vir_uniform_ui(c, bit_size));
                                }
                        } while (i < num_components && valid_count > 0);
                }
        }

        return true;
}

static inline struct qreg
emit_load_local_invocation_index(struct v3d_compile *c)
{
        return vir_SHR(c, c->cs_payload[1],
                       vir_uniform_ui(c, 32 - c->local_invocation_index_bits));
}

/* For the purposes of reduction operations (ballot, alleq, allfeq, bcastf) in
 * fragment shaders a lane is considered active if any sample flags are set
 * for *any* lane in the same quad, however, we still need to ensure that
 * terminated lanes (OpTerminate) are not included. Further, we also need to
 * disable lanes that may be disabled because of non-uniform control
 * flow.
 */
static enum v3d_qpu_cond
setup_subgroup_control_flow_condition(struct v3d_compile *c)
{
        assert(c->s->info.stage == MESA_SHADER_FRAGMENT ||
               c->s->info.stage == MESA_SHADER_COMPUTE);

        enum v3d_qpu_cond cond = V3D_QPU_COND_NONE;

        /* We need to make sure that terminated lanes in fragment shaders are
         * not included. We can identify these lanes by comparing the inital
         * sample mask with the current. This fixes:
         * dEQP-VK.spirv_assembly.instruction.terminate_invocation.terminate.subgroup_*
         */
        if (c->s->info.stage == MESA_SHADER_FRAGMENT && c->emitted_discard) {
                vir_set_pf(c, vir_AND_dest(c, vir_nop_reg(), c->start_msf,
                                           vir_NOT(c, vir_XOR(c, c->start_msf,
                                                              vir_MSF(c)))),
                           V3D_QPU_PF_PUSHZ);
                cond = V3D_QPU_COND_IFNA;
        }

        /* If we are in non-uniform control-flow update the condition to
         * also limit lanes to those in the current execution mask.
         */
        if (vir_in_nonuniform_control_flow(c)) {
                if (cond == V3D_QPU_COND_IFNA) {
                        vir_set_uf(c, vir_MOV_dest(c, vir_nop_reg(), c->execute),
                                   V3D_QPU_UF_NORNZ);
                } else {
                        assert(cond == V3D_QPU_COND_NONE);
                        vir_set_pf(c, vir_MOV_dest(c, vir_nop_reg(), c->execute),
                                   V3D_QPU_PF_PUSHZ);
                }
                cond = V3D_QPU_COND_IFA;
        }

        return cond;
}

static void
emit_compute_barrier(struct v3d_compile *c)
{
        /* Ensure we flag the use of the control barrier. NIR's
         * gather info pass usually takes care of this, but that
         * requires that we call that pass after any other pass
         * may emit a control barrier, so this is safer.
         */
        c->s->info.uses_control_barrier = true;

        /* Emit a TSY op to get all invocations in the workgroup
         * (actually supergroup) to block until the last
         * invocation reaches the TSY op.
         */
        vir_BARRIERID_dest(c, vir_reg(QFILE_MAGIC, V3D_QPU_WADDR_SYNCB));
}

static void
emit_barrier(struct v3d_compile *c)
{
        struct qreg eidx = vir_EIDX(c);

        /* The config for the TSY op should be setup like this:
         * - Lane 0: Quorum
         * - Lane 2: TSO id
         * - Lane 3: TSY opcode
         */

        /* Lane 0: we want to synchronize across one subgroup. Here we write to
         * all lanes unconditionally and will overwrite other lanes below.
         */
        struct qreg tsy_conf = vir_uniform_ui(c, 1);

        /* Lane 2: TSO id. We choose a general purpose TSO (id=0..64) using the
         * curent QPU index and thread index to ensure we get a unique one for
         * this group of invocations in this core.
         */
        struct qreg tso_id =
                vir_AND(c, vir_TIDX(c), vir_uniform_ui(c, 0x0000003f));
        vir_set_pf(c, vir_XOR_dest(c, vir_nop_reg(), eidx, vir_uniform_ui(c, 2)),
                   V3D_QPU_PF_PUSHZ);
        vir_MOV_cond(c, V3D_QPU_COND_IFA, tsy_conf, tso_id);

        /* Lane 3: TSY opcode (set_quorum_wait_inc_check) */
        struct qreg tsy_op = vir_uniform_ui(c, 16);
        vir_set_pf(c, vir_XOR_dest(c, vir_nop_reg(), eidx, vir_uniform_ui(c, 3)),
                   V3D_QPU_PF_PUSHZ);
        vir_MOV_cond(c, V3D_QPU_COND_IFA, tsy_conf, tsy_op);

        /* Emit TSY sync */
        vir_MOV_dest(c, vir_reg(QFILE_MAGIC, V3D_QPU_WADDR_SYNCB), tsy_conf);
}

static void
ntq_emit_intrinsic(struct v3d_compile *c, nir_intrinsic_instr *instr)
{
        switch (instr->intrinsic) {
        case nir_intrinsic_decl_reg:
        case nir_intrinsic_load_reg:
        case nir_intrinsic_store_reg:
                break; /* Ignore these */

        case nir_intrinsic_load_uniform:
                ntq_emit_load_uniform(c, instr);
                break;

        case nir_intrinsic_load_global_2x32:
                ntq_emit_tmu_general(c, instr, false, true);
                c->has_general_tmu_load = true;
                break;

        case nir_intrinsic_load_ubo:
           if (ntq_emit_inline_ubo_load(c, instr))
                   break;
           FALLTHROUGH;
        case nir_intrinsic_load_ssbo:
                if (!ntq_emit_load_unifa(c, instr)) {
                        ntq_emit_tmu_general(c, instr, false, false);
                        c->has_general_tmu_load = true;
                }
                break;

        case nir_intrinsic_store_ssbo:
        case nir_intrinsic_ssbo_atomic:
        case nir_intrinsic_ssbo_atomic_swap:
                ntq_emit_tmu_general(c, instr, false, false);
                break;

        case nir_intrinsic_store_global_2x32:
        case nir_intrinsic_global_atomic_2x32:
        case nir_intrinsic_global_atomic_swap_2x32:
                ntq_emit_tmu_general(c, instr, false, true);
                break;

        case nir_intrinsic_shared_atomic:
        case nir_intrinsic_shared_atomic_swap:
        case nir_intrinsic_store_shared:
        case nir_intrinsic_store_scratch:
                ntq_emit_tmu_general(c, instr, true, false);
                break;

        case nir_intrinsic_load_scratch:
        case nir_intrinsic_load_shared:
                ntq_emit_tmu_general(c, instr, true, false);
                c->has_general_tmu_load = true;
                break;

        case nir_intrinsic_image_store:
        case nir_intrinsic_image_atomic:
        case nir_intrinsic_image_atomic_swap:
                v3d_vir_emit_image_load_store(c, instr);
                break;

        case nir_intrinsic_image_load:
                v3d_vir_emit_image_load_store(c, instr);
                /* Not really a general TMU load, but we only use this flag
                 * for NIR scheduling and we do schedule these under the same
                 * policy as general TMU.
                 */
                c->has_general_tmu_load = true;
                break;

        case nir_intrinsic_get_ssbo_size:
                ntq_store_def(c, &instr->def, 0,
                              vir_uniform(c, QUNIFORM_GET_SSBO_SIZE,
                                          nir_src_comp_as_uint(instr->src[0], 0)));
                break;

        case nir_intrinsic_get_ubo_size:
                ntq_store_def(c, &instr->def, 0,
                              vir_uniform(c, QUNIFORM_GET_UBO_SIZE,
                                          nir_src_comp_as_uint(instr->src[0], 0)));
                break;

        case nir_intrinsic_load_user_clip_plane:
                for (int i = 0; i < nir_intrinsic_dest_components(instr); i++) {
                        ntq_store_def(c, &instr->def, i,
                                      vir_uniform(c, QUNIFORM_USER_CLIP_PLANE,
                                                  nir_intrinsic_ucp_id(instr) *
                                                  4 + i));
                }
                break;

        case nir_intrinsic_load_viewport_x_scale:
                ntq_store_def(c, &instr->def, 0,
                              vir_uniform(c, QUNIFORM_VIEWPORT_X_SCALE, 0));
                break;

        case nir_intrinsic_load_viewport_y_scale:
                ntq_store_def(c, &instr->def, 0,
                              vir_uniform(c, QUNIFORM_VIEWPORT_Y_SCALE, 0));
                break;

        case nir_intrinsic_load_viewport_z_scale:
                ntq_store_def(c, &instr->def, 0,
                              vir_uniform(c, QUNIFORM_VIEWPORT_Z_SCALE, 0));
                break;

        case nir_intrinsic_load_viewport_z_offset:
                ntq_store_def(c, &instr->def, 0,
                              vir_uniform(c, QUNIFORM_VIEWPORT_Z_OFFSET, 0));
                break;

        case nir_intrinsic_load_line_coord:
                ntq_store_def(c, &instr->def, 0, vir_MOV(c, c->line_x));
                break;

        case nir_intrinsic_load_line_width:
                ntq_store_def(c, &instr->def, 0,
                              vir_uniform(c, QUNIFORM_LINE_WIDTH, 0));
                break;

        case nir_intrinsic_load_aa_line_width:
                ntq_store_def(c, &instr->def, 0,
                              vir_uniform(c, QUNIFORM_AA_LINE_WIDTH, 0));
                break;

        case nir_intrinsic_load_sample_mask_in:
                ntq_store_def(c, &instr->def, 0, vir_MSF(c));
                break;

        case nir_intrinsic_load_helper_invocation:
                vir_set_pf(c, vir_MSF_dest(c, vir_nop_reg()), V3D_QPU_PF_PUSHZ);
                struct qreg qdest = ntq_emit_cond_to_bool(c, V3D_QPU_COND_IFA);
                ntq_store_def(c, &instr->def, 0, qdest);
                break;

        case nir_intrinsic_load_front_face:
                /* The register contains 0 (front) or 1 (back), and we need to
                 * turn it into a NIR bool where true means front.
                 */
                ntq_store_def(c, &instr->def, 0,
                              vir_ADD(c,
                                      vir_uniform_ui(c, -1),
                                      vir_REVF(c)));
                break;

        case nir_intrinsic_load_base_instance:
                ntq_store_def(c, &instr->def, 0, vir_MOV(c, c->biid));
                break;

        case nir_intrinsic_load_instance_id:
                ntq_store_def(c, &instr->def, 0, vir_MOV(c, c->iid));
                break;

        case nir_intrinsic_load_vertex_id:
                ntq_store_def(c, &instr->def, 0, vir_MOV(c, c->vid));
                break;

        case nir_intrinsic_load_draw_id:
                ntq_store_def(c, &instr->def, 0, vir_uniform(c, QUNIFORM_DRAW_ID, 0));
                break;

        case nir_intrinsic_load_tlb_color_v3d:
                vir_emit_tlb_color_read(c, instr);
                break;

        case nir_intrinsic_load_input:
                ntq_emit_load_input(c, instr);
                break;

        case nir_intrinsic_store_tlb_sample_color_v3d:
               ntq_emit_per_sample_color_write(c, instr);
               break;

       case nir_intrinsic_store_output:
                ntq_emit_store_output(c, instr);
                break;

        case nir_intrinsic_image_size:
                ntq_emit_image_size(c, instr);
                break;

        /* FIXME: the Vulkan and SPIR-V specs specify that OpTerminate (which
         * is intended to match the semantics of GLSL's discard) should
         * terminate the invocation immediately. Our implementation doesn't
         * do that. What we do is actually a demote by removing the invocations
         * from the sample mask. Maybe we could be more strict and force an
         * early termination by emitting a (maybe conditional) jump to the
         * end section of the fragment shader for affected invocations.
         */
        case nir_intrinsic_discard:
        case nir_intrinsic_terminate:
                c->emitted_discard = true;
                FALLTHROUGH;
        case nir_intrinsic_demote:
                ntq_flush_tmu(c);

                if (vir_in_nonuniform_control_flow(c)) {
                        vir_set_pf(c, vir_MOV_dest(c, vir_nop_reg(), c->execute),
                                   V3D_QPU_PF_PUSHZ);
                        vir_set_cond(vir_SETMSF_dest(c, vir_nop_reg(),
                                                     vir_uniform_ui(c, 0)),
                                V3D_QPU_COND_IFA);
                } else {
                        vir_SETMSF_dest(c, vir_nop_reg(),
                                        vir_uniform_ui(c, 0));
                }
                break;

        case nir_intrinsic_discard_if:
        case nir_intrinsic_terminate_if:
                c->emitted_discard = true;
                FALLTHROUGH;
        case nir_intrinsic_demote_if: {
                ntq_flush_tmu(c);

                enum v3d_qpu_cond cond = ntq_emit_bool_to_cond(c, instr->src[0]);

                if (vir_in_nonuniform_control_flow(c)) {
                        struct qinst *exec_flag = vir_MOV_dest(c, vir_nop_reg(),
                                                               c->execute);
                        if (cond == V3D_QPU_COND_IFA) {
                                vir_set_uf(c, exec_flag, V3D_QPU_UF_ANDZ);
                        } else {
                                vir_set_uf(c, exec_flag, V3D_QPU_UF_NORNZ);
                                cond = V3D_QPU_COND_IFA;
                        }
                }

                vir_set_cond(vir_SETMSF_dest(c, vir_nop_reg(),
                                             vir_uniform_ui(c, 0)), cond);
                break;
        }

        case nir_intrinsic_barrier:
                /* Ensure that the TMU operations before the barrier are flushed
                 * before the ones after the barrier.
                 */
                ntq_flush_tmu(c);

                if (nir_intrinsic_execution_scope(instr) != SCOPE_NONE) {
                        if (c->s->info.stage == MESA_SHADER_COMPUTE)
                                emit_compute_barrier(c);
                        else
                                emit_barrier(c);

                        /* The blocking of a TSY op only happens at the next
                         * thread switch. No texturing may be outstanding at the
                         * time of a TSY blocking operation.
                         */
                        vir_emit_thrsw(c);
                }
                break;

        case nir_intrinsic_load_num_workgroups:
                for (int i = 0; i < 3; i++) {
                        ntq_store_def(c, &instr->def, i,
                                      vir_uniform(c, QUNIFORM_NUM_WORK_GROUPS,
                                                  i));
                }
                break;

        case nir_intrinsic_load_workgroup_id_zero_base:
        case nir_intrinsic_load_workgroup_id: {
                struct qreg x = vir_AND(c, c->cs_payload[0],
                                         vir_uniform_ui(c, 0xffff));
                ntq_store_def(c, &instr->def, 0, x);

                struct qreg y = vir_SHR(c, c->cs_payload[0],
                                         vir_uniform_ui(c, 16));
                ntq_store_def(c, &instr->def, 1, y);

                struct qreg z = vir_AND(c, c->cs_payload[1],
                                         vir_uniform_ui(c, 0xffff));
                ntq_store_def(c, &instr->def, 2, z);
                break;
        }

        case nir_intrinsic_load_base_workgroup_id: {
                struct qreg x = vir_uniform(c, QUNIFORM_WORK_GROUP_BASE, 0);
                ntq_store_def(c, &instr->def, 0, x);

                struct qreg y = vir_uniform(c, QUNIFORM_WORK_GROUP_BASE, 1);
                ntq_store_def(c, &instr->def, 1, y);

                struct qreg z = vir_uniform(c, QUNIFORM_WORK_GROUP_BASE, 2);
                ntq_store_def(c, &instr->def, 2, z);
                break;
        }

        case nir_intrinsic_load_local_invocation_index:
                ntq_store_def(c, &instr->def, 0,
                              emit_load_local_invocation_index(c));
                break;

        case nir_intrinsic_load_subgroup_id: {
                /* This is basically the batch index, which is the Local
                 * Invocation Index divided by the SIMD width).
                 */
                STATIC_ASSERT(IS_POT(V3D_CHANNELS) && V3D_CHANNELS > 0);
                const uint32_t divide_shift = ffs(V3D_CHANNELS) - 1;
                struct qreg lii = emit_load_local_invocation_index(c);
                ntq_store_def(c, &instr->def, 0,
                              vir_SHR(c, lii,
                                      vir_uniform_ui(c, divide_shift)));
                break;
        }

        case nir_intrinsic_load_per_vertex_input: {
                /* The vertex shader writes all its used outputs into
                 * consecutive VPM offsets, so if any output component is
                 * unused, its VPM offset is used by the next used
                 * component. This means that we can't assume that each
                 * location will use 4 consecutive scalar offsets in the VPM
                 * and we need to compute the VPM offset for each input by
                 * going through the inputs and finding the one that matches
                 * our location and component.
                 *
                 * col: vertex index, row = varying index
                 */
                assert(nir_src_is_const(instr->src[1]));
                uint32_t location =
                        nir_intrinsic_io_semantics(instr).location +
                        nir_src_as_uint(instr->src[1]);
                uint32_t component = nir_intrinsic_component(instr);

                int32_t row_idx = -1;
                for (int i = 0; i < c->num_inputs; i++) {
                        struct v3d_varying_slot slot = c->input_slots[i];
                        if (v3d_slot_get_slot(slot) == location &&
                            v3d_slot_get_component(slot) == component) {
                                row_idx = i;
                                break;
                        }
                }

                assert(row_idx != -1);

                struct qreg col = ntq_get_src(c, instr->src[0], 0);
                for (int i = 0; i < instr->num_components; i++) {
                        struct qreg row = vir_uniform_ui(c, row_idx++);
                        ntq_store_def(c, &instr->def, i,
                                      vir_LDVPMG_IN(c, row, col));
                }
                break;
        }

        case nir_intrinsic_emit_vertex:
        case nir_intrinsic_end_primitive:
                unreachable("Should have been lowered in v3d_nir_lower_io");
                break;

        case nir_intrinsic_load_primitive_id: {
                /* gl_PrimitiveIdIn is written by the GBG in the first word of
                 * VPM output header. According to docs, we should read this
                 * using ldvpm(v,d)_in (See Table 71).
                 */
                assert(c->s->info.stage == MESA_SHADER_GEOMETRY);
                ntq_store_def(c, &instr->def, 0,
                              vir_LDVPMV_IN(c, vir_uniform_ui(c, 0)));
                break;
        }

        case nir_intrinsic_load_invocation_id:
                ntq_store_def(c, &instr->def, 0, vir_IID(c));
                break;

        case nir_intrinsic_load_fb_layers_v3d:
                ntq_store_def(c, &instr->def, 0,
                              vir_uniform(c, QUNIFORM_FB_LAYERS, 0));
                break;

        case nir_intrinsic_load_sample_id:
                ntq_store_def(c, &instr->def, 0, vir_SAMPID(c));
                break;

        case nir_intrinsic_load_sample_pos:
                ntq_store_def(c, &instr->def, 0,
                              vir_FSUB(c, vir_FXCD(c), vir_ITOF(c, vir_XCD(c))));
                ntq_store_def(c, &instr->def, 1,
                              vir_FSUB(c, vir_FYCD(c), vir_ITOF(c, vir_YCD(c))));
                break;

        case nir_intrinsic_load_barycentric_at_offset:
                ntq_store_def(c, &instr->def, 0,
                              vir_MOV(c, ntq_get_src(c, instr->src[0], 0)));
                ntq_store_def(c, &instr->def, 1,
                              vir_MOV(c, ntq_get_src(c, instr->src[0], 1)));
                break;

        case nir_intrinsic_load_barycentric_pixel:
                ntq_store_def(c, &instr->def, 0, vir_uniform_f(c, 0.0f));
                ntq_store_def(c, &instr->def, 1, vir_uniform_f(c, 0.0f));
                break;

        case nir_intrinsic_load_barycentric_at_sample: {
                if (!c->fs_key->msaa) {
                        ntq_store_def(c, &instr->def, 0, vir_uniform_f(c, 0.0f));
                        ntq_store_def(c, &instr->def, 1, vir_uniform_f(c, 0.0f));
                        return;
                }

                struct qreg offset_x, offset_y;
                struct qreg sample_idx = ntq_get_src(c, instr->src[0], 0);
                ntq_get_sample_offset(c, sample_idx, &offset_x, &offset_y);

                ntq_store_def(c, &instr->def, 0, vir_MOV(c, offset_x));
                ntq_store_def(c, &instr->def, 1, vir_MOV(c, offset_y));
                break;
        }

        case nir_intrinsic_load_barycentric_sample: {
                struct qreg offset_x =
                        vir_FSUB(c, vir_FXCD(c), vir_ITOF(c, vir_XCD(c)));
                struct qreg offset_y =
                        vir_FSUB(c, vir_FYCD(c), vir_ITOF(c, vir_YCD(c)));

                ntq_store_def(c, &instr->def, 0,
                             vir_FSUB(c, offset_x, vir_uniform_f(c, 0.5f)));
                ntq_store_def(c, &instr->def, 1,
                              vir_FSUB(c, offset_y, vir_uniform_f(c, 0.5f)));
                break;
        }

        case nir_intrinsic_load_barycentric_centroid: {
                struct qreg offset_x, offset_y;
                ntq_get_barycentric_centroid(c, &offset_x, &offset_y);
                ntq_store_def(c, &instr->def, 0, vir_MOV(c, offset_x));
                ntq_store_def(c, &instr->def, 1, vir_MOV(c, offset_y));
                break;
        }

        case nir_intrinsic_load_interpolated_input: {
                assert(nir_src_is_const(instr->src[1]));
                const uint32_t offset = nir_src_as_uint(instr->src[1]);

                for (int i = 0; i < instr->num_components; i++) {
                        const uint32_t input_idx =
                                (nir_intrinsic_base(instr) + offset) * 4 +
                                nir_intrinsic_component(instr) + i;

                        /* If we are not in MSAA or if we are not interpolating
                         * a user varying, just return the pre-computed
                         * interpolated input.
                         */
                        if (!c->fs_key->msaa ||
                            c->interp[input_idx].vp.file == QFILE_NULL) {
                                ntq_store_def(c, &instr->def, i,
                                              vir_MOV(c, c->inputs[input_idx]));
                                continue;
                        }

                        /* Otherwise compute interpolation at the specified
                         * offset.
                         */
                        struct qreg p = c->interp[input_idx].vp;
                        struct qreg C = c->interp[input_idx].C;
                        unsigned interp_mode =  c->interp[input_idx].mode;

                        struct qreg offset_x = ntq_get_src(c, instr->src[0], 0);
                        struct qreg offset_y = ntq_get_src(c, instr->src[0], 1);

                        struct qreg result =
                              ntq_emit_load_interpolated_input(c, p, C,
                                                               offset_x, offset_y,
                                                               interp_mode);
                        ntq_store_def(c, &instr->def, i, result);
                }
                break;
        }

        case nir_intrinsic_load_subgroup_size:
                ntq_store_def(c, &instr->def, 0,
                              vir_uniform_ui(c, V3D_CHANNELS));
                break;

        case nir_intrinsic_load_subgroup_invocation:
                ntq_store_def(c, &instr->def, 0, vir_EIDX(c));
                break;

        case nir_intrinsic_elect: {
                struct qreg first;
                if (vir_in_nonuniform_control_flow(c)) {
                        /* Sets A=1 for lanes enabled in the execution mask */
                        vir_set_pf(c, vir_MOV_dest(c, vir_nop_reg(), c->execute),
                                   V3D_QPU_PF_PUSHZ);
                        /* Updates A ANDing with lanes enabled in MSF */
                        vir_set_uf(c, vir_MSF_dest(c, vir_nop_reg()),
                                   V3D_QPU_UF_ANDNZ);
                        first = vir_FLAFIRST(c);
                } else {
                        /* Sets A=1 for inactive lanes */
                        vir_set_pf(c, vir_MSF_dest(c, vir_nop_reg()),
                                   V3D_QPU_PF_PUSHZ);
                        first = vir_FLNAFIRST(c);
                }

                /* Produce a boolean result */
                vir_set_pf(c, vir_XOR_dest(c, vir_nop_reg(),
                                           first, vir_uniform_ui(c, 1)),
                                           V3D_QPU_PF_PUSHZ);
                struct qreg result = ntq_emit_cond_to_bool(c, V3D_QPU_COND_IFA);
                ntq_store_def(c, &instr->def, 0, result);
                break;
        }

        case nir_intrinsic_ballot: {
                assert(c->devinfo->ver >= 71);
                struct qreg value = ntq_get_src(c, instr->src[0], 0);
                enum v3d_qpu_cond cond = setup_subgroup_control_flow_condition(c);
                struct qreg res = vir_get_temp(c);
                vir_set_cond(vir_BALLOT_dest(c, res, value), cond);
                ntq_store_def(c, &instr->def, 0, vir_MOV(c, res));
                break;
        }

        case nir_intrinsic_read_invocation: {
                assert(c->devinfo->ver >= 71);
                struct qreg value = ntq_get_src(c, instr->src[0], 0);
                struct qreg index = ntq_get_src(c, instr->src[1], 0);
                struct qreg res = vir_SHUFFLE(c, value, index);
                ntq_store_def(c, &instr->def, 0, vir_MOV(c, res));
                break;
        }

        case nir_intrinsic_read_first_invocation: {
                assert(c->devinfo->ver >= 71);
                struct qreg value = ntq_get_src(c, instr->src[0], 0);
                enum v3d_qpu_cond cond = setup_subgroup_control_flow_condition(c);
                struct qreg res = vir_get_temp(c);
                vir_set_cond(vir_BCASTF_dest(c, res, value), cond);
                ntq_store_def(c, &instr->def, 0, vir_MOV(c, res));
                break;
        }

        case nir_intrinsic_shuffle: {
                assert(c->devinfo->ver >= 71);
                struct qreg value = ntq_get_src(c, instr->src[0], 0);
                struct qreg indices = ntq_get_src(c, instr->src[1], 0);
                struct qreg res = vir_SHUFFLE(c, value, indices);
                ntq_store_def(c, &instr->def, 0, vir_MOV(c, res));
                break;
        }

        case nir_intrinsic_vote_feq:
        case nir_intrinsic_vote_ieq: {
                assert(c->devinfo->ver >= 71);
                struct qreg value = ntq_get_src(c, instr->src[0], 0);
                enum v3d_qpu_cond cond = setup_subgroup_control_flow_condition(c);
                struct qreg res = vir_get_temp(c);
                vir_set_cond(instr->intrinsic == nir_intrinsic_vote_ieq ?
                             vir_ALLEQ_dest(c, res, value) :
                             vir_ALLFEQ_dest(c, res, value),
                             cond);

                /* Produce boolean result */
                vir_set_pf(c, vir_MOV_dest(c, vir_nop_reg(), res),
                           V3D_QPU_PF_PUSHZ);
                struct qreg result = ntq_emit_cond_to_bool(c, V3D_QPU_COND_IFNA);
                ntq_store_def(c, &instr->def, 0, result);
                break;
        }

        case nir_intrinsic_vote_all: {
                assert(c->devinfo->ver >= 71);
                struct qreg value = ntq_get_src(c, instr->src[0], 0);
                enum v3d_qpu_cond cond = setup_subgroup_control_flow_condition(c);
                struct qreg res = vir_get_temp(c);
                vir_set_cond(vir_ALLEQ_dest(c, res, value), cond);

                /* We want to check if 'all lanes are equal (alleq != 0) and
                 * their value is True (value != 0)'.
                 *
                 * The first MOV.pushz generates predicate for 'alleq == 0'.
                 * The second MOV.NORZ generates predicate for:
                 * '!(alleq == 0) & !(value == 0).
                 */
                vir_set_pf(c, vir_MOV_dest(c, vir_nop_reg(), res),
                           V3D_QPU_PF_PUSHZ);
                vir_set_uf(c, vir_MOV_dest(c, vir_nop_reg(), value),
                           V3D_QPU_UF_NORZ);
                struct qreg result =
                        ntq_emit_cond_to_bool(c, V3D_QPU_COND_IFA);
                ntq_store_def(c, &instr->def, 0, result);
                break;
        }

        case nir_intrinsic_vote_any: {
                assert(c->devinfo->ver >= 71);
                struct qreg value = ntq_get_src(c, instr->src[0], 0);
                enum v3d_qpu_cond cond = setup_subgroup_control_flow_condition(c);
                struct qreg res = vir_get_temp(c);
                vir_set_cond(vir_ALLEQ_dest(c, res, value), cond);

                /* We want to check 'not (all lanes are equal (alleq != 0)'
                 * and their value is False (value == 0))'.
                 *
                 * The first MOV.pushz generates predicate for 'alleq == 0'.
                 * The second MOV.NORNZ generates predicate for:
                 * '!(alleq == 0) & (value == 0).
                 * The IFNA condition negates the predicate when evaluated:
                 * '!(!alleq == 0) & (value == 0))
                 */
                vir_set_pf(c, vir_MOV_dest(c, vir_nop_reg(), res),
                           V3D_QPU_PF_PUSHZ);
                vir_set_uf(c, vir_MOV_dest(c, vir_nop_reg(), value),
                           V3D_QPU_UF_NORNZ);
                struct qreg result =
                        ntq_emit_cond_to_bool(c, V3D_QPU_COND_IFNA);
                ntq_store_def(c, &instr->def, 0, result);
                break;
        }

        case nir_intrinsic_load_num_subgroups:
                unreachable("Should have been lowered");
                break;

        case nir_intrinsic_load_view_index:
                ntq_store_def(c, &instr->def, 0,
                              vir_uniform(c, QUNIFORM_VIEW_INDEX, 0));
                break;

        default:
                fprintf(stderr, "Unknown intrinsic: ");
                nir_print_instr(&instr->instr, stderr);
                fprintf(stderr, "\n");
                break;
        }
}

/* Clears (activates) the execute flags for any channels whose jump target
 * matches this block.
 *
 * XXX perf: Could we be using flpush/flpop somehow for our execution channel
 * enabling?
 *
 */
static void
ntq_activate_execute_for_block(struct v3d_compile *c)
{
        vir_set_pf(c, vir_XOR_dest(c, vir_nop_reg(),
                                c->execute, vir_uniform_ui(c, c->cur_block->index)),
                   V3D_QPU_PF_PUSHZ);

        vir_MOV_cond(c, V3D_QPU_COND_IFA, c->execute, vir_uniform_ui(c, 0));
}

static bool
is_cheap_block(nir_block *block)
{
        int32_t cost = 3;
        nir_foreach_instr(instr, block) {
                switch (instr->type) {
                case nir_instr_type_alu:
                case nir_instr_type_undef:
                case nir_instr_type_load_const:
                        if (--cost <= 0)
                                return false;
                break;
                case nir_instr_type_intrinsic: {
                        nir_intrinsic_instr *intr = nir_instr_as_intrinsic(instr);
                        switch (intr->intrinsic) {
                        case nir_intrinsic_decl_reg:
                        case nir_intrinsic_load_reg:
                        case nir_intrinsic_store_reg:
                                continue;
                        default:
                                return false;
                        }
                }
                default:
                        return false;
                }
        }
        return true;
}

static void
ntq_emit_uniform_if(struct v3d_compile *c, nir_if *if_stmt)
{
        nir_block *nir_else_block = nir_if_first_else_block(if_stmt);
        bool empty_else_block =
                (nir_else_block == nir_if_last_else_block(if_stmt) &&
                 exec_list_is_empty(&nir_else_block->instr_list));

        struct qblock *then_block = vir_new_block(c);
        struct qblock *after_block = vir_new_block(c);
        struct qblock *else_block;
        if (empty_else_block)
                else_block = after_block;
        else
                else_block = vir_new_block(c);

        /* Check if this if statement is really just a conditional jump with
         * the form:
         *
         * if (cond) {
         *    break/continue;
         * } else {
         * }
         *
         * In which case we can skip the jump to ELSE we emit before the THEN
         * block and instead just emit the break/continue directly.
         */
        nir_jump_instr *conditional_jump = NULL;
        if (empty_else_block) {
                nir_block *nir_then_block = nir_if_first_then_block(if_stmt);
                struct nir_instr *inst = nir_block_first_instr(nir_then_block);
                if (inst && inst->type == nir_instr_type_jump)
                        conditional_jump = nir_instr_as_jump(inst);
        }

        /* Set up the flags for the IF condition (taking the THEN branch). */
        enum v3d_qpu_cond cond = ntq_emit_bool_to_cond(c, if_stmt->condition);

        if (!conditional_jump) {
                /* Jump to ELSE. */
                struct qinst *branch = vir_BRANCH(c, cond == V3D_QPU_COND_IFA ?
                           V3D_QPU_BRANCH_COND_ANYNA :
                           V3D_QPU_BRANCH_COND_ANYA);
                /* Pixels that were not dispatched or have been discarded
                 * should not contribute to the ANYA/ANYNA condition.
                 */
                branch->qpu.branch.msfign = V3D_QPU_MSFIGN_P;

                vir_link_blocks(c->cur_block, else_block);
                vir_link_blocks(c->cur_block, then_block);

                /* Process the THEN block. */
                vir_set_emit_block(c, then_block);
                ntq_emit_cf_list(c, &if_stmt->then_list);

                if (!empty_else_block) {
                        /* At the end of the THEN block, jump to ENDIF, unless
                         * the block ended in a break or continue.
                         */
                        if (!c->cur_block->branch_emitted) {
                                vir_BRANCH(c, V3D_QPU_BRANCH_COND_ALWAYS);
                                vir_link_blocks(c->cur_block, after_block);
                        }

                        /* Emit the else block. */
                        vir_set_emit_block(c, else_block);
                        ntq_emit_cf_list(c, &if_stmt->else_list);
                }
        } else {
                /* Emit the conditional jump directly.
                 *
                 * Use ALL with breaks and ANY with continues to ensure that
                 * we always break and never continue when all lanes have been
                 * disabled (for example because of discards) to prevent
                 * infinite loops.
                 */
                assert(conditional_jump &&
                       (conditional_jump->type == nir_jump_continue ||
                        conditional_jump->type == nir_jump_break));

                struct qinst *branch = vir_BRANCH(c, cond == V3D_QPU_COND_IFA ?
                           (conditional_jump->type == nir_jump_break ?
                            V3D_QPU_BRANCH_COND_ALLA :
                            V3D_QPU_BRANCH_COND_ANYA) :
                           (conditional_jump->type == nir_jump_break ?
                            V3D_QPU_BRANCH_COND_ALLNA :
                            V3D_QPU_BRANCH_COND_ANYNA));
                branch->qpu.branch.msfign = V3D_QPU_MSFIGN_P;

                vir_link_blocks(c->cur_block,
                                conditional_jump->type == nir_jump_break ?
                                        c->loop_break_block :
                                        c->loop_cont_block);
        }

        vir_link_blocks(c->cur_block, after_block);

        vir_set_emit_block(c, after_block);
}

static void
ntq_emit_nonuniform_if(struct v3d_compile *c, nir_if *if_stmt)
{
        nir_block *nir_else_block = nir_if_first_else_block(if_stmt);
        bool empty_else_block =
                (nir_else_block == nir_if_last_else_block(if_stmt) &&
                 exec_list_is_empty(&nir_else_block->instr_list));

        struct qblock *then_block = vir_new_block(c);
        struct qblock *after_block = vir_new_block(c);
        struct qblock *else_block;
        if (empty_else_block)
                else_block = after_block;
        else
                else_block = vir_new_block(c);

        bool was_uniform_control_flow = false;
        if (!vir_in_nonuniform_control_flow(c)) {
                c->execute = vir_MOV(c, vir_uniform_ui(c, 0));
                was_uniform_control_flow = true;
        }

        /* Set up the flags for the IF condition (taking the THEN branch). */
        enum v3d_qpu_cond cond = ntq_emit_bool_to_cond(c, if_stmt->condition);

        /* Update the flags+cond to mean "Taking the ELSE branch (!cond) and
         * was previously active (execute Z) for updating the exec flags.
         */
        if (was_uniform_control_flow) {
                cond = v3d_qpu_cond_invert(cond);
        } else {
                struct qinst *inst = vir_MOV_dest(c, vir_nop_reg(), c->execute);
                if (cond == V3D_QPU_COND_IFA) {
                        vir_set_uf(c, inst, V3D_QPU_UF_NORNZ);
                } else {
                        vir_set_uf(c, inst, V3D_QPU_UF_ANDZ);
                        cond = V3D_QPU_COND_IFA;
                }
        }

        vir_MOV_cond(c, cond,
                     c->execute,
                     vir_uniform_ui(c, else_block->index));

        /* Set the flags for taking the THEN block */
        vir_set_pf(c, vir_MOV_dest(c, vir_nop_reg(), c->execute),
                   V3D_QPU_PF_PUSHZ);

        /* Jump to ELSE if nothing is active for THEN (unless THEN block is
         * so small it won't pay off), otherwise fall through.
         */
        bool is_cheap = exec_list_is_singular(&if_stmt->then_list) &&
                        is_cheap_block(nir_if_first_then_block(if_stmt));
        if (!is_cheap) {
                vir_BRANCH(c, V3D_QPU_BRANCH_COND_ALLNA);
                vir_link_blocks(c->cur_block, else_block);
        }
        vir_link_blocks(c->cur_block, then_block);

        /* Process the THEN block.
         *
         * Notice we don't call ntq_activate_execute_for_block here on purpose:
         * c->execute is already set up to be 0 for lanes that must take the
         * THEN block.
         */
        vir_set_emit_block(c, then_block);
        ntq_emit_cf_list(c, &if_stmt->then_list);

        if (!empty_else_block) {
                /* Handle the end of the THEN block.  First, all currently
                 * active channels update their execute flags to point to
                 * ENDIF
                 */
                vir_set_pf(c, vir_MOV_dest(c, vir_nop_reg(), c->execute),
                           V3D_QPU_PF_PUSHZ);
                vir_MOV_cond(c, V3D_QPU_COND_IFA, c->execute,
                             vir_uniform_ui(c, after_block->index));

                /* If everything points at ENDIF, then jump there immediately
                 * (unless ELSE block is so small it won't pay off).
                 */
                bool is_cheap = exec_list_is_singular(&if_stmt->else_list) &&
                                is_cheap_block(nir_else_block);
                if (!is_cheap) {
                        vir_set_pf(c, vir_XOR_dest(c, vir_nop_reg(),
                                                   c->execute,
                                                   vir_uniform_ui(c, after_block->index)),
                                   V3D_QPU_PF_PUSHZ);
                        vir_BRANCH(c, V3D_QPU_BRANCH_COND_ALLA);
                        vir_link_blocks(c->cur_block, after_block);
                }
                vir_link_blocks(c->cur_block, else_block);

                vir_set_emit_block(c, else_block);
                ntq_activate_execute_for_block(c);
                ntq_emit_cf_list(c, &if_stmt->else_list);
        }

        vir_link_blocks(c->cur_block, after_block);

        vir_set_emit_block(c, after_block);
        if (was_uniform_control_flow)
                c->execute = c->undef;
        else
                ntq_activate_execute_for_block(c);
}

static void
ntq_emit_if(struct v3d_compile *c, nir_if *nif)
{
        bool was_in_control_flow = c->in_control_flow;
        c->in_control_flow = true;
        if (!vir_in_nonuniform_control_flow(c) &&
            !nir_src_is_divergent(nif->condition)) {
                ntq_emit_uniform_if(c, nif);
        } else {
                ntq_emit_nonuniform_if(c, nif);
        }
        c->in_control_flow = was_in_control_flow;
}

static void
ntq_emit_jump(struct v3d_compile *c, nir_jump_instr *jump)
{
        switch (jump->type) {
        case nir_jump_break:
                vir_set_pf(c, vir_MOV_dest(c, vir_nop_reg(), c->execute),
                           V3D_QPU_PF_PUSHZ);
                vir_MOV_cond(c, V3D_QPU_COND_IFA, c->execute,
                             vir_uniform_ui(c, c->loop_break_block->index));
                break;

        case nir_jump_continue:
                vir_set_pf(c, vir_MOV_dest(c, vir_nop_reg(), c->execute),
                           V3D_QPU_PF_PUSHZ);
                vir_MOV_cond(c, V3D_QPU_COND_IFA, c->execute,
                             vir_uniform_ui(c, c->loop_cont_block->index));
                break;

        case nir_jump_return:
                unreachable("All returns should be lowered\n");
                break;

        case nir_jump_halt:
        case nir_jump_goto:
        case nir_jump_goto_if:
                unreachable("not supported\n");
                break;
        }
}

static void
ntq_emit_uniform_jump(struct v3d_compile *c, nir_jump_instr *jump)
{
        switch (jump->type) {
        case nir_jump_break:
                vir_BRANCH(c, V3D_QPU_BRANCH_COND_ALWAYS);
                vir_link_blocks(c->cur_block, c->loop_break_block);
                c->cur_block->branch_emitted = true;
                break;
        case nir_jump_continue:
                vir_BRANCH(c, V3D_QPU_BRANCH_COND_ALWAYS);
                vir_link_blocks(c->cur_block, c->loop_cont_block);
                c->cur_block->branch_emitted = true;
                break;

        case nir_jump_return:
                unreachable("All returns should be lowered\n");
                break;

        case nir_jump_halt:
        case nir_jump_goto:
        case nir_jump_goto_if:
                unreachable("not supported\n");
                break;
        }
}

static void
ntq_emit_instr(struct v3d_compile *c, nir_instr *instr)
{
        switch (instr->type) {
        case nir_instr_type_alu:
                ntq_emit_alu(c, nir_instr_as_alu(instr));
                break;

        case nir_instr_type_intrinsic:
                ntq_emit_intrinsic(c, nir_instr_as_intrinsic(instr));
                break;

        case nir_instr_type_load_const:
                ntq_emit_load_const(c, nir_instr_as_load_const(instr));
                break;

        case nir_instr_type_undef:
                unreachable("Should've been lowered by nir_lower_undef_to_zero");
                break;

        case nir_instr_type_tex:
                ntq_emit_tex(c, nir_instr_as_tex(instr));
                break;

        case nir_instr_type_jump:
                /* Always flush TMU before jumping to another block, for the
                 * same reasons as in ntq_emit_block.
                 */
                ntq_flush_tmu(c);
                if (vir_in_nonuniform_control_flow(c))
                        ntq_emit_jump(c, nir_instr_as_jump(instr));
                else
                        ntq_emit_uniform_jump(c, nir_instr_as_jump(instr));
                break;

        default:
                fprintf(stderr, "Unknown NIR instr type: ");
                nir_print_instr(instr, stderr);
                fprintf(stderr, "\n");
                abort();
        }
}

static void
ntq_emit_block(struct v3d_compile *c, nir_block *block)
{
        nir_foreach_instr(instr, block) {
                ntq_emit_instr(c, instr);
        }

        /* Always process pending TMU operations in the same block they were
         * emitted: we can't emit TMU operations in a block and then emit a
         * thread switch and LDTMU/TMUWT for them in another block, possibly
         * under control flow.
         */
        ntq_flush_tmu(c);
}

static void ntq_emit_cf_list(struct v3d_compile *c, struct exec_list *list);

static void
ntq_emit_nonuniform_loop(struct v3d_compile *c, nir_loop *loop)
{
        bool was_uniform_control_flow = false;
        if (!vir_in_nonuniform_control_flow(c)) {
                c->execute = vir_MOV(c, vir_uniform_ui(c, 0));
                was_uniform_control_flow = true;
        }

        c->loop_cont_block = vir_new_block(c);
        c->loop_break_block = vir_new_block(c);

        vir_link_blocks(c->cur_block, c->loop_cont_block);
        vir_set_emit_block(c, c->loop_cont_block);
        ntq_activate_execute_for_block(c);

        ntq_emit_cf_list(c, &loop->body);

        /* Re-enable any previous continues now, so our ANYA check below
         * works.
         *
         * XXX: Use the .ORZ flags update, instead.
         */
        vir_set_pf(c, vir_XOR_dest(c,
                                vir_nop_reg(),
                                c->execute,
                                vir_uniform_ui(c, c->loop_cont_block->index)),
                   V3D_QPU_PF_PUSHZ);
        vir_MOV_cond(c, V3D_QPU_COND_IFA, c->execute, vir_uniform_ui(c, 0));

        vir_set_pf(c, vir_MOV_dest(c, vir_nop_reg(), c->execute), V3D_QPU_PF_PUSHZ);

        struct qinst *branch = vir_BRANCH(c, V3D_QPU_BRANCH_COND_ANYA);
        /* Pixels that were not dispatched or have been discarded should not
         * contribute to looping again.
         */
        branch->qpu.branch.msfign = V3D_QPU_MSFIGN_P;
        vir_link_blocks(c->cur_block, c->loop_cont_block);
        vir_link_blocks(c->cur_block, c->loop_break_block);

        vir_set_emit_block(c, c->loop_break_block);
        if (was_uniform_control_flow)
                c->execute = c->undef;
        else
                ntq_activate_execute_for_block(c);
}

static void
ntq_emit_uniform_loop(struct v3d_compile *c, nir_loop *loop)
{
        c->loop_cont_block = vir_new_block(c);
        c->loop_break_block = vir_new_block(c);

        vir_link_blocks(c->cur_block, c->loop_cont_block);
        vir_set_emit_block(c, c->loop_cont_block);

        ntq_emit_cf_list(c, &loop->body);

        if (!c->cur_block->branch_emitted) {
                vir_BRANCH(c, V3D_QPU_BRANCH_COND_ALWAYS);
                vir_link_blocks(c->cur_block, c->loop_cont_block);
        }

        vir_set_emit_block(c, c->loop_break_block);
}

static void
ntq_emit_loop(struct v3d_compile *c, nir_loop *loop)
{
        assert(!nir_loop_has_continue_construct(loop));

        /* Disable flags optimization for loop conditions. The problem here is
         * that we can have code like this:
         *
         *  // block_0
         *  vec1 32 con ssa_9 = ine32 ssa_8, ssa_2
         *  loop {
         *     // block_1
         *     if ssa_9 {
         *
         * In this example we emit flags to compute ssa_9 and the optimization
         * will skip regenerating them again for the loop condition in the
         * loop continue block (block_1). However, this is not safe after the
         * first iteration because the loop body can stomp the flags if it has
         * any conditionals.
         */
        c->flags_temp = -1;

        bool was_in_control_flow = c->in_control_flow;
        c->in_control_flow = true;

        struct qblock *save_loop_cont_block = c->loop_cont_block;
        struct qblock *save_loop_break_block = c->loop_break_block;

        if (vir_in_nonuniform_control_flow(c) || loop->divergent) {
                ntq_emit_nonuniform_loop(c, loop);
        } else {
                ntq_emit_uniform_loop(c, loop);
        }

        c->loop_break_block = save_loop_break_block;
        c->loop_cont_block = save_loop_cont_block;

        c->loops++;

        c->in_control_flow = was_in_control_flow;
}

static void
ntq_emit_function(struct v3d_compile *c, nir_function_impl *func)
{
        fprintf(stderr, "FUNCTIONS not handled.\n");
        abort();
}

static void
ntq_emit_cf_list(struct v3d_compile *c, struct exec_list *list)
{
        foreach_list_typed(nir_cf_node, node, node, list) {
                switch (node->type) {
                case nir_cf_node_block:
                        ntq_emit_block(c, nir_cf_node_as_block(node));
                        break;

                case nir_cf_node_if:
                        ntq_emit_if(c, nir_cf_node_as_if(node));
                        break;

                case nir_cf_node_loop:
                        ntq_emit_loop(c, nir_cf_node_as_loop(node));
                        break;

                case nir_cf_node_function:
                        ntq_emit_function(c, nir_cf_node_as_function(node));
                        break;

                default:
                        fprintf(stderr, "Unknown NIR node type\n");
                        abort();
                }
        }
}

static void
ntq_emit_impl(struct v3d_compile *c, nir_function_impl *impl)
{
        ntq_setup_registers(c, impl);
        ntq_emit_cf_list(c, &impl->body);
}

static void
nir_to_vir(struct v3d_compile *c)
{
        switch (c->s->info.stage) {
        case MESA_SHADER_FRAGMENT:
                c->start_msf = vir_MSF(c);
                if (c->devinfo->ver < 71)
                        c->payload_w = vir_MOV(c, vir_reg(QFILE_REG, 0));
                else
                        c->payload_w = vir_MOV(c, vir_reg(QFILE_REG, 3));

                c->payload_w_centroid = vir_MOV(c, vir_reg(QFILE_REG, 1));
                c->payload_z = vir_MOV(c, vir_reg(QFILE_REG, 2));

                /* V3D 4.x can disable implicit varyings if they are not used */
                c->fs_uses_primitive_id =
                        nir_find_variable_with_location(c->s, nir_var_shader_in,
                                                        VARYING_SLOT_PRIMITIVE_ID);
                if (c->fs_uses_primitive_id && !c->fs_key->has_gs) {
                       c->primitive_id =
                               emit_fragment_varying(c, NULL, -1, 0, 0);
                }

                if (c->fs_key->is_points && program_reads_point_coord(c)) {
                        c->point_x = emit_fragment_varying(c, NULL, -1, 0, 0);
                        c->point_y = emit_fragment_varying(c, NULL, -1, 0, 0);
                        c->uses_implicit_point_line_varyings = true;
                } else if (c->fs_key->is_lines &&
<<<<<<< HEAD
                           (c->devinfo->ver < 40 ||
                            BITSET_TEST(c->s->info.system_values_read,
=======
                           (BITSET_TEST(c->s->info.system_values_read,
>>>>>>> be466399
                                        SYSTEM_VALUE_LINE_COORD))) {
                        c->line_x = emit_fragment_varying(c, NULL, -1, 0, 0);
                        c->uses_implicit_point_line_varyings = true;
                }
<<<<<<< HEAD

                c->force_per_sample_msaa =
                   c->s->info.fs.uses_sample_qualifier ||
                   BITSET_TEST(c->s->info.system_values_read,
                               SYSTEM_VALUE_SAMPLE_ID) ||
                   BITSET_TEST(c->s->info.system_values_read,
                               SYSTEM_VALUE_SAMPLE_POS);
=======
>>>>>>> be466399
                break;
        case MESA_SHADER_COMPUTE:
                /* Set up the TSO for barriers, assuming we do some. */
                if (c->devinfo->ver < 42) {
                        vir_BARRIERID_dest(c, vir_reg(QFILE_MAGIC,
                                                      V3D_QPU_WADDR_SYNC));
                }

                if (c->devinfo->ver == 42) {
                        c->cs_payload[0] = vir_MOV(c, vir_reg(QFILE_REG, 0));
                        c->cs_payload[1] = vir_MOV(c, vir_reg(QFILE_REG, 2));
                } else if (c->devinfo->ver >= 71) {
                        c->cs_payload[0] = vir_MOV(c, vir_reg(QFILE_REG, 3));
                        c->cs_payload[1] = vir_MOV(c, vir_reg(QFILE_REG, 2));
                }

                /* Set up the division between gl_LocalInvocationIndex and
                 * wg_in_mem in the payload reg.
                 */
                int wg_size = (c->s->info.workgroup_size[0] *
                               c->s->info.workgroup_size[1] *
                               c->s->info.workgroup_size[2]);
                c->local_invocation_index_bits =
                        ffs(util_next_power_of_two(MAX2(wg_size, 64))) - 1;
                assert(c->local_invocation_index_bits <= 8);

                if (c->s->info.shared_size) {
                        struct qreg wg_in_mem = vir_SHR(c, c->cs_payload[1],
                                                        vir_uniform_ui(c, 16));
                        if (c->s->info.workgroup_size[0] != 1 ||
                            c->s->info.workgroup_size[1] != 1 ||
                            c->s->info.workgroup_size[2] != 1) {
                                int wg_bits = (16 -
                                               c->local_invocation_index_bits);
                                int wg_mask = (1 << wg_bits) - 1;
                                wg_in_mem = vir_AND(c, wg_in_mem,
                                                    vir_uniform_ui(c, wg_mask));
                        }
                        struct qreg shared_per_wg =
                                vir_uniform_ui(c, c->s->info.shared_size);

                        c->cs_shared_offset =
                                vir_ADD(c,
                                        vir_uniform(c, QUNIFORM_SHARED_OFFSET,0),
                                        vir_UMUL(c, wg_in_mem, shared_per_wg));
                }
                break;
        default:
                break;
        }

        if (c->s->scratch_size) {
                v3d_setup_spill_base(c);
                c->spill_size += V3D_CHANNELS * c->s->scratch_size;
        }

        switch (c->s->info.stage) {
        case MESA_SHADER_VERTEX:
                ntq_setup_vs_inputs(c);
                break;
        case MESA_SHADER_GEOMETRY:
                ntq_setup_gs_inputs(c);
                break;
        case MESA_SHADER_FRAGMENT:
                ntq_setup_fs_inputs(c);
                break;
        case MESA_SHADER_COMPUTE:
                break;
        default:
                unreachable("unsupported shader stage");
        }

        ntq_setup_outputs(c);

        /* Find the main function and emit the body. */
        nir_foreach_function(function, c->s) {
                assert(function->is_entrypoint);
                assert(function->impl);
                ntq_emit_impl(c, function->impl);
        }
}

/**
 * When demoting a shader down to single-threaded, removes the THRSW
 * instructions (one will still be inserted at v3d_vir_to_qpu() for the
 * program end).
 */
static void
vir_remove_thrsw(struct v3d_compile *c)
{
        vir_for_each_block(block, c) {
                vir_for_each_inst_safe(inst, block) {
                        if (inst->qpu.sig.thrsw)
                                vir_remove_instruction(c, inst);
                }
        }

        c->last_thrsw = NULL;
}

/**
 * This makes sure we have a top-level last thread switch which signals the
 * start of the last thread section, which may include adding a new thrsw
 * instruction if needed. We don't allow spilling in the last thread section, so
 * if we need to do any spills that inject additional thread switches later on,
 * we ensure this thread switch will still be the last thread switch in the
 * program, which makes last thread switch signalling a lot easier when we have
 * spilling. If in the end we don't need to spill to compile the program and we
 * injected a new thread switch instruction here only for that, we will
 * eventually restore the previous last thread switch and remove the one we
 * added here.
 */
static void
vir_emit_last_thrsw(struct v3d_compile *c,
                    struct qinst **restore_last_thrsw,
                    bool *restore_scoreboard_lock)
{
        *restore_last_thrsw = c->last_thrsw;

        /* If we're threaded and the last THRSW was in conditional code, then
         * we need to emit another one so that we can flag it as the last
         * thrsw.
         */
        if (c->last_thrsw && !c->last_thrsw_at_top_level)
                vir_emit_thrsw(c);

        /* If we're threaded, then we need to mark the last THRSW instruction
         * so we can emit a pair of them at QPU emit time.
         *
         * For V3D 4.x, we can spawn the non-fragment shaders already in the
         * post-last-THRSW state, so we can skip this.
         */
        if (!c->last_thrsw && c->s->info.stage == MESA_SHADER_FRAGMENT)
                vir_emit_thrsw(c);

        /* If we have not inserted a last thread switch yet, do it now to ensure
         * any potential spilling we do happens before this. If we don't spill
         * in the end, we will restore the previous one.
         */
        if (*restore_last_thrsw == c->last_thrsw) {
                if (*restore_last_thrsw)
                        (*restore_last_thrsw)->is_last_thrsw = false;
                *restore_scoreboard_lock = c->lock_scoreboard_on_first_thrsw;
                vir_emit_thrsw(c);
        } else {
                *restore_last_thrsw = c->last_thrsw;
        }

        assert(c->last_thrsw);
        c->last_thrsw->is_last_thrsw = true;
}

static void
vir_restore_last_thrsw(struct v3d_compile *c,
                       struct qinst *thrsw,
                       bool scoreboard_lock)
{
        assert(c->last_thrsw);
        vir_remove_instruction(c, c->last_thrsw);
        c->last_thrsw = thrsw;
        if (c->last_thrsw)
                c->last_thrsw->is_last_thrsw = true;
        c->lock_scoreboard_on_first_thrsw = scoreboard_lock;
}

/* There's a flag in the shader for "center W is needed for reasons other than
 * non-centroid varyings", so we just walk the program after VIR optimization
 * to see if it's used.  It should be harmless to set even if we only use
 * center W for varyings.
 */
static void
vir_check_payload_w(struct v3d_compile *c)
{
        if (c->s->info.stage != MESA_SHADER_FRAGMENT)
                return;

        vir_for_each_inst_inorder(inst, c) {
                for (int i = 0; i < vir_get_nsrc(inst); i++) {
                        if (inst->src[i].file == c->payload_w.file &&
                            inst->src[i].index == c->payload_w.index) {
                                c->uses_center_w = true;
                                return;
                        }
                }
        }
}

void
v3d_nir_to_vir(struct v3d_compile *c)
{
        if (V3D_DBG(NIR) ||
            v3d_debug_flag_for_shader_stage(c->s->info.stage)) {
                fprintf(stderr, "%s prog %d/%d NIR:\n",
                        vir_get_stage_name(c),
                        c->program_id, c->variant_id);
                nir_print_shader(c->s, stderr);
        }

        nir_to_vir(c);

        bool restore_scoreboard_lock = false;
        struct qinst *restore_last_thrsw;

        /* Emit the last THRSW before STVPM and TLB writes. */
        vir_emit_last_thrsw(c,
                            &restore_last_thrsw,
                            &restore_scoreboard_lock);


        switch (c->s->info.stage) {
        case MESA_SHADER_FRAGMENT:
                emit_frag_end(c);
                break;
        case MESA_SHADER_GEOMETRY:
                emit_geom_end(c);
                break;
        case MESA_SHADER_VERTEX:
                emit_vert_end(c);
                break;
        case MESA_SHADER_COMPUTE:
                break;
        default:
                unreachable("bad stage");
        }

        if (V3D_DBG(VIR) ||
            v3d_debug_flag_for_shader_stage(c->s->info.stage)) {
                fprintf(stderr, "%s prog %d/%d pre-opt VIR:\n",
                        vir_get_stage_name(c),
                        c->program_id, c->variant_id);
                vir_dump(c);
                fprintf(stderr, "\n");
        }

        vir_optimize(c);

        vir_check_payload_w(c);

        /* XXX perf: On VC4, we do a VIR-level instruction scheduling here.
         * We used that on that platform to pipeline TMU writes and reduce the
         * number of thread switches, as well as try (mostly successfully) to
         * reduce maximum register pressure to allow more threads.  We should
         * do something of that sort for V3D -- either instruction scheduling
         * here, or delay the the THRSW and LDTMUs from our texture
         * instructions until the results are needed.
         */

        if (V3D_DBG(VIR) ||
            v3d_debug_flag_for_shader_stage(c->s->info.stage)) {
                fprintf(stderr, "%s prog %d/%d VIR:\n",
                        vir_get_stage_name(c),
                        c->program_id, c->variant_id);
                vir_dump(c);
                fprintf(stderr, "\n");
        }

        /* Attempt to allocate registers for the temporaries.  If we fail,
         * reduce thread count and try again.
         */
        int min_threads = 2;
        struct qpu_reg *temp_registers;
        while (true) {
                temp_registers = v3d_register_allocate(c);
                if (temp_registers) {
                        assert(c->spills + c->fills <= c->max_tmu_spills);
                        break;
                }

                if (c->threads == min_threads &&
                    V3D_DBG(RA)) {
                        fprintf(stderr,
                                "Failed to register allocate using %s\n",
                                c->fallback_scheduler ? "the fallback scheduler:" :
                                "the normal scheduler: \n");

                        vir_dump(c);

                        char *shaderdb;
                        int ret = v3d_shaderdb_dump(c, &shaderdb);
                        if (ret > 0) {
                                fprintf(stderr, "%s\n", shaderdb);
                                free(shaderdb);
                        }
                }

                if (c->threads <= MAX2(c->min_threads_for_reg_alloc, min_threads)) {
                        if (V3D_DBG(PERF)) {
                                fprintf(stderr,
                                        "Failed to register allocate %s "
                                        "prog %d/%d at %d threads.\n",
                                        vir_get_stage_name(c),
                                        c->program_id, c->variant_id, c->threads);
                        }
                        c->compilation_result =
                                V3D_COMPILATION_FAILED_REGISTER_ALLOCATION;
                        return;
                }

                c->spills = 0;
                c->fills = 0;
                c->threads /= 2;

                if (c->threads == 1)
                        vir_remove_thrsw(c);
        }

        /* If we didn't spill, then remove the last thread switch we injected
         * artificially (if any) and restore the previous one.
         */
        if (!c->spills && c->last_thrsw != restore_last_thrsw)
                vir_restore_last_thrsw(c, restore_last_thrsw, restore_scoreboard_lock);

        if (c->spills &&
            (V3D_DBG(VIR) ||
             v3d_debug_flag_for_shader_stage(c->s->info.stage))) {
                fprintf(stderr, "%s prog %d/%d spilled VIR:\n",
                        vir_get_stage_name(c),
                        c->program_id, c->variant_id);
                vir_dump(c);
                fprintf(stderr, "\n");
        }

        v3d_vir_to_qpu(c, temp_registers);
}<|MERGE_RESOLUTION|>--- conflicted
+++ resolved
@@ -4570,26 +4570,11 @@
                         c->point_y = emit_fragment_varying(c, NULL, -1, 0, 0);
                         c->uses_implicit_point_line_varyings = true;
                 } else if (c->fs_key->is_lines &&
-<<<<<<< HEAD
-                           (c->devinfo->ver < 40 ||
-                            BITSET_TEST(c->s->info.system_values_read,
-=======
                            (BITSET_TEST(c->s->info.system_values_read,
->>>>>>> be466399
                                         SYSTEM_VALUE_LINE_COORD))) {
                         c->line_x = emit_fragment_varying(c, NULL, -1, 0, 0);
                         c->uses_implicit_point_line_varyings = true;
                 }
-<<<<<<< HEAD
-
-                c->force_per_sample_msaa =
-                   c->s->info.fs.uses_sample_qualifier ||
-                   BITSET_TEST(c->s->info.system_values_read,
-                               SYSTEM_VALUE_SAMPLE_ID) ||
-                   BITSET_TEST(c->s->info.system_values_read,
-                               SYSTEM_VALUE_SAMPLE_POS);
-=======
->>>>>>> be466399
                 break;
         case MESA_SHADER_COMPUTE:
                 /* Set up the TSO for barriers, assuming we do some. */
