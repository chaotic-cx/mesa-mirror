/*
 * Copyright © 2016 Red Hat.
 * Copyright © 2016 Bas Nieuwenhuizen
 *
 * based on amdgpu winsys.
 * Copyright © 2011 Marek Olšák <maraeo@gmail.com>
 * Copyright © 2015 Advanced Micro Devices, Inc.
 *
 * Permission is hereby granted, free of charge, to any person obtaining a
 * copy of this software and associated documentation files (the "Software"),
 * to deal in the Software without restriction, including without limitation
 * the rights to use, copy, modify, merge, publish, distribute, sublicense,
 * and/or sell copies of the Software, and to permit persons to whom the
 * Software is furnished to do so, subject to the following conditions:
 *
 * The above copyright notice and this permission notice (including the next
 * paragraph) shall be included in all copies or substantial portions of the
 * Software.
 *
 * THE SOFTWARE IS PROVIDED "AS IS", WITHOUT WARRANTY OF ANY KIND, EXPRESS OR
 * IMPLIED, INCLUDING BUT NOT LIMITED TO THE WARRANTIES OF MERCHANTABILITY,
 * FITNESS FOR A PARTICULAR PURPOSE AND NONINFRINGEMENT.  IN NO EVENT SHALL
 * THE AUTHORS OR COPYRIGHT HOLDERS BE LIABLE FOR ANY CLAIM, DAMAGES OR OTHER
 * LIABILITY, WHETHER IN AN ACTION OF CONTRACT, TORT OR OTHERWISE, ARISING
 * FROM, OUT OF OR IN CONNECTION WITH THE SOFTWARE OR THE USE OR OTHER DEALINGS
 * IN THE SOFTWARE.
 */

#include <stdio.h>

#include "radv_amdgpu_bo.h"
#include "radv_debug.h"

#include <amdgpu.h>
#include <inttypes.h>
#include <pthread.h>
#include <unistd.h>
#include "drm-uapi/amdgpu_drm.h"

#include "util/os_time.h"
#include "util/u_atomic.h"
#include "util/u_math.h"
#include "util/u_memory.h"

static void radv_amdgpu_winsys_bo_destroy(struct radeon_winsys *_ws, struct radeon_winsys_bo *_bo);

static int
radv_amdgpu_bo_va_op(struct radv_amdgpu_winsys *ws, amdgpu_bo_handle bo, uint64_t offset, uint64_t size, uint64_t addr,
                     uint32_t bo_flags, uint64_t internal_flags, uint32_t ops)
{
   uint64_t flags = internal_flags;
   if (bo) {
      flags = AMDGPU_VM_PAGE_READABLE | AMDGPU_VM_PAGE_EXECUTABLE;

      if ((bo_flags & RADEON_FLAG_VA_UNCACHED) && ws->info.gfx_level >= GFX9)
         flags |= AMDGPU_VM_MTYPE_UC;

      if (!(bo_flags & RADEON_FLAG_READ_ONLY))
         flags |= AMDGPU_VM_PAGE_WRITEABLE;
   }

   size = align64(size, getpagesize());

   return amdgpu_bo_va_op_raw(ws->dev, bo, offset, size, addr, flags, ops);
}

static int
bo_comparator(const void *ap, const void *bp)
{
   struct radv_amdgpu_bo *a = *(struct radv_amdgpu_bo *const *)ap;
   struct radv_amdgpu_bo *b = *(struct radv_amdgpu_bo *const *)bp;
   return (a > b) ? 1 : (a < b) ? -1 : 0;
}

static VkResult
radv_amdgpu_winsys_rebuild_bo_list(struct radv_amdgpu_winsys_bo *bo)
{
   u_rwlock_wrlock(&bo->lock);

   if (bo->bo_capacity < bo->range_count) {
      uint32_t new_count = MAX2(bo->bo_capacity * 2, bo->range_count);
      struct radv_amdgpu_winsys_bo **bos = realloc(bo->bos, new_count * sizeof(struct radv_amdgpu_winsys_bo *));
      if (!bos) {
         u_rwlock_wrunlock(&bo->lock);
         return VK_ERROR_OUT_OF_HOST_MEMORY;
      }
      bo->bos = bos;
      bo->bo_capacity = new_count;
   }

   uint32_t temp_bo_count = 0;
   for (uint32_t i = 0; i < bo->range_count; ++i)
      if (bo->ranges[i].bo)
         bo->bos[temp_bo_count++] = bo->ranges[i].bo;

   qsort(bo->bos, temp_bo_count, sizeof(struct radv_amdgpu_winsys_bo *), &bo_comparator);

   if (!temp_bo_count) {
      bo->bo_count = 0;
   } else {
      uint32_t final_bo_count = 1;
      for (uint32_t i = 1; i < temp_bo_count; ++i)
         if (bo->bos[i] != bo->bos[i - 1])
            bo->bos[final_bo_count++] = bo->bos[i];

      bo->bo_count = final_bo_count;
   }

   u_rwlock_wrunlock(&bo->lock);
   return VK_SUCCESS;
}

static VkResult
radv_amdgpu_winsys_bo_virtual_bind(struct radeon_winsys *_ws, struct radeon_winsys_bo *_parent, uint64_t offset,
                                   uint64_t size, struct radeon_winsys_bo *_bo, uint64_t bo_offset)
{
   struct radv_amdgpu_winsys *ws = radv_amdgpu_winsys(_ws);
   struct radv_amdgpu_winsys_bo *parent = (struct radv_amdgpu_winsys_bo *)_parent;
   struct radv_amdgpu_winsys_bo *bo = (struct radv_amdgpu_winsys_bo *)_bo;
   int range_count_delta, new_idx;
   int first = 0, last;
   struct radv_amdgpu_map_range new_first, new_last;
   VkResult result;
   int r;

   assert(parent->is_virtual);
   assert(!bo || !bo->is_virtual);

   /* When the BO is NULL, AMDGPU will reset the PTE VA range to the initial state. Otherwise, it
    * will first unmap all existing VA that overlap the requested range and then map.
    */
   if (bo) {
      r = radv_amdgpu_bo_va_op(ws, bo->bo, bo_offset, size, parent->base.va + offset, 0, 0, AMDGPU_VA_OP_REPLACE);
   } else {
      r =
         radv_amdgpu_bo_va_op(ws, NULL, 0, size, parent->base.va + offset, 0, AMDGPU_VM_PAGE_PRT, AMDGPU_VA_OP_REPLACE);
   }

   if (r) {
      fprintf(stderr, "radv/amdgpu: Failed to replace a PRT VA region (%d).\n", r);
      return VK_ERROR_OUT_OF_DEVICE_MEMORY;
   }

   /* Do not add the BO to the virtual BO list if it's already in the global list to avoid dangling
    * BO references because it might have been destroyed without being previously unbound. Resetting
    * it to NULL clears the old BO ranges if present.
    *
    * This is going to be clarified in the Vulkan spec:
    * https://gitlab.khronos.org/vulkan/vulkan/-/issues/3125
    *
    * The issue still exists for non-global BO but it will be addressed later, once we are 100% it's
    * RADV fault (mostly because the solution looks more complicated).
    */
   if (bo && radv_buffer_is_resident(&bo->base)) {
      bo = NULL;
      bo_offset = 0;
   }

   /* We have at most 2 new ranges (1 by the bind, and another one by splitting a range that
    * contains the newly bound range). */
   if (parent->range_capacity - parent->range_count < 2) {
      uint32_t range_capacity = parent->range_capacity + 2;
      struct radv_amdgpu_map_range *ranges =
         realloc(parent->ranges, range_capacity * sizeof(struct radv_amdgpu_map_range));
      if (!ranges)
         return VK_ERROR_OUT_OF_HOST_MEMORY;
      parent->ranges = ranges;
      parent->range_capacity = range_capacity;
   }

   /*
    * [first, last] is exactly the range of ranges that either overlap the
    * new parent, or are adjacent to it. This corresponds to the bind ranges
    * that may change.
    */
   while (first + 1 < parent->range_count && parent->ranges[first].offset + parent->ranges[first].size < offset)
      ++first;

   last = first;
   while (last + 1 < parent->range_count && parent->ranges[last + 1].offset <= offset + size)
      ++last;

   /* Whether the first or last range are going to be totally removed or just
    * resized/left alone. Note that in the case of first == last, we will split
    * this into a part before and after the new range. The remove flag is then
    * whether to not create the corresponding split part. */
   bool remove_first = parent->ranges[first].offset == offset;
   bool remove_last = parent->ranges[last].offset + parent->ranges[last].size == offset + size;

   assert(parent->ranges[first].offset <= offset);
   assert(parent->ranges[last].offset + parent->ranges[last].size >= offset + size);

   /* Try to merge the new range with the first range. */
   if (parent->ranges[first].bo == bo &&
       (!bo || offset - bo_offset == parent->ranges[first].offset - parent->ranges[first].bo_offset)) {
      size += offset - parent->ranges[first].offset;
      offset = parent->ranges[first].offset;
      bo_offset = parent->ranges[first].bo_offset;
      remove_first = true;
   }

   /* Try to merge the new range with the last range. */
   if (parent->ranges[last].bo == bo &&
       (!bo || offset - bo_offset == parent->ranges[last].offset - parent->ranges[last].bo_offset)) {
      size = parent->ranges[last].offset + parent->ranges[last].size - offset;
      remove_last = true;
   }

   range_count_delta = 1 - (last - first + 1) + !remove_first + !remove_last;
   new_idx = first + !remove_first;

   /* If the first/last range are not left alone we unmap then and optionally map
    * them again after modifications. Not that this implicitly can do the splitting
    * if first == last. */
   new_first = parent->ranges[first];
   new_last = parent->ranges[last];

   if (parent->ranges[first].offset + parent->ranges[first].size > offset || remove_first) {
      if (!remove_first) {
         new_first.size = offset - new_first.offset;
      }
   }

   if (parent->ranges[last].offset < offset + size || remove_last) {
      if (!remove_last) {
         new_last.size -= offset + size - new_last.offset;
         new_last.bo_offset += (offset + size - new_last.offset);
         new_last.offset = offset + size;
      }
   }

   /* Moves the range list after last to account for the changed number of ranges. */
   memmove(parent->ranges + last + 1 + range_count_delta, parent->ranges + last + 1,
           sizeof(struct radv_amdgpu_map_range) * (parent->range_count - last - 1));

   if (!remove_first)
      parent->ranges[first] = new_first;

   if (!remove_last)
      parent->ranges[new_idx + 1] = new_last;

   /* Actually set up the new range. */
   parent->ranges[new_idx].offset = offset;
   parent->ranges[new_idx].size = size;
   parent->ranges[new_idx].bo = bo;
   parent->ranges[new_idx].bo_offset = bo_offset;

   parent->range_count += range_count_delta;

   result = radv_amdgpu_winsys_rebuild_bo_list(parent);
   if (result != VK_SUCCESS)
      return result;

   return VK_SUCCESS;
}

static void
radv_amdgpu_log_bo(struct radv_amdgpu_winsys *ws, struct radv_amdgpu_winsys_bo *bo, bool destroyed)
{
   struct radv_amdgpu_winsys_bo_log *bo_log = NULL;

   if (!ws->debug_log_bos)
      return;

   bo_log = malloc(sizeof(*bo_log));
   if (!bo_log)
      return;

   bo_log->va = bo->base.va;
   bo_log->size = bo->size;
   bo_log->timestamp = os_time_get_nano();
   bo_log->is_virtual = bo->is_virtual;
   bo_log->destroyed = destroyed;

   u_rwlock_wrlock(&ws->log_bo_list_lock);
   list_addtail(&bo_log->list, &ws->log_bo_list);
   u_rwlock_wrunlock(&ws->log_bo_list_lock);
}

static int
radv_amdgpu_global_bo_list_add(struct radv_amdgpu_winsys *ws, struct radv_amdgpu_winsys_bo *bo)
{
<<<<<<< HEAD
	struct radv_amdgpu_winsys_bo *parent = (struct radv_amdgpu_winsys_bo *)_parent;
	struct radv_amdgpu_winsys_bo *bo = (struct radv_amdgpu_winsys_bo*)_bo;
	int range_count_delta, new_idx;
	int first = 0, last;
	struct radv_amdgpu_map_range new_first, new_last;
	VkResult result;

	assert(parent->is_virtual);
	assert(!bo || !bo->is_virtual);

	/* We have at most 2 new ranges (1 by the bind, and another one by splitting a range that contains the newly bound range). */
	if (parent->range_capacity - parent->range_count < 2) {
		uint32_t range_capacity = parent->range_capacity + 2;
		struct radv_amdgpu_map_range *ranges =
			realloc(parent->ranges,
				range_capacity * sizeof(struct radv_amdgpu_map_range));
		if (!ranges)
			return VK_ERROR_OUT_OF_HOST_MEMORY;
		parent->ranges = ranges;
		parent->range_capacity = range_capacity;
	}

	/*
	 * [first, last] is exactly the range of ranges that either overlap the
	 * new parent, or are adjacent to it. This corresponds to the bind ranges
	 * that may change.
	 */
	while(first + 1 < parent->range_count && parent->ranges[first].offset + parent->ranges[first].size < offset)
		++first;

	last = first;
	while(last + 1 < parent->range_count && parent->ranges[last + 1].offset <= offset + size)
		++last;

	/* Whether the first or last range are going to be totally removed or just
	 * resized/left alone. Note that in the case of first == last, we will split
	 * this into a part before and after the new range. The remove flag is then
	 * whether to not create the corresponding split part. */
	bool remove_first = parent->ranges[first].offset == offset;
	bool remove_last = parent->ranges[last].offset + parent->ranges[last].size == offset + size;
	bool unmapped_first = false;

	assert(parent->ranges[first].offset <= offset);
	assert(parent->ranges[last].offset + parent->ranges[last].size >= offset + size);

	/* Try to merge the new range with the first range. */
	if (parent->ranges[first].bo == bo && (!bo || offset - bo_offset == parent->ranges[first].offset - parent->ranges[first].bo_offset)) {
		size += offset - parent->ranges[first].offset;
		offset = parent->ranges[first].offset;
		bo_offset = parent->ranges[first].bo_offset;
		remove_first = true;
	}

	/* Try to merge the new range with the last range. */
	if (parent->ranges[last].bo == bo && (!bo || offset - bo_offset == parent->ranges[last].offset - parent->ranges[last].bo_offset)) {
		size = parent->ranges[last].offset + parent->ranges[last].size - offset;
		remove_last = true;
	}

	range_count_delta = 1 - (last - first + 1) + !remove_first + !remove_last;
	new_idx = first + !remove_first;

	/* Any range between first and last is going to be entirely covered by the new range so just unmap them. */
	for (int i = first + 1; i < last; ++i)
		radv_amdgpu_winsys_virtual_unmap(parent, parent->ranges + i);

	/* If the first/last range are not left alone we unmap then and optionally map
	 * them again after modifications. Not that this implicitly can do the splitting
	 * if first == last. */
	new_first = parent->ranges[first];
	new_last = parent->ranges[last];

	if (parent->ranges[first].offset + parent->ranges[first].size > offset || remove_first) {
		radv_amdgpu_winsys_virtual_unmap(parent, parent->ranges + first);
		unmapped_first = true;

		if (!remove_first) {
			new_first.size = offset - new_first.offset;
			radv_amdgpu_winsys_virtual_map(parent, &new_first);
		}
	}

	if (parent->ranges[last].offset < offset + size || remove_last) {
		if (first != last || !unmapped_first)
			radv_amdgpu_winsys_virtual_unmap(parent, parent->ranges + last);

		if (!remove_last) {
			new_last.size -= offset + size - new_last.offset;
			new_last.bo_offset += (offset + size - new_last.offset);
			new_last.offset = offset + size;
			radv_amdgpu_winsys_virtual_map(parent, &new_last);
		}
	}

	/* Moves the range list after last to account for the changed number of ranges. */
	memmove(parent->ranges + last + 1 + range_count_delta, parent->ranges + last + 1,
	        sizeof(struct radv_amdgpu_map_range) * (parent->range_count - last - 1));

	if (!remove_first)
		parent->ranges[first] = new_first;

	if (!remove_last)
		parent->ranges[new_idx + 1] = new_last;

	/* Actually set up the new range. */
	parent->ranges[new_idx].offset = offset;
	parent->ranges[new_idx].size = size;
	parent->ranges[new_idx].bo = bo;
	parent->ranges[new_idx].bo_offset = bo_offset;

	radv_amdgpu_winsys_virtual_map(parent, parent->ranges + new_idx);

	parent->range_count += range_count_delta;

	result = radv_amdgpu_winsys_rebuild_bo_list(parent);
	if (result != VK_SUCCESS)
		return result;

	return VK_SUCCESS;
=======
   u_rwlock_wrlock(&ws->global_bo_list.lock);
   if (ws->global_bo_list.count == ws->global_bo_list.capacity) {
      unsigned capacity = MAX2(4, ws->global_bo_list.capacity * 2);
      void *data = realloc(ws->global_bo_list.bos, capacity * sizeof(struct radv_amdgpu_winsys_bo *));
      if (!data) {
         u_rwlock_wrunlock(&ws->global_bo_list.lock);
         return VK_ERROR_OUT_OF_HOST_MEMORY;
      }

      ws->global_bo_list.bos = (struct radv_amdgpu_winsys_bo **)data;
      ws->global_bo_list.capacity = capacity;
   }

   ws->global_bo_list.bos[ws->global_bo_list.count++] = bo;
   bo->base.use_global_list = true;
   u_rwlock_wrunlock(&ws->global_bo_list.lock);
   return VK_SUCCESS;
>>>>>>> be466399
}

static void
radv_amdgpu_global_bo_list_del(struct radv_amdgpu_winsys *ws, struct radv_amdgpu_winsys_bo *bo)
{
   u_rwlock_wrlock(&ws->global_bo_list.lock);
   for (unsigned i = ws->global_bo_list.count; i-- > 0;) {
      if (ws->global_bo_list.bos[i] == bo) {
         ws->global_bo_list.bos[i] = ws->global_bo_list.bos[ws->global_bo_list.count - 1];
         --ws->global_bo_list.count;
         bo->base.use_global_list = false;
         break;
      }
   }
   u_rwlock_wrunlock(&ws->global_bo_list.lock);
}

static void
radv_amdgpu_winsys_bo_destroy(struct radeon_winsys *_ws, struct radeon_winsys_bo *_bo)
{
   struct radv_amdgpu_winsys *ws = radv_amdgpu_winsys(_ws);
   struct radv_amdgpu_winsys_bo *bo = radv_amdgpu_winsys_bo(_bo);

   radv_amdgpu_log_bo(ws, bo, true);

   if (bo->is_virtual) {
      int r;

      /* Clear mappings of this PRT VA region. */
      r = radv_amdgpu_bo_va_op(ws, NULL, 0, bo->size, bo->base.va, 0, 0, AMDGPU_VA_OP_CLEAR);
      if (r) {
         fprintf(stderr, "radv/amdgpu: Failed to clear a PRT VA region (%d).\n", r);
      }

      free(bo->bos);
      free(bo->ranges);
      u_rwlock_destroy(&bo->lock);
   } else {
      if (ws->debug_all_bos)
         radv_amdgpu_global_bo_list_del(ws, bo);
      radv_amdgpu_bo_va_op(ws, bo->bo, 0, bo->size, bo->base.va, 0, 0, AMDGPU_VA_OP_UNMAP);
      amdgpu_bo_free(bo->bo);
   }

   if (bo->base.initial_domain & RADEON_DOMAIN_VRAM) {
      if (bo->base.vram_no_cpu_access) {
         p_atomic_add(&ws->allocated_vram, -align64(bo->size, ws->info.gart_page_size));
      } else {
         p_atomic_add(&ws->allocated_vram_vis, -align64(bo->size, ws->info.gart_page_size));
      }
   }

   if (bo->base.initial_domain & RADEON_DOMAIN_GTT)
      p_atomic_add(&ws->allocated_gtt, -align64(bo->size, ws->info.gart_page_size));

   amdgpu_va_range_free(bo->va_handle);
   FREE(bo);
}

static VkResult
radv_amdgpu_winsys_bo_create(struct radeon_winsys *_ws, uint64_t size, unsigned alignment,
                             enum radeon_bo_domain initial_domain, enum radeon_bo_flag flags, unsigned priority,
                             uint64_t replay_address, struct radeon_winsys_bo **out_bo)
{
   struct radv_amdgpu_winsys *ws = radv_amdgpu_winsys(_ws);
   struct radv_amdgpu_winsys_bo *bo;
   struct amdgpu_bo_alloc_request request = {0};
   struct radv_amdgpu_map_range *ranges = NULL;
   amdgpu_bo_handle buf_handle;
   uint64_t va = 0;
   amdgpu_va_handle va_handle;
   int r;
   VkResult result = VK_SUCCESS;

   /* Just be robust for callers that might use NULL-ness for determining if things should be freed.
    */
   *out_bo = NULL;

   bo = CALLOC_STRUCT(radv_amdgpu_winsys_bo);
   if (!bo) {
      return VK_ERROR_OUT_OF_HOST_MEMORY;
   }

   unsigned virt_alignment = alignment;
   if (size >= ws->info.pte_fragment_size)
      virt_alignment = MAX2(virt_alignment, ws->info.pte_fragment_size);

   assert(!replay_address || (flags & RADEON_FLAG_REPLAYABLE));

   const uint64_t va_flags = AMDGPU_VA_RANGE_HIGH | (flags & RADEON_FLAG_32BIT ? AMDGPU_VA_RANGE_32_BIT : 0) |
                             (flags & RADEON_FLAG_REPLAYABLE ? AMDGPU_VA_RANGE_REPLAYABLE : 0);
   r = amdgpu_va_range_alloc(ws->dev, amdgpu_gpu_va_range_general, size, virt_alignment, replay_address, &va,
                             &va_handle, va_flags);
   if (r) {
      result = replay_address ? VK_ERROR_INVALID_OPAQUE_CAPTURE_ADDRESS : VK_ERROR_OUT_OF_DEVICE_MEMORY;
      goto error_va_alloc;
   }

   bo->base.va = va;
   bo->va_handle = va_handle;
   bo->size = size;
   bo->is_virtual = !!(flags & RADEON_FLAG_VIRTUAL);

   if (flags & RADEON_FLAG_VIRTUAL) {
      ranges = realloc(NULL, sizeof(struct radv_amdgpu_map_range));
      if (!ranges) {
         result = VK_ERROR_OUT_OF_HOST_MEMORY;
         goto error_ranges_alloc;
      }

      u_rwlock_init(&bo->lock);

      bo->ranges = ranges;
      bo->range_count = 1;
      bo->range_capacity = 1;

      bo->ranges[0].offset = 0;
      bo->ranges[0].size = size;
      bo->ranges[0].bo = NULL;
      bo->ranges[0].bo_offset = 0;

      /* Reserve a PRT VA region. */
      r = radv_amdgpu_bo_va_op(ws, NULL, 0, size, bo->base.va, 0, AMDGPU_VM_PAGE_PRT, AMDGPU_VA_OP_MAP);
      if (r) {
         fprintf(stderr, "radv/amdgpu: Failed to reserve a PRT VA region (%d).\n", r);
         result = VK_ERROR_OUT_OF_DEVICE_MEMORY;
         goto error_ranges_alloc;
      }

      radv_amdgpu_log_bo(ws, bo, false);

      *out_bo = (struct radeon_winsys_bo *)bo;
      return VK_SUCCESS;
   }

   request.alloc_size = size;
   request.phys_alignment = alignment;

   if (initial_domain & RADEON_DOMAIN_VRAM) {
      request.preferred_heap |= AMDGPU_GEM_DOMAIN_VRAM;

      /* Since VRAM and GTT have almost the same performance on
       * APUs, we could just set GTT. However, in order to decrease
       * GTT(RAM) usage, which is shared with the OS, allow VRAM
       * placements too. The idea is not to use VRAM usefully, but
       * to use it so that it's not unused and wasted.
       *
       * Furthermore, even on discrete GPUs this is beneficial. If
       * both GTT and VRAM are set then AMDGPU still prefers VRAM
       * for the initial placement, but it makes the buffers
       * spillable. Otherwise AMDGPU tries to place the buffers in
       * VRAM really hard to the extent that we are getting a lot
       * of unnecessary movement. This helps significantly when
       * e.g. Horizon Zero Dawn allocates more memory than we have
       * VRAM.
       */
      request.preferred_heap |= AMDGPU_GEM_DOMAIN_GTT;
   }

   if (initial_domain & RADEON_DOMAIN_GTT)
      request.preferred_heap |= AMDGPU_GEM_DOMAIN_GTT;
   if (initial_domain & RADEON_DOMAIN_GDS)
      request.preferred_heap |= AMDGPU_GEM_DOMAIN_GDS;
   if (initial_domain & RADEON_DOMAIN_OA)
      request.preferred_heap |= AMDGPU_GEM_DOMAIN_OA;

   if (flags & RADEON_FLAG_CPU_ACCESS)
      request.flags |= AMDGPU_GEM_CREATE_CPU_ACCESS_REQUIRED;
   if (flags & RADEON_FLAG_NO_CPU_ACCESS) {
      bo->base.vram_no_cpu_access = initial_domain & RADEON_DOMAIN_VRAM;
      request.flags |= AMDGPU_GEM_CREATE_NO_CPU_ACCESS;
   }
   if (flags & RADEON_FLAG_GTT_WC)
      request.flags |= AMDGPU_GEM_CREATE_CPU_GTT_USWC;
   if (!(flags & RADEON_FLAG_IMPLICIT_SYNC))
      request.flags |= AMDGPU_GEM_CREATE_EXPLICIT_SYNC;
   if ((initial_domain & RADEON_DOMAIN_VRAM_GTT) && (flags & RADEON_FLAG_NO_INTERPROCESS_SHARING) &&
       ((ws->perftest & RADV_PERFTEST_LOCAL_BOS) || (flags & RADEON_FLAG_PREFER_LOCAL_BO))) {
      bo->base.is_local = true;
      request.flags |= AMDGPU_GEM_CREATE_VM_ALWAYS_VALID;
   }

   if (initial_domain & RADEON_DOMAIN_VRAM) {
      if (ws->zero_all_vram_allocs || (flags & RADEON_FLAG_ZERO_VRAM))
         request.flags |= AMDGPU_GEM_CREATE_VRAM_CLEARED;
   }

   if (flags & RADEON_FLAG_DISCARDABLE && ws->info.drm_minor >= 47)
      request.flags |= AMDGPU_GEM_CREATE_DISCARDABLE;

   r = amdgpu_bo_alloc(ws->dev, &request, &buf_handle);
   if (r) {
      fprintf(stderr, "radv/amdgpu: Failed to allocate a buffer:\n");
      fprintf(stderr, "radv/amdgpu:    size      : %" PRIu64 " bytes\n", size);
      fprintf(stderr, "radv/amdgpu:    alignment : %u bytes\n", alignment);
      fprintf(stderr, "radv/amdgpu:    domains   : %u\n", initial_domain);
      result = VK_ERROR_OUT_OF_DEVICE_MEMORY;
      goto error_bo_alloc;
   }

   r = radv_amdgpu_bo_va_op(ws, buf_handle, 0, size, va, flags, 0, AMDGPU_VA_OP_MAP);
   if (r) {
      result = VK_ERROR_UNKNOWN;
      goto error_va_map;
   }

   bo->bo = buf_handle;
   bo->base.initial_domain = initial_domain;
   bo->base.use_global_list = false;
   bo->priority = priority;

   r = amdgpu_bo_export(buf_handle, amdgpu_bo_handle_type_kms, &bo->bo_handle);
   assert(!r);

   if (initial_domain & RADEON_DOMAIN_VRAM) {
      /* Buffers allocated in VRAM with the NO_CPU_ACCESS flag
       * aren't mappable and they are counted as part of the VRAM
       * counter.
       *
       * Otherwise, buffers with the CPU_ACCESS flag or without any
       * of both (imported buffers) are counted as part of the VRAM
       * visible counter because they can be mapped.
       */
      if (bo->base.vram_no_cpu_access) {
         p_atomic_add(&ws->allocated_vram, align64(bo->size, ws->info.gart_page_size));
      } else {
         p_atomic_add(&ws->allocated_vram_vis, align64(bo->size, ws->info.gart_page_size));
      }
   }

   if (initial_domain & RADEON_DOMAIN_GTT)
      p_atomic_add(&ws->allocated_gtt, align64(bo->size, ws->info.gart_page_size));

   if (ws->debug_all_bos)
      radv_amdgpu_global_bo_list_add(ws, bo);
   radv_amdgpu_log_bo(ws, bo, false);

   *out_bo = (struct radeon_winsys_bo *)bo;
   return VK_SUCCESS;
error_va_map:
   amdgpu_bo_free(buf_handle);

error_bo_alloc:
   free(ranges);

error_ranges_alloc:
   amdgpu_va_range_free(va_handle);

error_va_alloc:
   FREE(bo);
   return result;
}

static void *
radv_amdgpu_winsys_bo_map(struct radeon_winsys_bo *_bo)
{
   struct radv_amdgpu_winsys_bo *bo = radv_amdgpu_winsys_bo(_bo);
   int ret;
   void *data;
   ret = amdgpu_bo_cpu_map(bo->bo, &data);
   if (ret)
      return NULL;
   return data;
}

static void
radv_amdgpu_winsys_bo_unmap(struct radeon_winsys_bo *_bo)
{
   struct radv_amdgpu_winsys_bo *bo = radv_amdgpu_winsys_bo(_bo);
   amdgpu_bo_cpu_unmap(bo->bo);
}

static uint64_t
radv_amdgpu_get_optimal_vm_alignment(struct radv_amdgpu_winsys *ws, uint64_t size, unsigned alignment)
{
   uint64_t vm_alignment = alignment;

   /* Increase the VM alignment for faster address translation. */
   if (size >= ws->info.pte_fragment_size)
      vm_alignment = MAX2(vm_alignment, ws->info.pte_fragment_size);

   /* Gfx9: Increase the VM alignment to the most significant bit set
    * in the size for faster address translation.
    */
   if (ws->info.gfx_level >= GFX9) {
      unsigned msb = util_last_bit64(size); /* 0 = no bit is set */
      uint64_t msb_alignment = msb ? 1ull << (msb - 1) : 0;

      vm_alignment = MAX2(vm_alignment, msb_alignment);
   }
   return vm_alignment;
}

static VkResult
radv_amdgpu_winsys_bo_from_ptr(struct radeon_winsys *_ws, void *pointer, uint64_t size, unsigned priority,
                               struct radeon_winsys_bo **out_bo)
{
   struct radv_amdgpu_winsys *ws = radv_amdgpu_winsys(_ws);
   amdgpu_bo_handle buf_handle;
   struct radv_amdgpu_winsys_bo *bo;
   uint64_t va;
   amdgpu_va_handle va_handle;
   uint64_t vm_alignment;
   VkResult result = VK_SUCCESS;
   int ret;

   /* Just be robust for callers that might use NULL-ness for determining if things should be freed.
    */
   *out_bo = NULL;

   bo = CALLOC_STRUCT(radv_amdgpu_winsys_bo);
   if (!bo)
      return VK_ERROR_OUT_OF_HOST_MEMORY;

   ret = amdgpu_create_bo_from_user_mem(ws->dev, pointer, size, &buf_handle);
   if (ret) {
      if (ret == -EINVAL) {
         result = VK_ERROR_INVALID_EXTERNAL_HANDLE;
      } else {
         result = VK_ERROR_UNKNOWN;
      }
      goto error;
   }

   /* Using the optimal VM alignment also fixes GPU hangs for buffers that
    * are imported.
    */
   vm_alignment = radv_amdgpu_get_optimal_vm_alignment(ws, size, ws->info.gart_page_size);

   if (amdgpu_va_range_alloc(ws->dev, amdgpu_gpu_va_range_general, size, vm_alignment, 0, &va, &va_handle,
                             AMDGPU_VA_RANGE_HIGH)) {
      result = VK_ERROR_OUT_OF_DEVICE_MEMORY;
      goto error_va_alloc;
   }

   if (amdgpu_bo_va_op(buf_handle, 0, size, va, 0, AMDGPU_VA_OP_MAP)) {
      result = VK_ERROR_UNKNOWN;
      goto error_va_map;
   }

   /* Initialize it */
   bo->base.va = va;
   bo->va_handle = va_handle;
   bo->size = size;
   bo->bo = buf_handle;
   bo->base.initial_domain = RADEON_DOMAIN_GTT;
   bo->base.use_global_list = false;
   bo->priority = priority;

   ASSERTED int r = amdgpu_bo_export(buf_handle, amdgpu_bo_handle_type_kms, &bo->bo_handle);
   assert(!r);

   p_atomic_add(&ws->allocated_gtt, align64(bo->size, ws->info.gart_page_size));

   if (ws->debug_all_bos)
      radv_amdgpu_global_bo_list_add(ws, bo);
   radv_amdgpu_log_bo(ws, bo, false);

   *out_bo = (struct radeon_winsys_bo *)bo;
   return VK_SUCCESS;

error_va_map:
   amdgpu_va_range_free(va_handle);

error_va_alloc:
   amdgpu_bo_free(buf_handle);

error:
   FREE(bo);
   return result;
}

static VkResult
radv_amdgpu_winsys_bo_from_fd(struct radeon_winsys *_ws, int fd, unsigned priority, struct radeon_winsys_bo **out_bo,
                              uint64_t *alloc_size)
{
   struct radv_amdgpu_winsys *ws = radv_amdgpu_winsys(_ws);
   struct radv_amdgpu_winsys_bo *bo;
   uint64_t va;
   amdgpu_va_handle va_handle;
   enum amdgpu_bo_handle_type type = amdgpu_bo_handle_type_dma_buf_fd;
   struct amdgpu_bo_import_result result;
   struct amdgpu_bo_info info;
   enum radeon_bo_domain initial = 0;
   int r;
   VkResult vk_result = VK_SUCCESS;

   /* Just be robust for callers that might use NULL-ness for determining if things should be freed.
    */
   *out_bo = NULL;

   bo = CALLOC_STRUCT(radv_amdgpu_winsys_bo);
   if (!bo)
      return VK_ERROR_OUT_OF_HOST_MEMORY;

   r = amdgpu_bo_import(ws->dev, type, fd, &result);
   if (r) {
      vk_result = VK_ERROR_INVALID_EXTERNAL_HANDLE;
      goto error;
   }

   r = amdgpu_bo_query_info(result.buf_handle, &info);
   if (r) {
      vk_result = VK_ERROR_UNKNOWN;
      goto error_query;
   }

   if (alloc_size) {
      *alloc_size = info.alloc_size;
   }

   r = amdgpu_va_range_alloc(ws->dev, amdgpu_gpu_va_range_general, result.alloc_size, 1 << 20, 0, &va, &va_handle,
                             AMDGPU_VA_RANGE_HIGH);
   if (r) {
      vk_result = VK_ERROR_OUT_OF_DEVICE_MEMORY;
      goto error_query;
   }

   r = radv_amdgpu_bo_va_op(ws, result.buf_handle, 0, result.alloc_size, va, 0, 0, AMDGPU_VA_OP_MAP);
   if (r) {
      vk_result = VK_ERROR_UNKNOWN;
      goto error_va_map;
   }

   if (info.preferred_heap & AMDGPU_GEM_DOMAIN_VRAM)
      initial |= RADEON_DOMAIN_VRAM;
   if (info.preferred_heap & AMDGPU_GEM_DOMAIN_GTT)
      initial |= RADEON_DOMAIN_GTT;

   bo->bo = result.buf_handle;
   bo->base.va = va;
   bo->va_handle = va_handle;
   bo->base.initial_domain = initial;
   bo->base.use_global_list = false;
   bo->size = result.alloc_size;
   bo->priority = priority;

   r = amdgpu_bo_export(result.buf_handle, amdgpu_bo_handle_type_kms, &bo->bo_handle);
   assert(!r);

   if (bo->base.initial_domain & RADEON_DOMAIN_VRAM)
      p_atomic_add(&ws->allocated_vram, align64(bo->size, ws->info.gart_page_size));
   if (bo->base.initial_domain & RADEON_DOMAIN_GTT)
      p_atomic_add(&ws->allocated_gtt, align64(bo->size, ws->info.gart_page_size));

   if (ws->debug_all_bos)
      radv_amdgpu_global_bo_list_add(ws, bo);
   radv_amdgpu_log_bo(ws, bo, false);

   *out_bo = (struct radeon_winsys_bo *)bo;
   return VK_SUCCESS;
error_va_map:
   amdgpu_va_range_free(va_handle);

error_query:
   amdgpu_bo_free(result.buf_handle);

error:
   FREE(bo);
   return vk_result;
}

static bool
radv_amdgpu_winsys_get_fd(struct radeon_winsys *_ws, struct radeon_winsys_bo *_bo, int *fd)
{
   struct radv_amdgpu_winsys_bo *bo = radv_amdgpu_winsys_bo(_bo);
   enum amdgpu_bo_handle_type type = amdgpu_bo_handle_type_dma_buf_fd;
   int r;
   unsigned handle;
   r = amdgpu_bo_export(bo->bo, type, &handle);
   if (r)
      return false;

   *fd = (int)handle;
   return true;
}

static bool
radv_amdgpu_bo_get_flags_from_fd(struct radeon_winsys *_ws, int fd, enum radeon_bo_domain *domains,
                                 enum radeon_bo_flag *flags)
{
   struct radv_amdgpu_winsys *ws = radv_amdgpu_winsys(_ws);
   struct amdgpu_bo_import_result result = {0};
   struct amdgpu_bo_info info = {0};
   int r;

   *domains = 0;
   *flags = 0;

   r = amdgpu_bo_import(ws->dev, amdgpu_bo_handle_type_dma_buf_fd, fd, &result);
   if (r)
      return false;

   r = amdgpu_bo_query_info(result.buf_handle, &info);
   amdgpu_bo_free(result.buf_handle);
   if (r)
      return false;

   if (info.preferred_heap & AMDGPU_GEM_DOMAIN_VRAM)
      *domains |= RADEON_DOMAIN_VRAM;
   if (info.preferred_heap & AMDGPU_GEM_DOMAIN_GTT)
      *domains |= RADEON_DOMAIN_GTT;
   if (info.preferred_heap & AMDGPU_GEM_DOMAIN_GDS)
      *domains |= RADEON_DOMAIN_GDS;
   if (info.preferred_heap & AMDGPU_GEM_DOMAIN_OA)
      *domains |= RADEON_DOMAIN_OA;

   if (info.alloc_flags & AMDGPU_GEM_CREATE_CPU_ACCESS_REQUIRED)
      *flags |= RADEON_FLAG_CPU_ACCESS;
   if (info.alloc_flags & AMDGPU_GEM_CREATE_NO_CPU_ACCESS)
      *flags |= RADEON_FLAG_NO_CPU_ACCESS;
   if (!(info.alloc_flags & AMDGPU_GEM_CREATE_EXPLICIT_SYNC))
      *flags |= RADEON_FLAG_IMPLICIT_SYNC;
   if (info.alloc_flags & AMDGPU_GEM_CREATE_CPU_GTT_USWC)
      *flags |= RADEON_FLAG_GTT_WC;
   if (info.alloc_flags & AMDGPU_GEM_CREATE_VM_ALWAYS_VALID)
      *flags |= RADEON_FLAG_NO_INTERPROCESS_SHARING | RADEON_FLAG_PREFER_LOCAL_BO;
   if (info.alloc_flags & AMDGPU_GEM_CREATE_VRAM_CLEARED)
      *flags |= RADEON_FLAG_ZERO_VRAM;
   return true;
}

static unsigned
eg_tile_split(unsigned tile_split)
{
   switch (tile_split) {
   case 0:
      tile_split = 64;
      break;
   case 1:
      tile_split = 128;
      break;
   case 2:
      tile_split = 256;
      break;
   case 3:
      tile_split = 512;
      break;
   default:
   case 4:
      tile_split = 1024;
      break;
   case 5:
      tile_split = 2048;
      break;
   case 6:
      tile_split = 4096;
      break;
   }
   return tile_split;
}

static unsigned
radv_eg_tile_split_rev(unsigned eg_tile_split)
{
   switch (eg_tile_split) {
   case 64:
      return 0;
   case 128:
      return 1;
   case 256:
      return 2;
   case 512:
      return 3;
   default:
   case 1024:
      return 4;
   case 2048:
      return 5;
   case 4096:
      return 6;
   }
}

#define AMDGPU_TILING_DCC_MAX_COMPRESSED_BLOCK_SIZE_SHIFT 45
#define AMDGPU_TILING_DCC_MAX_COMPRESSED_BLOCK_SIZE_MASK  0x3

static void
radv_amdgpu_winsys_bo_set_metadata(struct radeon_winsys *_ws, struct radeon_winsys_bo *_bo,
                                   struct radeon_bo_metadata *md)
{
   struct radv_amdgpu_winsys *ws = radv_amdgpu_winsys(_ws);
   struct radv_amdgpu_winsys_bo *bo = radv_amdgpu_winsys_bo(_bo);
   struct amdgpu_bo_metadata metadata = {0};
   uint64_t tiling_flags = 0;

   if (ws->info.gfx_level >= GFX9) {
      tiling_flags |= AMDGPU_TILING_SET(SWIZZLE_MODE, md->u.gfx9.swizzle_mode);
      tiling_flags |= AMDGPU_TILING_SET(DCC_OFFSET_256B, md->u.gfx9.dcc_offset_256b);
      tiling_flags |= AMDGPU_TILING_SET(DCC_PITCH_MAX, md->u.gfx9.dcc_pitch_max);
      tiling_flags |= AMDGPU_TILING_SET(DCC_INDEPENDENT_64B, md->u.gfx9.dcc_independent_64b_blocks);
      tiling_flags |= AMDGPU_TILING_SET(DCC_INDEPENDENT_128B, md->u.gfx9.dcc_independent_128b_blocks);
      tiling_flags |= AMDGPU_TILING_SET(DCC_MAX_COMPRESSED_BLOCK_SIZE, md->u.gfx9.dcc_max_compressed_block_size);
      tiling_flags |= AMDGPU_TILING_SET(SCANOUT, md->u.gfx9.scanout);
   } else {
      if (md->u.legacy.macrotile == RADEON_LAYOUT_TILED)
         tiling_flags |= AMDGPU_TILING_SET(ARRAY_MODE, 4); /* 2D_TILED_THIN1 */
      else if (md->u.legacy.microtile == RADEON_LAYOUT_TILED)
         tiling_flags |= AMDGPU_TILING_SET(ARRAY_MODE, 2); /* 1D_TILED_THIN1 */
      else
         tiling_flags |= AMDGPU_TILING_SET(ARRAY_MODE, 1); /* LINEAR_ALIGNED */

      tiling_flags |= AMDGPU_TILING_SET(PIPE_CONFIG, md->u.legacy.pipe_config);
      tiling_flags |= AMDGPU_TILING_SET(BANK_WIDTH, util_logbase2(md->u.legacy.bankw));
      tiling_flags |= AMDGPU_TILING_SET(BANK_HEIGHT, util_logbase2(md->u.legacy.bankh));
      if (md->u.legacy.tile_split)
         tiling_flags |= AMDGPU_TILING_SET(TILE_SPLIT, radv_eg_tile_split_rev(md->u.legacy.tile_split));
      tiling_flags |= AMDGPU_TILING_SET(MACRO_TILE_ASPECT, util_logbase2(md->u.legacy.mtilea));
      tiling_flags |= AMDGPU_TILING_SET(NUM_BANKS, util_logbase2(md->u.legacy.num_banks) - 1);

      if (md->u.legacy.scanout)
         tiling_flags |= AMDGPU_TILING_SET(MICRO_TILE_MODE, 0); /* DISPLAY_MICRO_TILING */
      else
         tiling_flags |= AMDGPU_TILING_SET(MICRO_TILE_MODE, 1); /* THIN_MICRO_TILING */
   }

   metadata.tiling_info = tiling_flags;
   metadata.size_metadata = md->size_metadata;
   memcpy(metadata.umd_metadata, md->metadata, sizeof(md->metadata));

   amdgpu_bo_set_metadata(bo->bo, &metadata);
}

static void
radv_amdgpu_winsys_bo_get_metadata(struct radeon_winsys *_ws, struct radeon_winsys_bo *_bo,
                                   struct radeon_bo_metadata *md)
{
   struct radv_amdgpu_winsys *ws = radv_amdgpu_winsys(_ws);
   struct radv_amdgpu_winsys_bo *bo = radv_amdgpu_winsys_bo(_bo);
   struct amdgpu_bo_info info = {0};

   int r = amdgpu_bo_query_info(bo->bo, &info);
   if (r)
      return;

   uint64_t tiling_flags = info.metadata.tiling_info;

   if (ws->info.gfx_level >= GFX9) {
      md->u.gfx9.swizzle_mode = AMDGPU_TILING_GET(tiling_flags, SWIZZLE_MODE);
      md->u.gfx9.scanout = AMDGPU_TILING_GET(tiling_flags, SCANOUT);
   } else {
      md->u.legacy.microtile = RADEON_LAYOUT_LINEAR;
      md->u.legacy.macrotile = RADEON_LAYOUT_LINEAR;

      if (AMDGPU_TILING_GET(tiling_flags, ARRAY_MODE) == 4) /* 2D_TILED_THIN1 */
         md->u.legacy.macrotile = RADEON_LAYOUT_TILED;
      else if (AMDGPU_TILING_GET(tiling_flags, ARRAY_MODE) == 2) /* 1D_TILED_THIN1 */
         md->u.legacy.microtile = RADEON_LAYOUT_TILED;

      md->u.legacy.pipe_config = AMDGPU_TILING_GET(tiling_flags, PIPE_CONFIG);
      md->u.legacy.bankw = 1 << AMDGPU_TILING_GET(tiling_flags, BANK_WIDTH);
      md->u.legacy.bankh = 1 << AMDGPU_TILING_GET(tiling_flags, BANK_HEIGHT);
      md->u.legacy.tile_split = eg_tile_split(AMDGPU_TILING_GET(tiling_flags, TILE_SPLIT));
      md->u.legacy.mtilea = 1 << AMDGPU_TILING_GET(tiling_flags, MACRO_TILE_ASPECT);
      md->u.legacy.num_banks = 2 << AMDGPU_TILING_GET(tiling_flags, NUM_BANKS);
      md->u.legacy.scanout = AMDGPU_TILING_GET(tiling_flags, MICRO_TILE_MODE) == 0; /* DISPLAY */
   }

   md->size_metadata = info.metadata.size_metadata;
   memcpy(md->metadata, info.metadata.umd_metadata, sizeof(md->metadata));
}

static VkResult
radv_amdgpu_winsys_bo_make_resident(struct radeon_winsys *_ws, struct radeon_winsys_bo *_bo, bool resident)
{
   struct radv_amdgpu_winsys *ws = radv_amdgpu_winsys(_ws);
   struct radv_amdgpu_winsys_bo *bo = radv_amdgpu_winsys_bo(_bo);
   VkResult result = VK_SUCCESS;

   /* Do not add the BO to the global list if it's a local BO because the
    * kernel maintains a list for us.
    */
   if (bo->base.is_local)
      return VK_SUCCESS;

   /* Do not add the BO twice to the global list if the allbos debug
    * option is enabled.
    */
   if (ws->debug_all_bos)
      return VK_SUCCESS;

   if (resident) {
      result = radv_amdgpu_global_bo_list_add(ws, bo);
   } else {
      radv_amdgpu_global_bo_list_del(ws, bo);
   }

   return result;
}

static int
radv_amdgpu_bo_va_compare(const void *a, const void *b)
{
   const struct radv_amdgpu_winsys_bo *bo_a = *(const struct radv_amdgpu_winsys_bo *const *)a;
   const struct radv_amdgpu_winsys_bo *bo_b = *(const struct radv_amdgpu_winsys_bo *const *)b;
   return bo_a->base.va < bo_b->base.va ? -1 : bo_a->base.va > bo_b->base.va ? 1 : 0;
}

static uint64_t
radv_amdgpu_canonicalize_va(uint64_t va)
{
   /* Would be less hardcoded to use addr32_hi (0xffff8000) to generate a mask,
    * but there are confusing differences between page fault reports from kernel where
    * it seems to report the top 48 bits, where addr32_hi has 47-bits. */
   return va & ((1ull << 48) - 1);
}

static void
radv_amdgpu_dump_bo_log(struct radeon_winsys *_ws, FILE *file)
{
   struct radv_amdgpu_winsys *ws = radv_amdgpu_winsys(_ws);
   struct radv_amdgpu_winsys_bo_log *bo_log;

   if (!ws->debug_log_bos)
      return;

   u_rwlock_rdlock(&ws->log_bo_list_lock);
   LIST_FOR_EACH_ENTRY (bo_log, &ws->log_bo_list, list) {
      fprintf(file, "timestamp=%llu, VA=%.16llx-%.16llx, destroyed=%d, is_virtual=%d\n", (long long)bo_log->timestamp,
              (long long)radv_amdgpu_canonicalize_va(bo_log->va),
              (long long)radv_amdgpu_canonicalize_va(bo_log->va + bo_log->size), bo_log->destroyed, bo_log->is_virtual);
   }
   u_rwlock_rdunlock(&ws->log_bo_list_lock);
}

static void
radv_amdgpu_dump_bo_ranges(struct radeon_winsys *_ws, FILE *file)
{
   struct radv_amdgpu_winsys *ws = radv_amdgpu_winsys(_ws);
   if (ws->debug_all_bos) {
      struct radv_amdgpu_winsys_bo **bos = NULL;
      int i = 0;

      u_rwlock_rdlock(&ws->global_bo_list.lock);
      bos = malloc(sizeof(*bos) * ws->global_bo_list.count);
      if (!bos) {
         u_rwlock_rdunlock(&ws->global_bo_list.lock);
         fprintf(file, "  Failed to allocate memory to sort VA ranges for dumping\n");
         return;
      }

      for (i = 0; i < ws->global_bo_list.count; i++) {
         bos[i] = ws->global_bo_list.bos[i];
      }
      qsort(bos, ws->global_bo_list.count, sizeof(bos[0]), radv_amdgpu_bo_va_compare);

      for (i = 0; i < ws->global_bo_list.count; ++i) {
         fprintf(file, "  VA=%.16llx-%.16llx, handle=%d\n", (long long)radv_amdgpu_canonicalize_va(bos[i]->base.va),
                 (long long)radv_amdgpu_canonicalize_va(bos[i]->base.va + bos[i]->size), bos[i]->bo_handle);
      }
      free(bos);
      u_rwlock_rdunlock(&ws->global_bo_list.lock);
   } else
      fprintf(file, "  To get BO VA ranges, please specify RADV_DEBUG=allbos\n");
}
void
radv_amdgpu_bo_init_functions(struct radv_amdgpu_winsys *ws)
{
   ws->base.buffer_create = radv_amdgpu_winsys_bo_create;
   ws->base.buffer_destroy = radv_amdgpu_winsys_bo_destroy;
   ws->base.buffer_map = radv_amdgpu_winsys_bo_map;
   ws->base.buffer_unmap = radv_amdgpu_winsys_bo_unmap;
   ws->base.buffer_from_ptr = radv_amdgpu_winsys_bo_from_ptr;
   ws->base.buffer_from_fd = radv_amdgpu_winsys_bo_from_fd;
   ws->base.buffer_get_fd = radv_amdgpu_winsys_get_fd;
   ws->base.buffer_set_metadata = radv_amdgpu_winsys_bo_set_metadata;
   ws->base.buffer_get_metadata = radv_amdgpu_winsys_bo_get_metadata;
   ws->base.buffer_virtual_bind = radv_amdgpu_winsys_bo_virtual_bind;
   ws->base.buffer_get_flags_from_fd = radv_amdgpu_bo_get_flags_from_fd;
   ws->base.buffer_make_resident = radv_amdgpu_winsys_bo_make_resident;
   ws->base.dump_bo_ranges = radv_amdgpu_dump_bo_ranges;
   ws->base.dump_bo_log = radv_amdgpu_dump_bo_log;
}<|MERGE_RESOLUTION|>--- conflicted
+++ resolved
@@ -280,127 +280,6 @@
 static int
 radv_amdgpu_global_bo_list_add(struct radv_amdgpu_winsys *ws, struct radv_amdgpu_winsys_bo *bo)
 {
-<<<<<<< HEAD
-	struct radv_amdgpu_winsys_bo *parent = (struct radv_amdgpu_winsys_bo *)_parent;
-	struct radv_amdgpu_winsys_bo *bo = (struct radv_amdgpu_winsys_bo*)_bo;
-	int range_count_delta, new_idx;
-	int first = 0, last;
-	struct radv_amdgpu_map_range new_first, new_last;
-	VkResult result;
-
-	assert(parent->is_virtual);
-	assert(!bo || !bo->is_virtual);
-
-	/* We have at most 2 new ranges (1 by the bind, and another one by splitting a range that contains the newly bound range). */
-	if (parent->range_capacity - parent->range_count < 2) {
-		uint32_t range_capacity = parent->range_capacity + 2;
-		struct radv_amdgpu_map_range *ranges =
-			realloc(parent->ranges,
-				range_capacity * sizeof(struct radv_amdgpu_map_range));
-		if (!ranges)
-			return VK_ERROR_OUT_OF_HOST_MEMORY;
-		parent->ranges = ranges;
-		parent->range_capacity = range_capacity;
-	}
-
-	/*
-	 * [first, last] is exactly the range of ranges that either overlap the
-	 * new parent, or are adjacent to it. This corresponds to the bind ranges
-	 * that may change.
-	 */
-	while(first + 1 < parent->range_count && parent->ranges[first].offset + parent->ranges[first].size < offset)
-		++first;
-
-	last = first;
-	while(last + 1 < parent->range_count && parent->ranges[last + 1].offset <= offset + size)
-		++last;
-
-	/* Whether the first or last range are going to be totally removed or just
-	 * resized/left alone. Note that in the case of first == last, we will split
-	 * this into a part before and after the new range. The remove flag is then
-	 * whether to not create the corresponding split part. */
-	bool remove_first = parent->ranges[first].offset == offset;
-	bool remove_last = parent->ranges[last].offset + parent->ranges[last].size == offset + size;
-	bool unmapped_first = false;
-
-	assert(parent->ranges[first].offset <= offset);
-	assert(parent->ranges[last].offset + parent->ranges[last].size >= offset + size);
-
-	/* Try to merge the new range with the first range. */
-	if (parent->ranges[first].bo == bo && (!bo || offset - bo_offset == parent->ranges[first].offset - parent->ranges[first].bo_offset)) {
-		size += offset - parent->ranges[first].offset;
-		offset = parent->ranges[first].offset;
-		bo_offset = parent->ranges[first].bo_offset;
-		remove_first = true;
-	}
-
-	/* Try to merge the new range with the last range. */
-	if (parent->ranges[last].bo == bo && (!bo || offset - bo_offset == parent->ranges[last].offset - parent->ranges[last].bo_offset)) {
-		size = parent->ranges[last].offset + parent->ranges[last].size - offset;
-		remove_last = true;
-	}
-
-	range_count_delta = 1 - (last - first + 1) + !remove_first + !remove_last;
-	new_idx = first + !remove_first;
-
-	/* Any range between first and last is going to be entirely covered by the new range so just unmap them. */
-	for (int i = first + 1; i < last; ++i)
-		radv_amdgpu_winsys_virtual_unmap(parent, parent->ranges + i);
-
-	/* If the first/last range are not left alone we unmap then and optionally map
-	 * them again after modifications. Not that this implicitly can do the splitting
-	 * if first == last. */
-	new_first = parent->ranges[first];
-	new_last = parent->ranges[last];
-
-	if (parent->ranges[first].offset + parent->ranges[first].size > offset || remove_first) {
-		radv_amdgpu_winsys_virtual_unmap(parent, parent->ranges + first);
-		unmapped_first = true;
-
-		if (!remove_first) {
-			new_first.size = offset - new_first.offset;
-			radv_amdgpu_winsys_virtual_map(parent, &new_first);
-		}
-	}
-
-	if (parent->ranges[last].offset < offset + size || remove_last) {
-		if (first != last || !unmapped_first)
-			radv_amdgpu_winsys_virtual_unmap(parent, parent->ranges + last);
-
-		if (!remove_last) {
-			new_last.size -= offset + size - new_last.offset;
-			new_last.bo_offset += (offset + size - new_last.offset);
-			new_last.offset = offset + size;
-			radv_amdgpu_winsys_virtual_map(parent, &new_last);
-		}
-	}
-
-	/* Moves the range list after last to account for the changed number of ranges. */
-	memmove(parent->ranges + last + 1 + range_count_delta, parent->ranges + last + 1,
-	        sizeof(struct radv_amdgpu_map_range) * (parent->range_count - last - 1));
-
-	if (!remove_first)
-		parent->ranges[first] = new_first;
-
-	if (!remove_last)
-		parent->ranges[new_idx + 1] = new_last;
-
-	/* Actually set up the new range. */
-	parent->ranges[new_idx].offset = offset;
-	parent->ranges[new_idx].size = size;
-	parent->ranges[new_idx].bo = bo;
-	parent->ranges[new_idx].bo_offset = bo_offset;
-
-	radv_amdgpu_winsys_virtual_map(parent, parent->ranges + new_idx);
-
-	parent->range_count += range_count_delta;
-
-	result = radv_amdgpu_winsys_rebuild_bo_list(parent);
-	if (result != VK_SUCCESS)
-		return result;
-
-	return VK_SUCCESS;
-=======
    u_rwlock_wrlock(&ws->global_bo_list.lock);
    if (ws->global_bo_list.count == ws->global_bo_list.capacity) {
       unsigned capacity = MAX2(4, ws->global_bo_list.capacity * 2);
@@ -418,7 +297,6 @@
    bo->base.use_global_list = true;
    u_rwlock_wrunlock(&ws->global_bo_list.lock);
    return VK_SUCCESS;
->>>>>>> be466399
 }
 
 static void
