/*
 * Copyright © 2016 Red Hat.
 * Copyright © 2016 Bas Nieuwenhuizen
 * based on amdgpu winsys.
 * Copyright © 2011 Marek Olšák <maraeo@gmail.com>
 * Copyright © 2015 Advanced Micro Devices, Inc.
 *
 * Permission is hereby granted, free of charge, to any person obtaining a
 * copy of this software and associated documentation files (the "Software"),
 * to deal in the Software without restriction, including without limitation
 * the rights to use, copy, modify, merge, publish, distribute, sublicense,
 * and/or sell copies of the Software, and to permit persons to whom the
 * Software is furnished to do so, subject to the following conditions:
 *
 * The above copyright notice and this permission notice (including the next
 * paragraph) shall be included in all copies or substantial portions of the
 * Software.
 *
 * THE SOFTWARE IS PROVIDED "AS IS", WITHOUT WARRANTY OF ANY KIND, EXPRESS OR
 * IMPLIED, INCLUDING BUT NOT LIMITED TO THE WARRANTIES OF MERCHANTABILITY,
 * FITNESS FOR A PARTICULAR PURPOSE AND NONINFRINGEMENT.  IN NO EVENT SHALL
 * THE AUTHORS OR COPYRIGHT HOLDERS BE LIABLE FOR ANY CLAIM, DAMAGES OR OTHER
 * LIABILITY, WHETHER IN AN ACTION OF CONTRACT, TORT OR OTHERWISE, ARISING
 * FROM, OUT OF OR IN CONNECTION WITH THE SOFTWARE OR THE USE OR OTHER DEALINGS
 * IN THE SOFTWARE.
 */
#include "radv_amdgpu_winsys.h"
#include <assert.h>
#include <stdio.h>
#include <stdlib.h>
#include <string.h>
#include "drm-uapi/amdgpu_drm.h"
#include "ac_surface.h"
#include "radv_amdgpu_bo.h"
#include "radv_amdgpu_cs.h"
#include "radv_amdgpu_surface.h"
#include "radv_amdgpu_winsys_public.h"
#include "radv_debug.h"
#include "vk_drm_syncobj.h"
#include "xf86drm.h"

static bool
do_winsys_init(struct radv_amdgpu_winsys *ws, int fd)
{
   if (!ac_query_gpu_info(fd, ws->dev, &ws->info, true))
      return false;

   /*
    * Override the max submits on video queues.
    * If you submit multiple session contexts in the same IB sequence the
    * hardware gets upset as it expects a kernel fence to be emitted to reset
    * the session context in the hardware.
    * Avoid this problem by never submitted more than one IB at a time.
    * This possibly should be fixed in the kernel, and if it is this can be
    * resolved.
    */
   for (enum amd_ip_type ip_type = AMD_IP_UVD; ip_type <= AMD_IP_VCN_ENC; ip_type++)
      ws->info.max_submitted_ibs[ip_type] = 1;

   ws->addrlib = ac_addrlib_create(&ws->info, &ws->info.max_alignment);
   if (!ws->addrlib) {
      fprintf(stderr, "radv/amdgpu: Cannot create addrlib.\n");
      return false;
   }

   ws->info.ip[AMD_IP_SDMA].num_queues = MIN2(ws->info.ip[AMD_IP_SDMA].num_queues, MAX_RINGS_PER_TYPE);
   ws->info.ip[AMD_IP_COMPUTE].num_queues = MIN2(ws->info.ip[AMD_IP_COMPUTE].num_queues, MAX_RINGS_PER_TYPE);

   ws->use_ib_bos = true;
   return true;
}

static void
radv_amdgpu_winsys_query_info(struct radeon_winsys *rws, struct radeon_info *info)
{
   *info = ((struct radv_amdgpu_winsys *)rws)->info;
}

static uint64_t
radv_amdgpu_winsys_query_value(struct radeon_winsys *rws, enum radeon_value_id value)
{
   struct radv_amdgpu_winsys *ws = (struct radv_amdgpu_winsys *)rws;
   struct amdgpu_heap_info heap;
   uint64_t retval = 0;

   switch (value) {
   case RADEON_ALLOCATED_VRAM:
      return ws->allocated_vram;
   case RADEON_ALLOCATED_VRAM_VIS:
      return ws->allocated_vram_vis;
   case RADEON_ALLOCATED_GTT:
      return ws->allocated_gtt;
   case RADEON_TIMESTAMP:
      amdgpu_query_info(ws->dev, AMDGPU_INFO_TIMESTAMP, 8, &retval);
      return retval;
   case RADEON_NUM_BYTES_MOVED:
      amdgpu_query_info(ws->dev, AMDGPU_INFO_NUM_BYTES_MOVED, 8, &retval);
      return retval;
   case RADEON_NUM_EVICTIONS:
      amdgpu_query_info(ws->dev, AMDGPU_INFO_NUM_EVICTIONS, 8, &retval);
      return retval;
   case RADEON_NUM_VRAM_CPU_PAGE_FAULTS:
      amdgpu_query_info(ws->dev, AMDGPU_INFO_NUM_VRAM_CPU_PAGE_FAULTS, 8, &retval);
      return retval;
   case RADEON_VRAM_USAGE:
      amdgpu_query_heap_info(ws->dev, AMDGPU_GEM_DOMAIN_VRAM, 0, &heap);
      return heap.heap_usage;
   case RADEON_VRAM_VIS_USAGE:
      amdgpu_query_heap_info(ws->dev, AMDGPU_GEM_DOMAIN_VRAM, AMDGPU_GEM_CREATE_CPU_ACCESS_REQUIRED, &heap);
      return heap.heap_usage;
   case RADEON_GTT_USAGE:
      amdgpu_query_heap_info(ws->dev, AMDGPU_GEM_DOMAIN_GTT, 0, &heap);
      return heap.heap_usage;
   case RADEON_GPU_TEMPERATURE:
      amdgpu_query_sensor_info(ws->dev, AMDGPU_INFO_SENSOR_GPU_TEMP, 4, &retval);
      return retval;
   case RADEON_CURRENT_SCLK:
      amdgpu_query_sensor_info(ws->dev, AMDGPU_INFO_SENSOR_GFX_SCLK, 4, &retval);
      return retval;
   case RADEON_CURRENT_MCLK:
      amdgpu_query_sensor_info(ws->dev, AMDGPU_INFO_SENSOR_GFX_MCLK, 4, &retval);
      return retval;
   default:
      unreachable("invalid query value");
   }

   return 0;
}

static bool
radv_amdgpu_winsys_read_registers(struct radeon_winsys *rws, unsigned reg_offset, unsigned num_registers, uint32_t *out)
{
   struct radv_amdgpu_winsys *ws = (struct radv_amdgpu_winsys *)rws;

   return amdgpu_read_mm_registers(ws->dev, reg_offset / 4, num_registers, 0xffffffff, 0, out) == 0;
}

static const char *
radv_amdgpu_winsys_get_chip_name(struct radeon_winsys *rws)
{
   amdgpu_device_handle dev = ((struct radv_amdgpu_winsys *)rws)->dev;

   return amdgpu_get_marketing_name(dev);
}

static bool
radv_amdgpu_winsys_query_gpuvm_fault(struct radeon_winsys *rws, struct radv_winsys_gpuvm_fault_info *fault_info)
{
   struct radv_amdgpu_winsys *ws = (struct radv_amdgpu_winsys *)rws;
   struct drm_amdgpu_info_gpuvm_fault gpuvm_fault = {0};
   int r;

   r = amdgpu_query_info(ws->dev, AMDGPU_INFO_GPUVM_FAULT, sizeof(gpuvm_fault), &gpuvm_fault);
   if (r < 0) {
      fprintf(stderr, "radv/amdgpu: Failed to query the last GPUVM fault (%d).\n", r);
      return false;
   }

<<<<<<< HEAD
	pthread_mutex_destroy(&ws->syncobj_lock);
	u_rwlock_destroy(&ws->global_bo_list_lock);
	ac_addrlib_destroy(ws->addrlib);
	amdgpu_device_deinitialize(ws->dev);
	FREE(rws);
=======
   /* When the GPUVM fault status is 0, no faults happened. */
   if (!gpuvm_fault.status)
      return false;

   fault_info->addr = gpuvm_fault.addr;
   fault_info->status = gpuvm_fault.status;
   fault_info->vmhub = gpuvm_fault.vmhub;

   return true;
}

static simple_mtx_t winsys_creation_mutex = SIMPLE_MTX_INITIALIZER;
static struct hash_table *winsyses = NULL;

static void
radv_amdgpu_winsys_destroy(struct radeon_winsys *rws)
{
   struct radv_amdgpu_winsys *ws = (struct radv_amdgpu_winsys *)rws;
   bool destroy = false;

   simple_mtx_lock(&winsys_creation_mutex);
   if (!--ws->refcount) {
      _mesa_hash_table_remove_key(winsyses, ws->dev);

      /* Clean the hashtable up if empty, though there is no
       * empty function. */
      if (_mesa_hash_table_num_entries(winsyses) == 0) {
         _mesa_hash_table_destroy(winsyses, NULL);
         winsyses = NULL;
      }

      destroy = true;
   }
   simple_mtx_unlock(&winsys_creation_mutex);
   if (!destroy)
      return;

   u_rwlock_destroy(&ws->global_bo_list.lock);
   free(ws->global_bo_list.bos);

   if (ws->reserve_vmid)
      amdgpu_vm_unreserve_vmid(ws->dev, 0);

   u_rwlock_destroy(&ws->log_bo_list_lock);
   ac_addrlib_destroy(ws->addrlib);
   amdgpu_device_deinitialize(ws->dev);
   FREE(rws);
}

static int
radv_amdgpu_winsys_get_fd(struct radeon_winsys *rws)
{
   struct radv_amdgpu_winsys *ws = (struct radv_amdgpu_winsys *)rws;
   return amdgpu_device_get_fd(ws->dev);
}

static const struct vk_sync_type *const *
radv_amdgpu_winsys_get_sync_types(struct radeon_winsys *rws)
{
   struct radv_amdgpu_winsys *ws = (struct radv_amdgpu_winsys *)rws;
   return ws->sync_types;
>>>>>>> be466399
}

struct radeon_winsys *
radv_amdgpu_winsys_create(int fd, uint64_t debug_flags, uint64_t perftest_flags, bool reserve_vmid)
{
   uint32_t drm_major, drm_minor, r;
   amdgpu_device_handle dev;
   struct radv_amdgpu_winsys *ws = NULL;

   r = amdgpu_device_initialize(fd, &drm_major, &drm_minor, &dev);
   if (r) {
      fprintf(stderr, "radv/amdgpu: failed to initialize device.\n");
      return NULL;
   }

   /* We have to keep this lock till insertion. */
   simple_mtx_lock(&winsys_creation_mutex);
   if (!winsyses)
      winsyses = _mesa_pointer_hash_table_create(NULL);
   if (!winsyses) {
      fprintf(stderr, "radv/amdgpu: failed to alloc winsys hash table.\n");
      goto fail;
   }

   struct hash_entry *entry = _mesa_hash_table_search(winsyses, dev);
   if (entry) {
      ws = (struct radv_amdgpu_winsys *)entry->data;
      ++ws->refcount;
   }

   if (ws) {
      simple_mtx_unlock(&winsys_creation_mutex);
      amdgpu_device_deinitialize(dev);

      /* Check that options don't differ from the existing winsys. */
      if (((debug_flags & RADV_DEBUG_ALL_BOS) && !ws->debug_all_bos) ||
          ((debug_flags & RADV_DEBUG_HANG) && !ws->debug_log_bos) ||
          ((debug_flags & RADV_DEBUG_NO_IBS) && ws->use_ib_bos) || (perftest_flags != ws->perftest)) {
         fprintf(stderr, "radv/amdgpu: Found options that differ from the existing winsys.\n");
         return NULL;
      }

      /* RADV_DEBUG_ZERO_VRAM is the only option that is allowed to be set again. */
      if (debug_flags & RADV_DEBUG_ZERO_VRAM)
         ws->zero_all_vram_allocs = true;

      return &ws->base;
   }

   ws = calloc(1, sizeof(struct radv_amdgpu_winsys));
   if (!ws)
      goto fail;

   ws->refcount = 1;
   ws->dev = dev;
   ws->info.drm_major = drm_major;
   ws->info.drm_minor = drm_minor;
   if (!do_winsys_init(ws, fd))
      goto winsys_fail;

   ws->debug_all_bos = !!(debug_flags & RADV_DEBUG_ALL_BOS);
   ws->debug_log_bos = debug_flags & RADV_DEBUG_HANG;
   if (debug_flags & RADV_DEBUG_NO_IBS)
      ws->use_ib_bos = false;

   ws->reserve_vmid = reserve_vmid;
   if (ws->reserve_vmid) {
      r = amdgpu_vm_reserve_vmid(dev, 0);
      if (r) {
         fprintf(stderr, "radv/amdgpu: failed to reserve vmid.\n");
         goto vmid_fail;
      }
   }
   int num_sync_types = 0;

   ws->syncobj_sync_type = vk_drm_syncobj_get_type(amdgpu_device_get_fd(ws->dev));
   if (ws->syncobj_sync_type.features) {
      ws->sync_types[num_sync_types++] = &ws->syncobj_sync_type;
      if (!(ws->syncobj_sync_type.features & VK_SYNC_FEATURE_TIMELINE)) {
         ws->emulated_timeline_sync_type = vk_sync_timeline_get_type(&ws->syncobj_sync_type);
         ws->sync_types[num_sync_types++] = &ws->emulated_timeline_sync_type.sync;
      }
   }

   ws->sync_types[num_sync_types++] = NULL;
   assert(num_sync_types <= ARRAY_SIZE(ws->sync_types));

   ws->perftest = perftest_flags;
   ws->zero_all_vram_allocs = debug_flags & RADV_DEBUG_ZERO_VRAM;
   u_rwlock_init(&ws->global_bo_list.lock);
   list_inithead(&ws->log_bo_list);
   u_rwlock_init(&ws->log_bo_list_lock);
   ws->base.query_info = radv_amdgpu_winsys_query_info;
   ws->base.query_value = radv_amdgpu_winsys_query_value;
   ws->base.read_registers = radv_amdgpu_winsys_read_registers;
   ws->base.get_chip_name = radv_amdgpu_winsys_get_chip_name;
   ws->base.query_gpuvm_fault = radv_amdgpu_winsys_query_gpuvm_fault;
   ws->base.destroy = radv_amdgpu_winsys_destroy;
   ws->base.get_fd = radv_amdgpu_winsys_get_fd;
   ws->base.get_sync_types = radv_amdgpu_winsys_get_sync_types;
   radv_amdgpu_bo_init_functions(ws);
   radv_amdgpu_cs_init_functions(ws);
   radv_amdgpu_surface_init_functions(ws);

   _mesa_hash_table_insert(winsyses, dev, ws);
   simple_mtx_unlock(&winsys_creation_mutex);

   return &ws->base;

vmid_fail:
   ac_addrlib_destroy(ws->addrlib);
winsys_fail:
   free(ws);
fail:
   if (winsyses && _mesa_hash_table_num_entries(winsyses) == 0) {
      _mesa_hash_table_destroy(winsyses, NULL);
      winsyses = NULL;
   }
   simple_mtx_unlock(&winsys_creation_mutex);
   amdgpu_device_deinitialize(dev);
   return NULL;
}<|MERGE_RESOLUTION|>--- conflicted
+++ resolved
@@ -156,13 +156,6 @@
       return false;
    }
 
-<<<<<<< HEAD
-	pthread_mutex_destroy(&ws->syncobj_lock);
-	u_rwlock_destroy(&ws->global_bo_list_lock);
-	ac_addrlib_destroy(ws->addrlib);
-	amdgpu_device_deinitialize(ws->dev);
-	FREE(rws);
-=======
    /* When the GPUVM fault status is 0, no faults happened. */
    if (!gpuvm_fault.status)
       return false;
@@ -224,7 +217,6 @@
 {
    struct radv_amdgpu_winsys *ws = (struct radv_amdgpu_winsys *)rws;
    return ws->sync_types;
->>>>>>> be466399
 }
 
 struct radeon_winsys *
