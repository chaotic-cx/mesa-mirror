/*
 * Copyright © 2016 Red Hat.
 * Copyright © 2016 Bas Nieuwenhuizen
 *
 * based in part on anv driver which is:
 * Copyright © 2015 Intel Corporation
 *
 * Permission is hereby granted, free of charge, to any person obtaining a
 * copy of this software and associated documentation files (the "Software"),
 * to deal in the Software without restriction, including without limitation
 * the rights to use, copy, modify, merge, publish, distribute, sublicense,
 * and/or sell copies of the Software, and to permit persons to whom the
 * Software is furnished to do so, subject to the following conditions:
 *
 * The above copyright notice and this permission notice (including the next
 * paragraph) shall be included in all copies or substantial portions of the
 * Software.
 *
 * THE SOFTWARE IS PROVIDED "AS IS", WITHOUT WARRANTY OF ANY KIND, EXPRESS OR
 * IMPLIED, INCLUDING BUT NOT LIMITED TO THE WARRANTIES OF MERCHANTABILITY,
 * FITNESS FOR A PARTICULAR PURPOSE AND NONINFRINGEMENT.  IN NO EVENT SHALL
 * THE AUTHORS OR COPYRIGHT HOLDERS BE LIABLE FOR ANY CLAIM, DAMAGES OR OTHER
 * LIABILITY, WHETHER IN AN ACTION OF CONTRACT, TORT OR OTHERWISE, ARISING
 * FROM, OUT OF OR IN CONNECTION WITH THE SOFTWARE OR THE USE OR OTHER DEALINGS
 * IN THE SOFTWARE.
 */

#include "util/mesa-sha1.h"
#include "util/u_atomic.h"
#include "radv_debug.h"
#include "radv_private.h"
#include "radv_shader.h"
#include "radv_shader_helper.h"
#include "radv_shader_args.h"
#include "nir/nir.h"
#include "nir/nir_builder.h"
#include "spirv/nir_spirv.h"

#include <llvm-c/Core.h>
#include <llvm-c/TargetMachine.h>
#include <llvm-c/Support.h>

#include "sid.h"
#include "ac_binary.h"
#include "ac_llvm_util.h"
#include "ac_nir_to_llvm.h"
#include "ac_rtld.h"
#include "vk_format.h"
#include "util/debug.h"
#include "ac_exp_param.h"

#include "aco_interface.h"

#include "util/string_buffer.h"

static const struct nir_shader_compiler_options nir_options_llvm = {
	.vertex_id_zero_based = true,
	.lower_scmp = true,
	.lower_flrp16 = true,
	.lower_flrp32 = true,
	.lower_flrp64 = true,
	.lower_device_index_to_zero = true,
	.lower_fsat = true,
	.lower_fdiv = true,
	.lower_fmod = true,
	.lower_bitfield_insert_to_bitfield_select = true,
	.lower_bitfield_extract = true,
	.lower_sub = true,
	.lower_pack_snorm_2x16 = true,
	.lower_pack_snorm_4x8 = true,
	.lower_pack_unorm_2x16 = true,
	.lower_pack_unorm_4x8 = true,
	.lower_unpack_snorm_2x16 = true,
	.lower_unpack_snorm_4x8 = true,
	.lower_unpack_unorm_2x16 = true,
	.lower_unpack_unorm_4x8 = true,
	.lower_extract_byte = true,
	.lower_extract_word = true,
	.lower_ffma = true,
	.lower_fpow = true,
	.lower_mul_2x32_64 = true,
	.lower_rotate = true,
	.max_unroll_iterations = 32,
	.use_interpolated_input_intrinsics = true,
	/* nir_lower_int64() isn't actually called for the LLVM backend, but
	 * this helps the loop unrolling heuristics. */
	.lower_int64_options = nir_lower_imul64 |
                               nir_lower_imul_high64 |
                               nir_lower_imul_2x32_64 |
                               nir_lower_divmod64 |
                               nir_lower_minmax64 |
                               nir_lower_iabs64,
};

static const struct nir_shader_compiler_options nir_options_aco = {
	.vertex_id_zero_based = true,
	.lower_scmp = true,
	.lower_flrp16 = true,
	.lower_flrp32 = true,
	.lower_flrp64 = true,
	.lower_device_index_to_zero = true,
	.lower_fdiv = true,
	.lower_fmod = true,
	.lower_bitfield_insert_to_bitfield_select = true,
	.lower_bitfield_extract = true,
	.lower_pack_snorm_2x16 = true,
	.lower_pack_snorm_4x8 = true,
	.lower_pack_unorm_2x16 = true,
	.lower_pack_unorm_4x8 = true,
	.lower_unpack_snorm_2x16 = true,
	.lower_unpack_snorm_4x8 = true,
	.lower_unpack_unorm_2x16 = true,
	.lower_unpack_unorm_4x8 = true,
	.lower_unpack_half_2x16 = true,
	.lower_extract_byte = true,
	.lower_extract_word = true,
	.lower_ffma = true,
	.lower_fpow = true,
	.lower_mul_2x32_64 = true,
	.lower_rotate = true,
	.max_unroll_iterations = 32,
	.use_interpolated_input_intrinsics = true,
	.lower_int64_options = nir_lower_imul64 |
                               nir_lower_imul_high64 |
                               nir_lower_imul_2x32_64 |
                               nir_lower_divmod64 |
                               nir_lower_logic64 |
                               nir_lower_minmax64 |
                               nir_lower_iabs64,
};

bool
radv_can_dump_shader(struct radv_device *device,
		     struct radv_shader_module *module,
		     bool is_gs_copy_shader)
{
	if (!(device->instance->debug_flags & RADV_DEBUG_DUMP_SHADERS))
		return false;
	if (module)
		return !module->nir ||
			(device->instance->debug_flags & RADV_DEBUG_DUMP_META_SHADERS);

	return is_gs_copy_shader;
}

bool
radv_can_dump_shader_stats(struct radv_device *device,
			   struct radv_shader_module *module)
{
	/* Only dump non-meta shader stats. */
	return device->instance->debug_flags & RADV_DEBUG_DUMP_SHADER_STATS &&
	       module && !module->nir;
}

VkResult radv_CreateShaderModule(
	VkDevice                                    _device,
	const VkShaderModuleCreateInfo*             pCreateInfo,
	const VkAllocationCallbacks*                pAllocator,
	VkShaderModule*                             pShaderModule)
{
	RADV_FROM_HANDLE(radv_device, device, _device);
	struct radv_shader_module *module;

	assert(pCreateInfo->sType == VK_STRUCTURE_TYPE_SHADER_MODULE_CREATE_INFO);
	assert(pCreateInfo->flags == 0);

	module = vk_alloc2(&device->alloc, pAllocator,
			     sizeof(*module) + pCreateInfo->codeSize, 8,
			     VK_SYSTEM_ALLOCATION_SCOPE_OBJECT);
	if (module == NULL)
		return vk_error(device->instance, VK_ERROR_OUT_OF_HOST_MEMORY);

	module->nir = NULL;
	module->size = pCreateInfo->codeSize;
	memcpy(module->data, pCreateInfo->pCode, module->size);

	_mesa_sha1_compute(module->data, module->size, module->sha1);

	*pShaderModule = radv_shader_module_to_handle(module);

	return VK_SUCCESS;
}

void radv_DestroyShaderModule(
	VkDevice                                    _device,
	VkShaderModule                              _module,
	const VkAllocationCallbacks*                pAllocator)
{
	RADV_FROM_HANDLE(radv_device, device, _device);
	RADV_FROM_HANDLE(radv_shader_module, module, _module);

	if (!module)
		return;

	vk_free2(&device->alloc, pAllocator, module);
}

void
radv_optimize_nir(struct nir_shader *shader, bool optimize_conservatively,
                  bool allow_copies)
{
        bool progress;
        unsigned lower_flrp =
                (shader->options->lower_flrp16 ? 16 : 0) |
                (shader->options->lower_flrp32 ? 32 : 0) |
                (shader->options->lower_flrp64 ? 64 : 0);

        do {
                progress = false;

		NIR_PASS(progress, shader, nir_split_array_vars, nir_var_function_temp);
		NIR_PASS(progress, shader, nir_shrink_vec_array_vars, nir_var_function_temp);

                NIR_PASS_V(shader, nir_lower_vars_to_ssa);
		NIR_PASS_V(shader, nir_lower_pack);

		if (allow_copies) {
			/* Only run this pass in the first call to
			 * radv_optimize_nir.  Later calls assume that we've
			 * lowered away any copy_deref instructions and we
			 *  don't want to introduce any more.
			*/
			NIR_PASS(progress, shader, nir_opt_find_array_copies);
		}

		NIR_PASS(progress, shader, nir_opt_copy_prop_vars);
		NIR_PASS(progress, shader, nir_opt_dead_write_vars);
		NIR_PASS(progress, shader, nir_remove_dead_variables,
			 nir_var_function_temp | nir_var_shader_in | nir_var_shader_out);

                NIR_PASS_V(shader, nir_lower_alu_to_scalar, NULL, NULL);
                NIR_PASS_V(shader, nir_lower_phis_to_scalar);

                NIR_PASS(progress, shader, nir_copy_prop);
                NIR_PASS(progress, shader, nir_opt_remove_phis);
                NIR_PASS(progress, shader, nir_opt_dce);
                if (nir_opt_trivial_continues(shader)) {
                        progress = true;
                        NIR_PASS(progress, shader, nir_copy_prop);
			NIR_PASS(progress, shader, nir_opt_remove_phis);
                        NIR_PASS(progress, shader, nir_opt_dce);
                }
                NIR_PASS(progress, shader, nir_opt_if, true);
                NIR_PASS(progress, shader, nir_opt_dead_cf);
                NIR_PASS(progress, shader, nir_opt_cse);
                NIR_PASS(progress, shader, nir_opt_peephole_select, 8, true, true);
                NIR_PASS(progress, shader, nir_opt_constant_folding);
                NIR_PASS(progress, shader, nir_opt_algebraic);

                if (lower_flrp != 0) {
                        bool lower_flrp_progress = false;
                        NIR_PASS(lower_flrp_progress,
                                 shader,
                                 nir_lower_flrp,
                                 lower_flrp,
                                 false /* always_precise */,
                                 shader->options->lower_ffma);
                        if (lower_flrp_progress) {
                                NIR_PASS(progress, shader,
                                         nir_opt_constant_folding);
                                progress = true;
                        }

                        /* Nothing should rematerialize any flrps, so we only
                         * need to do this lowering once.
                         */
                        lower_flrp = 0;
                }

                NIR_PASS(progress, shader, nir_opt_undef);
                if (shader->options->max_unroll_iterations) {
                        NIR_PASS(progress, shader, nir_opt_loop_unroll, 0);
                }
        } while (progress && !optimize_conservatively);

	NIR_PASS(progress, shader, nir_opt_conditional_discard);
        NIR_PASS(progress, shader, nir_opt_shrink_load);
        NIR_PASS(progress, shader, nir_opt_move, nir_move_load_ubo);
}

static void
shared_var_info(const struct glsl_type *type, unsigned *size, unsigned *align)
{
	assert(glsl_type_is_vector_or_scalar(type));

	uint32_t comp_size = glsl_type_is_boolean(type) ? 4 : glsl_get_bit_size(type) / 8;
	unsigned length = glsl_get_vector_elements(type);
	*size = comp_size * length,
	*align = comp_size;
}

nir_shader *
radv_shader_compile_to_nir(struct radv_device *device,
			   struct radv_shader_module *module,
			   const char *entrypoint_name,
			   gl_shader_stage stage,
			   const VkSpecializationInfo *spec_info,
			   const VkPipelineCreateFlags flags,
			   const struct radv_pipeline_layout *layout,
			   bool use_aco)
{
	nir_shader *nir;
	const nir_shader_compiler_options *nir_options = use_aco ? &nir_options_aco :
								   &nir_options_llvm;
	if (module->nir) {
		/* Some things such as our meta clear/blit code will give us a NIR
		 * shader directly.  In that case, we just ignore the SPIR-V entirely
		 * and just use the NIR shader */
		nir = module->nir;
		nir->options = nir_options;
		nir_validate_shader(nir, "in internal shader");

		assert(exec_list_length(&nir->functions) == 1);
	} else {
		uint32_t *spirv = (uint32_t *) module->data;
		assert(module->size % 4 == 0);

		if (device->instance->debug_flags & RADV_DEBUG_DUMP_SPIRV)
			radv_print_spirv(module->data, module->size, stderr);

		uint32_t num_spec_entries = 0;
		struct nir_spirv_specialization *spec_entries = NULL;
		if (spec_info && spec_info->mapEntryCount > 0) {
			num_spec_entries = spec_info->mapEntryCount;
			spec_entries = malloc(num_spec_entries * sizeof(*spec_entries));
			for (uint32_t i = 0; i < num_spec_entries; i++) {
				VkSpecializationMapEntry entry = spec_info->pMapEntries[i];
				const void *data = spec_info->pData + entry.offset;
				assert(data + entry.size <= spec_info->pData + spec_info->dataSize);

				spec_entries[i].id = spec_info->pMapEntries[i].constantID;
				if (spec_info->dataSize == 8)
					spec_entries[i].data64 = *(const uint64_t *)data;
				else
					spec_entries[i].data32 = *(const uint32_t *)data;
			}
		}
		const struct spirv_to_nir_options spirv_options = {
			.lower_ubo_ssbo_access_to_offsets = true,
			.caps = {
				.amd_fragment_mask = true,
				.amd_gcn_shader = true,
				.amd_image_read_write_lod = true,
				.amd_shader_ballot = device->physical_device->use_shader_ballot,
				.amd_shader_explicit_vertex_parameter = true,
				.amd_trinary_minmax = true,
				.demote_to_helper_invocation = device->physical_device->use_aco,
				.derivative_group = true,
				.descriptor_array_dynamic_indexing = true,
				.descriptor_array_non_uniform_indexing = true,
				.descriptor_indexing = true,
				.device_group = true,
				.draw_parameters = true,
				.float_controls = true,
				.float16 = !device->physical_device->use_aco,
				.float64 = true,
				.geometry_streams = true,
				.image_ms_array = true,
				.image_read_without_format = true,
				.image_write_without_format = true,
				.int8 = !device->physical_device->use_aco,
				.int16 = !device->physical_device->use_aco,
				.int64 = true,
				.int64_atomics = true,
				.multiview = true,
				.physical_storage_buffer_address = true,
				.post_depth_coverage = true,
				.runtime_descriptor_array = true,
				.shader_clock = true,
				.shader_viewport_index_layer = true,
				.stencil_export = true,
				.storage_8bit = !device->physical_device->use_aco,
				.storage_16bit = !device->physical_device->use_aco,
				.storage_image_ms = true,
				.subgroup_arithmetic = true,
				.subgroup_ballot = true,
				.subgroup_basic = true,
				.subgroup_quad = true,
				.subgroup_shuffle = true,
				.subgroup_vote = true,
				.tessellation = true,
				.transform_feedback = true,
				.variable_pointers = true,
			},
			.ubo_addr_format = nir_address_format_32bit_index_offset,
			.ssbo_addr_format = nir_address_format_32bit_index_offset,
			.phys_ssbo_addr_format = nir_address_format_64bit_global,
			.push_const_addr_format = nir_address_format_logical,
			.shared_addr_format = nir_address_format_32bit_offset,
			.frag_coord_is_sysval = true,
		};
		nir = spirv_to_nir(spirv, module->size / 4,
				   spec_entries, num_spec_entries,
				   stage, entrypoint_name,
				   &spirv_options, nir_options);
		assert(nir->info.stage == stage);
		nir_validate_shader(nir, "after spirv_to_nir");

		free(spec_entries);

		/* We have to lower away local constant initializers right before we
		 * inline functions.  That way they get properly initialized at the top
		 * of the function and not at the top of its caller.
		 */
		NIR_PASS_V(nir, nir_lower_constant_initializers, nir_var_function_temp);
		NIR_PASS_V(nir, nir_lower_returns);
		NIR_PASS_V(nir, nir_inline_functions);
		NIR_PASS_V(nir, nir_opt_deref);

		/* Pick off the single entrypoint that we want */
		foreach_list_typed_safe(nir_function, func, node, &nir->functions) {
			if (func->is_entrypoint)
				func->name = ralloc_strdup(func, "main");
			else
				exec_node_remove(&func->node);
		}
		assert(exec_list_length(&nir->functions) == 1);

		/* Make sure we lower constant initializers on output variables so that
		 * nir_remove_dead_variables below sees the corresponding stores
		 */
		NIR_PASS_V(nir, nir_lower_constant_initializers, nir_var_shader_out);

		/* Now that we've deleted all but the main function, we can go ahead and
		 * lower the rest of the constant initializers.
		 */
		NIR_PASS_V(nir, nir_lower_constant_initializers, ~0);

		/* Split member structs.  We do this before lower_io_to_temporaries so that
		 * it doesn't lower system values to temporaries by accident.
		 */
		NIR_PASS_V(nir, nir_split_var_copies);
		NIR_PASS_V(nir, nir_split_per_member_structs);

		if (nir->info.stage == MESA_SHADER_FRAGMENT && use_aco)
                        NIR_PASS_V(nir, nir_lower_io_to_vector, nir_var_shader_out);
		if (nir->info.stage == MESA_SHADER_FRAGMENT)
			NIR_PASS_V(nir, nir_lower_input_attachments, true);

		NIR_PASS_V(nir, nir_remove_dead_variables,
		           nir_var_shader_in | nir_var_shader_out | nir_var_system_value | nir_var_mem_shared);

		NIR_PASS_V(nir, nir_propagate_invariant);

		NIR_PASS_V(nir, nir_lower_system_values);
		NIR_PASS_V(nir, nir_lower_clip_cull_distance_arrays);
		NIR_PASS_V(nir, radv_nir_lower_ycbcr_textures, layout);
	}

	/* Vulkan uses the separate-shader linking model */
	nir->info.separate_shader = true;

	nir_shader_gather_info(nir, nir_shader_get_entrypoint(nir));

	if (nir->info.stage == MESA_SHADER_GEOMETRY && use_aco)
		nir_lower_gs_intrinsics(nir, true);

	static const nir_lower_tex_options tex_options = {
	  .lower_txp = ~0,
	  .lower_tg4_offsets = true,
	};

	nir_lower_tex(nir, &tex_options);

	nir_lower_vars_to_ssa(nir);

	if (nir->info.stage == MESA_SHADER_VERTEX ||
	    nir->info.stage == MESA_SHADER_GEOMETRY ||
	    nir->info.stage == MESA_SHADER_FRAGMENT) {
		NIR_PASS_V(nir, nir_lower_io_to_temporaries,
			   nir_shader_get_entrypoint(nir), true, true);
	} else if (nir->info.stage == MESA_SHADER_TESS_EVAL) {
		NIR_PASS_V(nir, nir_lower_io_to_temporaries,
			   nir_shader_get_entrypoint(nir), true, false);
	}

	nir_split_var_copies(nir);

	nir_lower_global_vars_to_local(nir);
	nir_remove_dead_variables(nir, nir_var_function_temp);
	nir_lower_subgroups(nir, &(struct nir_lower_subgroups_options) {
			.subgroup_size = 64,
			.ballot_bit_size = 64,
			.lower_to_scalar = 1,
			.lower_subgroup_masks = 1,
			.lower_shuffle = 1,
			.lower_shuffle_to_32bit = 1,
			.lower_vote_eq_to_ballot = 1,
		});

	nir_lower_load_const_to_scalar(nir);

	if (!(flags & VK_PIPELINE_CREATE_DISABLE_OPTIMIZATION_BIT))
		radv_optimize_nir(nir, false, true);

	/* We call nir_lower_var_copies() after the first radv_optimize_nir()
	 * to remove any copies introduced by nir_opt_find_array_copies().
	 */
	nir_lower_var_copies(nir);

	/* Lower deref operations for compute shared memory. */
	if (nir->info.stage == MESA_SHADER_COMPUTE) {
		NIR_PASS_V(nir, nir_lower_vars_to_explicit_types,
			   nir_var_mem_shared, shared_var_info);
		NIR_PASS_V(nir, nir_lower_explicit_io,
			   nir_var_mem_shared, nir_address_format_32bit_offset);
	}

	/* Lower large variables that are always constant with load_constant
	 * intrinsics, which get turned into PC-relative loads from a data
	 * section next to the shader.
	 */
	NIR_PASS_V(nir, nir_opt_large_constants,
		   glsl_get_natural_size_align_bytes, 16);

	/* Indirect lowering must be called after the radv_optimize_nir() loop
	 * has been called at least once. Otherwise indirect lowering can
	 * bloat the instruction count of the loop and cause it to be
	 * considered too large for unrolling.
	 */
	ac_lower_indirect_derefs(nir, device->physical_device->rad_info.chip_class);
	radv_optimize_nir(nir, flags & VK_PIPELINE_CREATE_DISABLE_OPTIMIZATION_BIT, false);

	return nir;
}

static int
type_size_vec4(const struct glsl_type *type, bool bindless)
{
	return glsl_count_attribute_slots(type, false);
}

static nir_variable *
find_layer_in_var(nir_shader *nir)
{
	nir_foreach_variable(var, &nir->inputs) {
		if (var->data.location == VARYING_SLOT_LAYER) {
			return var;
		}
	}

	nir_variable *var =
		nir_variable_create(nir, nir_var_shader_in, glsl_int_type(), "layer id");
	var->data.location = VARYING_SLOT_LAYER;
	var->data.interpolation = INTERP_MODE_FLAT;
	return var;
}

/* We use layered rendering to implement multiview, which means we need to map
 * view_index to gl_Layer. The attachment lowering also uses needs to know the
 * layer so that it can sample from the correct layer. The code generates a
 * load from the layer_id sysval, but since we don't have a way to get at this
 * information from the fragment shader, we also need to lower this to the
 * gl_Layer varying.  This pass lowers both to a varying load from the LAYER
 * slot, before lowering io, so that nir_assign_var_locations() will give the
 * LAYER varying the correct driver_location.
 */

static bool
lower_view_index(nir_shader *nir)
{
	bool progress = false;
	nir_function_impl *entry = nir_shader_get_entrypoint(nir);
	nir_builder b;
	nir_builder_init(&b, entry);
	
	nir_variable *layer = NULL;
	nir_foreach_block(block, entry) {
		nir_foreach_instr_safe(instr, block) {
			if (instr->type != nir_instr_type_intrinsic)
				continue;

			nir_intrinsic_instr *load = nir_instr_as_intrinsic(instr);
			if (load->intrinsic != nir_intrinsic_load_view_index &&
			    load->intrinsic != nir_intrinsic_load_layer_id)
				continue;

			if (!layer)
				layer = find_layer_in_var(nir);

			b.cursor = nir_before_instr(instr);
			nir_ssa_def *def = nir_load_var(&b, layer);
			nir_ssa_def_rewrite_uses(&load->dest.ssa,
						 nir_src_for_ssa(def));

			nir_instr_remove(instr);
			progress = true;
		}
	}

	return progress;
}

void
radv_lower_fs_io(nir_shader *nir)
{
	NIR_PASS_V(nir, lower_view_index);
	nir_assign_io_var_locations(&nir->inputs, &nir->num_inputs,
				    MESA_SHADER_FRAGMENT);

	NIR_PASS_V(nir, nir_lower_io, nir_var_shader_in, type_size_vec4, 0);

	/* This pass needs actual constants */
	nir_opt_constant_folding(nir);

	NIR_PASS_V(nir, nir_io_add_const_offset_to_base, nir_var_shader_in);
}


void *
radv_alloc_shader_memory(struct radv_device *device,
			 struct radv_shader_variant *shader)
{
	mtx_lock(&device->shader_slab_mutex);
	list_for_each_entry(struct radv_shader_slab, slab, &device->shader_slabs, slabs) {
		uint64_t offset = 0;
		list_for_each_entry(struct radv_shader_variant, s, &slab->shaders, slab_list) {
			if (s->bo_offset - offset >= shader->code_size) {
				shader->bo = slab->bo;
				shader->bo_offset = offset;
				list_addtail(&shader->slab_list, &s->slab_list);
				mtx_unlock(&device->shader_slab_mutex);
				return slab->ptr + offset;
			}
			offset = align_u64(s->bo_offset + s->code_size, 256);
		}
		if (slab->size - offset >= shader->code_size) {
			shader->bo = slab->bo;
			shader->bo_offset = offset;
			list_addtail(&shader->slab_list, &slab->shaders);
			mtx_unlock(&device->shader_slab_mutex);
			return slab->ptr + offset;
		}
	}

	mtx_unlock(&device->shader_slab_mutex);
	struct radv_shader_slab *slab = calloc(1, sizeof(struct radv_shader_slab));

	slab->size = 256 * 1024;
	slab->bo = device->ws->buffer_create(device->ws, slab->size, 256,
	                                     RADEON_DOMAIN_VRAM,
					     RADEON_FLAG_NO_INTERPROCESS_SHARING |
					     (device->physical_device->rad_info.cpdma_prefetch_writes_memory ?
					             0 : RADEON_FLAG_READ_ONLY),
					     RADV_BO_PRIORITY_SHADER);
	slab->ptr = (char*)device->ws->buffer_map(slab->bo);
	list_inithead(&slab->shaders);

	mtx_lock(&device->shader_slab_mutex);
	list_add(&slab->slabs, &device->shader_slabs);

	shader->bo = slab->bo;
	shader->bo_offset = 0;
	list_add(&shader->slab_list, &slab->shaders);
	mtx_unlock(&device->shader_slab_mutex);
	return slab->ptr;
}

void
radv_destroy_shader_slabs(struct radv_device *device)
{
	list_for_each_entry_safe(struct radv_shader_slab, slab, &device->shader_slabs, slabs) {
		device->ws->buffer_destroy(slab->bo);
		free(slab);
	}
	mtx_destroy(&device->shader_slab_mutex);
}

/* For the UMR disassembler. */
#define DEBUGGER_END_OF_CODE_MARKER    0xbf9f0000 /* invalid instruction */
#define DEBUGGER_NUM_MARKERS           5

static unsigned
radv_get_shader_binary_size(size_t code_size)
{
	return code_size + DEBUGGER_NUM_MARKERS * 4;
}

static void radv_postprocess_config(const struct radv_physical_device *pdevice,
				    const struct ac_shader_config *config_in,
				    const struct radv_shader_info *info,
				    gl_shader_stage stage,
				    struct ac_shader_config *config_out)
{
	bool scratch_enabled = config_in->scratch_bytes_per_wave > 0;
	unsigned vgpr_comp_cnt = 0;
	unsigned num_input_vgprs = info->num_input_vgprs;

	if (stage == MESA_SHADER_FRAGMENT) {
		num_input_vgprs = ac_get_fs_input_vgpr_cnt(config_in, NULL, NULL);
	}

	unsigned num_vgprs = MAX2(config_in->num_vgprs, num_input_vgprs);
	/* +3 for scratch wave offset and VCC */
	unsigned num_sgprs = MAX2(config_in->num_sgprs, info->num_input_sgprs + 3);
	unsigned num_shared_vgprs = config_in->num_shared_vgprs;
	/* shared VGPRs are introduced in Navi and are allocated in blocks of 8 (RDNA ref 3.6.5) */
	assert((pdevice->rad_info.chip_class >= GFX10 && num_shared_vgprs % 8 == 0)
	       || (pdevice->rad_info.chip_class < GFX10 && num_shared_vgprs == 0));
	unsigned num_shared_vgpr_blocks = num_shared_vgprs / 8;

	*config_out = *config_in;
	config_out->num_vgprs = num_vgprs;
	config_out->num_sgprs = num_sgprs;
	config_out->num_shared_vgprs = num_shared_vgprs;

	config_out->rsrc2 = S_00B12C_USER_SGPR(info->num_user_sgprs) |
			    S_00B12C_SCRATCH_EN(scratch_enabled);

	if (!pdevice->use_ngg_streamout) {
		config_out->rsrc2 |= S_00B12C_SO_BASE0_EN(!!info->so.strides[0]) |
				     S_00B12C_SO_BASE1_EN(!!info->so.strides[1]) |
				     S_00B12C_SO_BASE2_EN(!!info->so.strides[2]) |
				     S_00B12C_SO_BASE3_EN(!!info->so.strides[3]) |
				     S_00B12C_SO_EN(!!info->so.num_outputs);
	}

	config_out->rsrc1 = S_00B848_VGPRS((num_vgprs - 1) /
					   (info->wave_size == 32 ? 8 : 4)) |
			    S_00B848_DX10_CLAMP(1) |
			    S_00B848_FLOAT_MODE(config_out->float_mode);

	if (pdevice->rad_info.chip_class >= GFX10) {
		config_out->rsrc2 |= S_00B22C_USER_SGPR_MSB_GFX10(info->num_user_sgprs >> 5);
	} else {
		config_out->rsrc1 |= S_00B228_SGPRS((num_sgprs - 1) / 8);
		config_out->rsrc2 |= S_00B22C_USER_SGPR_MSB_GFX9(info->num_user_sgprs >> 5);
	}

	switch (stage) {
	case MESA_SHADER_TESS_EVAL:
		if (info->is_ngg) {
			config_out->rsrc1 |= S_00B228_MEM_ORDERED(pdevice->rad_info.chip_class >= GFX10);
			config_out->rsrc2 |= S_00B22C_OC_LDS_EN(1);
		} else if (info->tes.as_es) {
			assert(pdevice->rad_info.chip_class <= GFX8);
			vgpr_comp_cnt = info->uses_prim_id ? 3 : 2;

			config_out->rsrc2 |= S_00B12C_OC_LDS_EN(1);
		} else {
			bool enable_prim_id = info->tes.export_prim_id || info->uses_prim_id;
			vgpr_comp_cnt = enable_prim_id ? 3 : 2;

			config_out->rsrc1 |= S_00B128_MEM_ORDERED(pdevice->rad_info.chip_class >= GFX10);
			config_out->rsrc2 |= S_00B12C_OC_LDS_EN(1);
		}
		config_out->rsrc2 |= S_00B22C_SHARED_VGPR_CNT(num_shared_vgpr_blocks);
		break;
	case MESA_SHADER_TESS_CTRL:
		if (pdevice->rad_info.chip_class >= GFX9) {
			/* We need at least 2 components for LS.
			 * VGPR0-3: (VertexID, RelAutoindex, InstanceID / StepRate0, InstanceID).
			 * StepRate0 is set to 1. so that VGPR3 doesn't have to be loaded.
			 */
			if (pdevice->rad_info.chip_class >= GFX10) {
				vgpr_comp_cnt = info->vs.needs_instance_id ? 3 : 1;
			} else {
				vgpr_comp_cnt = info->vs.needs_instance_id ? 2 : 1;
			}
		} else {
			config_out->rsrc2 |= S_00B12C_OC_LDS_EN(1);
		}
		config_out->rsrc1 |= S_00B428_MEM_ORDERED(pdevice->rad_info.chip_class >= GFX10) |
				     S_00B848_WGP_MODE(pdevice->rad_info.chip_class >= GFX10);
		config_out->rsrc2 |= S_00B42C_SHARED_VGPR_CNT(num_shared_vgpr_blocks);
		break;
	case MESA_SHADER_VERTEX:
		if (info->is_ngg) {
			config_out->rsrc1 |= S_00B228_MEM_ORDERED(pdevice->rad_info.chip_class >= GFX10);
		} else if (info->vs.as_ls) {
			assert(pdevice->rad_info.chip_class <= GFX8);
			/* We need at least 2 components for LS.
			 * VGPR0-3: (VertexID, RelAutoindex, InstanceID / StepRate0, InstanceID).
			 * StepRate0 is set to 1. so that VGPR3 doesn't have to be loaded.
			 */
			vgpr_comp_cnt = info->vs.needs_instance_id ? 2 : 1;
		} else if (info->vs.as_es) {
			assert(pdevice->rad_info.chip_class <= GFX8);
			/* VGPR0-3: (VertexID, InstanceID / StepRate0, ...) */
			vgpr_comp_cnt = info->vs.needs_instance_id ? 1 : 0;
		} else {
			/* VGPR0-3: (VertexID, InstanceID / StepRate0, PrimID, InstanceID)
			 * If PrimID is disabled. InstanceID / StepRate1 is loaded instead.
			 * StepRate0 is set to 1. so that VGPR3 doesn't have to be loaded.
			 */
			if (info->vs.needs_instance_id && pdevice->rad_info.chip_class >= GFX10) {
				vgpr_comp_cnt = 3;
			} else if (info->vs.export_prim_id) {
				vgpr_comp_cnt = 2;
			} else if (info->vs.needs_instance_id) {
				vgpr_comp_cnt = 1;
			} else {
				vgpr_comp_cnt = 0;
			}

			config_out->rsrc1 |= S_00B128_MEM_ORDERED(pdevice->rad_info.chip_class >= GFX10);
			config_out->rsrc2 |= S_00B12C_SHARED_VGPR_CNT(num_shared_vgpr_blocks);
		}
		break;
	case MESA_SHADER_FRAGMENT:
		config_out->rsrc1 |= S_00B028_MEM_ORDERED(pdevice->rad_info.chip_class >= GFX10);
		config_out->rsrc2 |= S_00B02C_SHARED_VGPR_CNT(num_shared_vgpr_blocks);
		break;
	case MESA_SHADER_GEOMETRY:
		config_out->rsrc1 |= S_00B228_MEM_ORDERED(pdevice->rad_info.chip_class >= GFX10) |
				     S_00B848_WGP_MODE(pdevice->rad_info.chip_class >= GFX10);
		config_out->rsrc2 |= S_00B22C_SHARED_VGPR_CNT(num_shared_vgpr_blocks);
		break;
	case MESA_SHADER_COMPUTE:
		config_out->rsrc1 |= S_00B848_MEM_ORDERED(pdevice->rad_info.chip_class >= GFX10) |
				     S_00B848_WGP_MODE(pdevice->rad_info.chip_class >= GFX10);
		config_out->rsrc2 |=
			S_00B84C_TGID_X_EN(info->cs.uses_block_id[0]) |
			S_00B84C_TGID_Y_EN(info->cs.uses_block_id[1]) |
			S_00B84C_TGID_Z_EN(info->cs.uses_block_id[2]) |
			S_00B84C_TIDIG_COMP_CNT(info->cs.uses_thread_id[2] ? 2 :
						info->cs.uses_thread_id[1] ? 1 : 0) |
			S_00B84C_TG_SIZE_EN(info->cs.uses_local_invocation_idx) |
			S_00B84C_LDS_SIZE(config_in->lds_size);
		config_out->rsrc3 |= S_00B8A0_SHARED_VGPR_CNT(num_shared_vgpr_blocks);

		break;
	default:
		unreachable("unsupported shader type");
		break;
	}

	if (pdevice->rad_info.chip_class >= GFX10 && info->is_ngg &&
	    (stage == MESA_SHADER_VERTEX || stage == MESA_SHADER_TESS_EVAL || stage == MESA_SHADER_GEOMETRY)) {
		unsigned gs_vgpr_comp_cnt, es_vgpr_comp_cnt;
		gl_shader_stage es_stage = stage;
		if (stage == MESA_SHADER_GEOMETRY)
			es_stage = info->gs.es_type;

		/* VGPR5-8: (VertexID, UserVGPR0, UserVGPR1, UserVGPR2 / InstanceID) */
		if (es_stage == MESA_SHADER_VERTEX) {
			es_vgpr_comp_cnt = info->vs.needs_instance_id ? 3 : 0;
		} else if (es_stage == MESA_SHADER_TESS_EVAL) {
			bool enable_prim_id = info->tes.export_prim_id || info->uses_prim_id;
			es_vgpr_comp_cnt = enable_prim_id ? 3 : 2;
		} else
			unreachable("Unexpected ES shader stage");

		bool tes_triangles = stage == MESA_SHADER_TESS_EVAL &&
			info->tes.primitive_mode >= 4; /* GL_TRIANGLES */
		if (info->uses_invocation_id || stage == MESA_SHADER_VERTEX) {
			gs_vgpr_comp_cnt = 3; /* VGPR3 contains InvocationID. */
		} else if (info->uses_prim_id) {
			gs_vgpr_comp_cnt = 2; /* VGPR2 contains PrimitiveID. */
		} else if (info->gs.vertices_in >= 3 || tes_triangles) {
			gs_vgpr_comp_cnt = 1; /* VGPR1 contains offsets 2, 3 */
		} else {
			gs_vgpr_comp_cnt = 0; /* VGPR0 contains offsets 0, 1 */
		}

		config_out->rsrc1 |= S_00B228_GS_VGPR_COMP_CNT(gs_vgpr_comp_cnt) |
				     S_00B228_WGP_MODE(1);
		config_out->rsrc2 |= S_00B22C_ES_VGPR_COMP_CNT(es_vgpr_comp_cnt) |
				     S_00B22C_LDS_SIZE(config_in->lds_size) |
				     S_00B22C_OC_LDS_EN(es_stage == MESA_SHADER_TESS_EVAL);
	} else if (pdevice->rad_info.chip_class >= GFX9 &&
		   stage == MESA_SHADER_GEOMETRY) {
		unsigned es_type = info->gs.es_type;
		unsigned gs_vgpr_comp_cnt, es_vgpr_comp_cnt;

		if (es_type == MESA_SHADER_VERTEX) {
			/* VGPR0-3: (VertexID, InstanceID / StepRate0, ...) */
			if (info->vs.needs_instance_id) {
				es_vgpr_comp_cnt = pdevice->rad_info.chip_class >= GFX10 ? 3 : 1;
			} else {
				es_vgpr_comp_cnt = 0;
			}
		} else if (es_type == MESA_SHADER_TESS_EVAL) {
			es_vgpr_comp_cnt = info->uses_prim_id ? 3 : 2;
		} else {
			unreachable("invalid shader ES type");
		}

		/* If offsets 4, 5 are used, GS_VGPR_COMP_CNT is ignored and
		 * VGPR[0:4] are always loaded.
		 */
		if (info->uses_invocation_id) {
			gs_vgpr_comp_cnt = 3; /* VGPR3 contains InvocationID. */
		} else if (info->uses_prim_id) {
			gs_vgpr_comp_cnt = 2; /* VGPR2 contains PrimitiveID. */
		} else if (info->gs.vertices_in >= 3) {
			gs_vgpr_comp_cnt = 1; /* VGPR1 contains offsets 2, 3 */
		} else {
			gs_vgpr_comp_cnt = 0; /* VGPR0 contains offsets 0, 1 */
		}

		config_out->rsrc1 |= S_00B228_GS_VGPR_COMP_CNT(gs_vgpr_comp_cnt);
		config_out->rsrc2 |= S_00B22C_ES_VGPR_COMP_CNT(es_vgpr_comp_cnt) |
		                         S_00B22C_OC_LDS_EN(es_type == MESA_SHADER_TESS_EVAL);
	} else if (pdevice->rad_info.chip_class >= GFX9 &&
		   stage == MESA_SHADER_TESS_CTRL) {
		config_out->rsrc1 |= S_00B428_LS_VGPR_COMP_CNT(vgpr_comp_cnt);
	} else {
		config_out->rsrc1 |= S_00B128_VGPR_COMP_CNT(vgpr_comp_cnt);
	}
}

struct radv_shader_variant *
radv_shader_variant_create(struct radv_device *device,
			   const struct radv_shader_binary *binary,
			   bool keep_shader_info)
{
	struct ac_shader_config config = {0};
	struct ac_rtld_binary rtld_binary = {0};
	struct radv_shader_variant *variant = calloc(1, sizeof(struct radv_shader_variant));
	if (!variant)
		return NULL;

	variant->ref_count = 1;

	if (binary->type == RADV_BINARY_TYPE_RTLD) {
		struct ac_rtld_symbol lds_symbols[2];
		unsigned num_lds_symbols = 0;
		const char *elf_data = (const char *)((struct radv_shader_binary_rtld *)binary)->data;
		size_t elf_size = ((struct radv_shader_binary_rtld *)binary)->elf_size;

		if (device->physical_device->rad_info.chip_class >= GFX9 &&
		    (binary->stage == MESA_SHADER_GEOMETRY || binary->info.is_ngg) &&
		    !binary->is_gs_copy_shader) {
			/* We add this symbol even on LLVM <= 8 to ensure that
			 * shader->config.lds_size is set correctly below.
			 */
			struct ac_rtld_symbol *sym = &lds_symbols[num_lds_symbols++];
			sym->name = "esgs_ring";
			sym->size = binary->info.ngg_info.esgs_ring_size;
			sym->align = 64 * 1024;
		}

		if (binary->info.is_ngg &&
		    binary->stage == MESA_SHADER_GEOMETRY) {
			struct ac_rtld_symbol *sym = &lds_symbols[num_lds_symbols++];
			sym->name = "ngg_emit";
			sym->size = binary->info.ngg_info.ngg_emit_size * 4;
			sym->align = 4;
		}

		struct ac_rtld_open_info open_info = {
			.info = &device->physical_device->rad_info,
			.shader_type = binary->stage,
			.wave_size = binary->info.wave_size,
			.num_parts = 1,
			.elf_ptrs = &elf_data,
			.elf_sizes = &elf_size,
			.num_shared_lds_symbols = num_lds_symbols,
			.shared_lds_symbols = lds_symbols,
		};
		
		if (!ac_rtld_open(&rtld_binary, open_info)) {
			free(variant);
			return NULL;
		}

		if (!ac_rtld_read_config(&rtld_binary, &config)) {
			ac_rtld_close(&rtld_binary);
			free(variant);
			return NULL;
		}

		/* Enable 64-bit and 16-bit denormals, because there is no performance
		 * cost.
		 *
		 * If denormals are enabled, all floating-point output modifiers are
		 * ignored.
		 *
		 * Don't enable denormals for 32-bit floats, because:
		 * - Floating-point output modifiers would be ignored by the hw.
		 * - Some opcodes don't support denormals, such as v_mad_f32. We would
		 *   have to stop using those.
		 * - GFX6 & GFX7 would be very slow.
		 */
		config.float_mode |= V_00B028_FP_64_DENORMS;

		if (rtld_binary.lds_size > 0) {
			unsigned alloc_granularity = device->physical_device->rad_info.chip_class >= GFX7 ? 512 : 256;
			config.lds_size = align(rtld_binary.lds_size, alloc_granularity) / alloc_granularity;
		}

		variant->code_size = rtld_binary.rx_size;
		variant->exec_size = rtld_binary.exec_size;
	} else {
		assert(binary->type == RADV_BINARY_TYPE_LEGACY);
		config = ((struct radv_shader_binary_legacy *)binary)->config;
		variant->code_size = radv_get_shader_binary_size(((struct radv_shader_binary_legacy *)binary)->code_size);
		variant->exec_size = ((struct radv_shader_binary_legacy *)binary)->exec_size;
	}

	variant->info = binary->info;
	radv_postprocess_config(device->physical_device, &config, &binary->info,
				binary->stage, &variant->config);

	if (radv_device_use_secure_compile(device->instance)) {
		if (binary->type == RADV_BINARY_TYPE_RTLD)
			ac_rtld_close(&rtld_binary);

		return variant;
	}

	void *dest_ptr = radv_alloc_shader_memory(device, variant);

	if (binary->type == RADV_BINARY_TYPE_RTLD) {
		struct radv_shader_binary_rtld* bin = (struct radv_shader_binary_rtld *)binary;
		struct ac_rtld_upload_info info = {
			.binary = &rtld_binary,
			.rx_va = radv_buffer_get_va(variant->bo) + variant->bo_offset,
			.rx_ptr = dest_ptr, 
		};

		if (!ac_rtld_upload(&info)) {
			radv_shader_variant_destroy(device, variant);
			ac_rtld_close(&rtld_binary);
			return NULL;
		}

		if (keep_shader_info ||
		    (device->instance->debug_flags & RADV_DEBUG_DUMP_SHADERS)) {
			const char *disasm_data;
			size_t disasm_size;
			if (!ac_rtld_get_section_by_name(&rtld_binary, ".AMDGPU.disasm", &disasm_data, &disasm_size)) {
				radv_shader_variant_destroy(device, variant);
				ac_rtld_close(&rtld_binary);
				return NULL;
			}

			variant->ir_string = bin->llvm_ir_size ? strdup((const char*)(bin->data + bin->elf_size)) : NULL;
			variant->disasm_string = malloc(disasm_size + 1);
			memcpy(variant->disasm_string, disasm_data, disasm_size);
			variant->disasm_string[disasm_size] = 0;
		}

		ac_rtld_close(&rtld_binary);
	} else {
		struct radv_shader_binary_legacy* bin = (struct radv_shader_binary_legacy *)binary;
		memcpy(dest_ptr, bin->data, bin->code_size);

		/* Add end-of-code markers for the UMR disassembler. */
		uint32_t *ptr32 = (uint32_t *)dest_ptr + bin->code_size / 4;
		for (unsigned i = 0; i < DEBUGGER_NUM_MARKERS; i++)
			ptr32[i] = DEBUGGER_END_OF_CODE_MARKER;

		variant->ir_string = bin->ir_size ? strdup((const char*)(bin->data + bin->code_size)) : NULL;
		variant->disasm_string = bin->disasm_size ? strdup((const char*)(bin->data + bin->code_size + bin->ir_size)) : NULL;
	}
	return variant;
}

static char *
radv_dump_nir_shaders(struct nir_shader * const *shaders,
                      int shader_count)
{
	char *data = NULL;
	char *ret = NULL;
	size_t size = 0;
	FILE *f = open_memstream(&data, &size);
	if (f) {
		for (int i = 0; i < shader_count; ++i)
			nir_print_shader(shaders[i], f);
		fclose(f);
	}

	ret = malloc(size + 1);
	if (ret) {
		memcpy(ret, data, size);
		ret[size] = 0;
	}
	free(data);
	return ret;
}

static struct radv_shader_variant *
shader_variant_compile(struct radv_device *device,
		       struct radv_shader_module *module,
		       struct nir_shader * const *shaders,
		       int shader_count,
		       gl_shader_stage stage,
		       struct radv_shader_info *info,
		       struct radv_nir_compiler_options *options,
		       bool gs_copy_shader,
		       bool keep_shader_info,
		       bool use_aco,
		       struct radv_shader_binary **binary_out)
{
	enum radeon_family chip_family = device->physical_device->rad_info.family;
	struct radv_shader_binary *binary = NULL;

	options->family = chip_family;
	options->chip_class = device->physical_device->rad_info.chip_class;
	options->dump_shader = radv_can_dump_shader(device, module, gs_copy_shader);
	options->dump_preoptir = options->dump_shader &&
				 device->instance->debug_flags & RADV_DEBUG_PREOPTIR;
	options->record_ir = keep_shader_info;
	options->check_ir = device->instance->debug_flags & RADV_DEBUG_CHECKIR;
	options->tess_offchip_block_dw_size = device->tess_offchip_block_dw_size;
	options->address32_hi = device->physical_device->rad_info.address32_hi;
	options->has_ls_vgpr_init_bug = device->physical_device->rad_info.has_ls_vgpr_init_bug;
	options->use_ngg_streamout = device->physical_device->use_ngg_streamout;

	struct radv_shader_args args = {};
	args.options = options;
	args.shader_info = info;
	args.is_gs_copy_shader = gs_copy_shader;
	radv_declare_shader_args(&args, 
				 gs_copy_shader ? MESA_SHADER_VERTEX
						: shaders[shader_count - 1]->info.stage,
				 shader_count >= 2,
				 shader_count >= 2 ? shaders[shader_count - 2]->info.stage
						   : MESA_SHADER_VERTEX);

	if (!use_aco || options->dump_shader || options->record_ir)
		ac_init_llvm_once();

	if (use_aco) {
		aco_compile_shader(shader_count, shaders, &binary, &args);
		binary->info = *info;
	} else {
		enum ac_target_machine_options tm_options = 0;
		struct ac_llvm_compiler ac_llvm;
		bool thread_compiler;

		tm_options |= AC_TM_SUPPORTS_SPILL;
<<<<<<< HEAD
	if (device->instance->perftest_flags & RADV_PERFTEST_SISCHED)
		tm_options |= AC_TM_SISCHED;
	if (options->check_ir)
		tm_options |= AC_TM_CHECK_IR;
	if (device->instance->debug_flags & RADV_DEBUG_NO_LOAD_STORE_OPT)
		tm_options |= AC_TM_NO_LOAD_STORE_OPT;

	thread_compiler = !(device->instance->debug_flags & RADV_DEBUG_NOTHREADLLVM);
	radv_init_llvm_once();
	radv_init_llvm_compiler(&ac_llvm,
				thread_compiler,
				chip_family, tm_options);
	if (gs_copy_shader) {
		assert(shader_count == 1);
		radv_compile_gs_copy_shader(&ac_llvm, *shaders, &binary,
					    &variant->config, &variant->info,
					    options);
	} else {
		radv_compile_nir_shader(&ac_llvm, &binary, &variant->config,
					&variant->info, shaders, shader_count,
					options);
=======
		if (device->instance->perftest_flags & RADV_PERFTEST_SISCHED)
			tm_options |= AC_TM_SISCHED;
		if (options->check_ir)
			tm_options |= AC_TM_CHECK_IR;
		if (device->instance->debug_flags & RADV_DEBUG_NO_LOAD_STORE_OPT)
			tm_options |= AC_TM_NO_LOAD_STORE_OPT;

		thread_compiler = !(device->instance->debug_flags & RADV_DEBUG_NOTHREADLLVM);
		radv_init_llvm_compiler(&ac_llvm,
					thread_compiler,
					chip_family, tm_options,
					info->wave_size);

		if (gs_copy_shader) {
			assert(shader_count == 1);
			radv_compile_gs_copy_shader(&ac_llvm, *shaders, &binary,
						    &args);
		} else {
			radv_compile_nir_shader(&ac_llvm, &binary, &args,
						shaders, shader_count);
		}

		binary->info = *info;
		radv_destroy_llvm_compiler(&ac_llvm, thread_compiler);
>>>>>>> 4392cf2d
	}

	struct radv_shader_variant *variant = radv_shader_variant_create(device, binary,
									 keep_shader_info);
	if (!variant) {
		free(binary);
		return NULL;
	}
	variant->aco_used = use_aco;

	if (options->dump_shader) {
		fprintf(stderr, "disasm:\n%s\n", variant->disasm_string);
	}


	if (keep_shader_info) {
		variant->nir_string = radv_dump_nir_shaders(shaders, shader_count);
		if (!gs_copy_shader && !module->nir) {
			variant->spirv = malloc(module->size);
			if (!variant->spirv) {
				free(variant);
				free(binary);
				return NULL;
			}

			memcpy(variant->spirv, module->data, module->size);
			variant->spirv_size = module->size;
		}
	}

	if (binary_out)
		*binary_out = binary;
	else
		free(binary);

	return variant;
}

struct radv_shader_variant *
radv_shader_variant_compile(struct radv_device *device,
			   struct radv_shader_module *module,
			   struct nir_shader *const *shaders,
			   int shader_count,
			   struct radv_pipeline_layout *layout,
			   const struct radv_shader_variant_key *key,
			   struct radv_shader_info *info,
			   bool keep_shader_info,
			   bool use_aco,
			   struct radv_shader_binary **binary_out)
{
	struct radv_nir_compiler_options options = {0};

	options.layout = layout;
	if (key)
		options.key = *key;

	options.explicit_scratch_args = use_aco;
	options.robust_buffer_access = device->robust_buffer_access;

	return shader_variant_compile(device, module, shaders, shader_count, shaders[shader_count - 1]->info.stage, info,
				     &options, false, keep_shader_info, use_aco, binary_out);
}

struct radv_shader_variant *
radv_create_gs_copy_shader(struct radv_device *device,
			   struct nir_shader *shader,
			   struct radv_shader_info *info,
			   struct radv_shader_binary **binary_out,
			   bool keep_shader_info,
			   bool multiview, bool use_aco)
{
	struct radv_nir_compiler_options options = {0};

	options.explicit_scratch_args = use_aco;
	options.key.has_multiview_view_index = multiview;

	return shader_variant_compile(device, NULL, &shader, 1, MESA_SHADER_VERTEX,
				      info, &options, true, keep_shader_info, use_aco, binary_out);
}

void
radv_shader_variant_destroy(struct radv_device *device,
			    struct radv_shader_variant *variant)
{
	if (!p_atomic_dec_zero(&variant->ref_count))
		return;

	mtx_lock(&device->shader_slab_mutex);
	list_del(&variant->slab_list);
	mtx_unlock(&device->shader_slab_mutex);

	free(variant->spirv);
	free(variant->nir_string);
	free(variant->disasm_string);
	free(variant->ir_string);
	free(variant);
}

const char *
radv_get_shader_name(struct radv_shader_info *info,
		     gl_shader_stage stage)
{
	switch (stage) {
	case MESA_SHADER_VERTEX:
		if (info->vs.as_ls)
			return "Vertex Shader as LS";
		else if (info->vs.as_es)
			return "Vertex Shader as ES";
		else if (info->is_ngg)
			return "Vertex Shader as ESGS";
		else
			return "Vertex Shader as VS";
	case MESA_SHADER_TESS_CTRL:
		return "Tessellation Control Shader";
	case MESA_SHADER_TESS_EVAL:
		if (info->tes.as_es)
			return "Tessellation Evaluation Shader as ES";
		else if (info->is_ngg)
			return "Tessellation Evaluation Shader as ESGS";
		else
			return "Tessellation Evaluation Shader as VS";
	case MESA_SHADER_GEOMETRY:
		return "Geometry Shader";
	case MESA_SHADER_FRAGMENT:
		return "Pixel Shader";
	case MESA_SHADER_COMPUTE:
		return "Compute Shader";
	default:
		return "Unknown shader";
	};
}

unsigned
radv_get_max_workgroup_size(enum chip_class chip_class,
                            gl_shader_stage stage,
                            const unsigned *sizes)
{
	switch (stage) {
	case MESA_SHADER_TESS_CTRL:
		return chip_class >= GFX7 ? 128 : 64;
	case MESA_SHADER_GEOMETRY:
		return chip_class >= GFX9 ? 128 : 64;
	case MESA_SHADER_COMPUTE:
		break;
	default:
		return 0;
	}

	unsigned max_workgroup_size = sizes[0] * sizes[1] * sizes[2];
	return max_workgroup_size;
}

unsigned
radv_get_max_waves(struct radv_device *device,
                   struct radv_shader_variant *variant,
                   gl_shader_stage stage)
{
	enum chip_class chip_class = device->physical_device->rad_info.chip_class;
	unsigned lds_increment = chip_class >= GFX7 ? 512 : 256;
	uint8_t wave_size = variant->info.wave_size;
	struct ac_shader_config *conf = &variant->config;
	unsigned max_simd_waves;
	unsigned lds_per_wave = 0;

	max_simd_waves = device->physical_device->rad_info.max_wave64_per_simd;

	if (stage == MESA_SHADER_FRAGMENT) {
		lds_per_wave = conf->lds_size * lds_increment +
			       align(variant->info.ps.num_interp * 48,
				     lds_increment);
	} else if (stage == MESA_SHADER_COMPUTE) {
		unsigned max_workgroup_size =
<<<<<<< HEAD
			radv_nir_get_max_workgroup_size(chip_class, stage, variant->nir);
=======
			radv_get_max_workgroup_size(chip_class, stage, variant->info.cs.block_size);
>>>>>>> 4392cf2d
		lds_per_wave = (conf->lds_size * lds_increment) /
			       DIV_ROUND_UP(max_workgroup_size, wave_size);
	}

	if (conf->num_sgprs) {
		unsigned sgprs = align(conf->num_sgprs, chip_class >= GFX8 ? 16 : 8);
		max_simd_waves =
			MIN2(max_simd_waves,
			     device->physical_device->rad_info.num_physical_sgprs_per_simd /
			     sgprs);
	}

	if (conf->num_vgprs) {
		unsigned vgprs = align(conf->num_vgprs, wave_size == 32 ? 8 : 4);
		max_simd_waves =
			MIN2(max_simd_waves,
			     RADV_NUM_PHYSICAL_VGPRS / vgprs);
	}

	/* LDS is 64KB per CU (4 SIMDs), divided into 16KB blocks per SIMD
	 * that PS can use.
	 */
	if (lds_per_wave)
		max_simd_waves = MIN2(max_simd_waves, 16384 / lds_per_wave);

	return max_simd_waves;
}

static void
generate_shader_stats(struct radv_device *device,
		      struct radv_shader_variant *variant,
		      gl_shader_stage stage,
		      struct _mesa_string_buffer *buf)
{
	struct ac_shader_config *conf = &variant->config;
	unsigned max_simd_waves = radv_get_max_waves(device, variant, stage);

	if (stage == MESA_SHADER_FRAGMENT) {
		_mesa_string_buffer_printf(buf, "*** SHADER CONFIG ***\n"
					   "SPI_PS_INPUT_ADDR = 0x%04x\n"
					   "SPI_PS_INPUT_ENA  = 0x%04x\n",
					   conf->spi_ps_input_addr, conf->spi_ps_input_ena);
	}

	_mesa_string_buffer_printf(buf, "*** SHADER STATS ***\n"
				   "SGPRS: %d\n"
				   "VGPRS: %d\n"
				   "Spilled SGPRs: %d\n"
				   "Spilled VGPRs: %d\n"
				   "PrivMem VGPRS: %d\n"
				   "Code Size: %d bytes\n"
				   "LDS: %d blocks\n"
				   "Scratch: %d bytes per wave\n"
				   "Max Waves: %d\n"
				   "********************\n\n\n",
				   conf->num_sgprs, conf->num_vgprs,
				   conf->spilled_sgprs, conf->spilled_vgprs,
				   variant->info.private_mem_vgprs, variant->exec_size,
				   conf->lds_size, conf->scratch_bytes_per_wave,
				   max_simd_waves);
}

void
radv_shader_dump_stats(struct radv_device *device,
		       struct radv_shader_variant *variant,
		       gl_shader_stage stage,
		       FILE *file)
{
	struct _mesa_string_buffer *buf = _mesa_string_buffer_create(NULL, 256);

	generate_shader_stats(device, variant, stage, buf);

	fprintf(file, "\n%s:\n", radv_get_shader_name(&variant->info, stage));
	fprintf(file, "%s", buf->buf);

	_mesa_string_buffer_destroy(buf);
}

VkResult
radv_GetShaderInfoAMD(VkDevice _device,
		      VkPipeline _pipeline,
		      VkShaderStageFlagBits shaderStage,
		      VkShaderInfoTypeAMD infoType,
		      size_t* pInfoSize,
		      void* pInfo)
{
	RADV_FROM_HANDLE(radv_device, device, _device);
	RADV_FROM_HANDLE(radv_pipeline, pipeline, _pipeline);
	gl_shader_stage stage = vk_to_mesa_shader_stage(shaderStage);
	struct radv_shader_variant *variant = pipeline->shaders[stage];
	struct _mesa_string_buffer *buf;
	VkResult result = VK_SUCCESS;

	/* Spec doesn't indicate what to do if the stage is invalid, so just
	 * return no info for this. */
	if (!variant)
		return vk_error(device->instance, VK_ERROR_FEATURE_NOT_PRESENT);

	switch (infoType) {
	case VK_SHADER_INFO_TYPE_STATISTICS_AMD:
		if (!pInfo) {
			*pInfoSize = sizeof(VkShaderStatisticsInfoAMD);
		} else {
			unsigned lds_multiplier = device->physical_device->rad_info.chip_class >= GFX7 ? 512 : 256;
			struct ac_shader_config *conf = &variant->config;

			VkShaderStatisticsInfoAMD statistics = {};
			statistics.shaderStageMask = shaderStage;
			statistics.numPhysicalVgprs = RADV_NUM_PHYSICAL_VGPRS;
			statistics.numPhysicalSgprs = device->physical_device->rad_info.num_physical_sgprs_per_simd;
			statistics.numAvailableSgprs = statistics.numPhysicalSgprs;

			if (stage == MESA_SHADER_COMPUTE) {
				unsigned *local_size = variant->info.cs.block_size;
				unsigned workgroup_size = local_size[0] * local_size[1] * local_size[2];

				statistics.numAvailableVgprs = statistics.numPhysicalVgprs /
							       ceil((double)workgroup_size / statistics.numPhysicalVgprs);

				statistics.computeWorkGroupSize[0] = local_size[0];
				statistics.computeWorkGroupSize[1] = local_size[1];
				statistics.computeWorkGroupSize[2] = local_size[2];
			} else {
				statistics.numAvailableVgprs = statistics.numPhysicalVgprs;
			}

			statistics.resourceUsage.numUsedVgprs = conf->num_vgprs;
			statistics.resourceUsage.numUsedSgprs = conf->num_sgprs;
			statistics.resourceUsage.ldsSizePerLocalWorkGroup = 32768;
			statistics.resourceUsage.ldsUsageSizeInBytes = conf->lds_size * lds_multiplier;
			statistics.resourceUsage.scratchMemUsageInBytes = conf->scratch_bytes_per_wave;

			size_t size = *pInfoSize;
			*pInfoSize = sizeof(statistics);

			memcpy(pInfo, &statistics, MIN2(size, *pInfoSize));

			if (size < *pInfoSize)
				result = VK_INCOMPLETE;
		}

		break;
	case VK_SHADER_INFO_TYPE_DISASSEMBLY_AMD:
		buf = _mesa_string_buffer_create(NULL, 1024);

		_mesa_string_buffer_printf(buf, "%s:\n", radv_get_shader_name(&variant->info, stage));
		_mesa_string_buffer_printf(buf, "%s\n\n", variant->ir_string);
		_mesa_string_buffer_printf(buf, "%s\n\n", variant->disasm_string);
		generate_shader_stats(device, variant, stage, buf);

		/* Need to include the null terminator. */
		size_t length = buf->length + 1;

		if (!pInfo) {
			*pInfoSize = length;
		} else {
			size_t size = *pInfoSize;
			*pInfoSize = length;

			memcpy(pInfo, buf->buf, MIN2(size, length));

			if (size < length)
				result = VK_INCOMPLETE;
		}

		_mesa_string_buffer_destroy(buf);
		break;
	default:
		/* VK_SHADER_INFO_TYPE_BINARY_AMD unimplemented for now. */
		result = VK_ERROR_FEATURE_NOT_PRESENT;
		break;
	}

	return result;
}<|MERGE_RESOLUTION|>--- conflicted
+++ resolved
@@ -1122,29 +1122,6 @@
 		bool thread_compiler;
 
 		tm_options |= AC_TM_SUPPORTS_SPILL;
-<<<<<<< HEAD
-	if (device->instance->perftest_flags & RADV_PERFTEST_SISCHED)
-		tm_options |= AC_TM_SISCHED;
-	if (options->check_ir)
-		tm_options |= AC_TM_CHECK_IR;
-	if (device->instance->debug_flags & RADV_DEBUG_NO_LOAD_STORE_OPT)
-		tm_options |= AC_TM_NO_LOAD_STORE_OPT;
-
-	thread_compiler = !(device->instance->debug_flags & RADV_DEBUG_NOTHREADLLVM);
-	radv_init_llvm_once();
-	radv_init_llvm_compiler(&ac_llvm,
-				thread_compiler,
-				chip_family, tm_options);
-	if (gs_copy_shader) {
-		assert(shader_count == 1);
-		radv_compile_gs_copy_shader(&ac_llvm, *shaders, &binary,
-					    &variant->config, &variant->info,
-					    options);
-	} else {
-		radv_compile_nir_shader(&ac_llvm, &binary, &variant->config,
-					&variant->info, shaders, shader_count,
-					options);
-=======
 		if (device->instance->perftest_flags & RADV_PERFTEST_SISCHED)
 			tm_options |= AC_TM_SISCHED;
 		if (options->check_ir)
@@ -1169,7 +1146,6 @@
 
 		binary->info = *info;
 		radv_destroy_llvm_compiler(&ac_llvm, thread_compiler);
->>>>>>> 4392cf2d
 	}
 
 	struct radv_shader_variant *variant = radv_shader_variant_create(device, binary,
@@ -1342,11 +1318,7 @@
 				     lds_increment);
 	} else if (stage == MESA_SHADER_COMPUTE) {
 		unsigned max_workgroup_size =
-<<<<<<< HEAD
-			radv_nir_get_max_workgroup_size(chip_class, stage, variant->nir);
-=======
 			radv_get_max_workgroup_size(chip_class, stage, variant->info.cs.block_size);
->>>>>>> 4392cf2d
 		lds_per_wave = (conf->lds_size * lds_increment) /
 			       DIV_ROUND_UP(max_workgroup_size, wave_size);
 	}
