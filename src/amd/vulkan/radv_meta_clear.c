/*
 * Copyright © 2015 Intel Corporation
 *
 * Permission is hereby granted, free of charge, to any person obtaining a
 * copy of this software and associated documentation files (the "Software"),
 * to deal in the Software without restriction, including without limitation
 * the rights to use, copy, modify, merge, publish, distribute, sublicense,
 * and/or sell copies of the Software, and to permit persons to whom the
 * Software is furnished to do so, subject to the following conditions:
 *
 * The above copyright notice and this permission notice (including the next
 * paragraph) shall be included in all copies or substantial portions of the
 * Software.
 *
 * THE SOFTWARE IS PROVIDED "AS IS", WITHOUT WARRANTY OF ANY KIND, EXPRESS OR
 * IMPLIED, INCLUDING BUT NOT LIMITED TO THE WARRANTIES OF MERCHANTABILITY,
 * FITNESS FOR A PARTICULAR PURPOSE AND NONINFRINGEMENT.  IN NO EVENT SHALL
 * THE AUTHORS OR COPYRIGHT HOLDERS BE LIABLE FOR ANY CLAIM, DAMAGES OR OTHER
 * LIABILITY, WHETHER IN AN ACTION OF CONTRACT, TORT OR OTHERWISE, ARISING
 * FROM, OUT OF OR IN CONNECTION WITH THE SOFTWARE OR THE USE OR OTHER DEALINGS
 * IN THE SOFTWARE.
 */

#include "radv_debug.h"
#include "radv_meta.h"
#include "radv_private.h"
#include "nir/nir_builder.h"

#include "util/format_rgb9e5.h"
#include "vk_format.h"

enum {
	DEPTH_CLEAR_SLOW,
	DEPTH_CLEAR_FAST_EXPCLEAR,
	DEPTH_CLEAR_FAST_NO_EXPCLEAR
};

static void
build_color_shaders(struct nir_shader **out_vs,
                    struct nir_shader **out_fs,
                    uint32_t frag_output)
{
	nir_builder vs_b;
	nir_builder fs_b;

	nir_builder_init_simple_shader(&vs_b, NULL, MESA_SHADER_VERTEX, NULL);
	nir_builder_init_simple_shader(&fs_b, NULL, MESA_SHADER_FRAGMENT, NULL);

	vs_b.shader->info.name = ralloc_strdup(vs_b.shader, "meta_clear_color_vs");
	fs_b.shader->info.name = ralloc_strdup(fs_b.shader, "meta_clear_color_fs");

	const struct glsl_type *position_type = glsl_vec4_type();
	const struct glsl_type *color_type = glsl_vec4_type();

	nir_variable *vs_out_pos =
		nir_variable_create(vs_b.shader, nir_var_shader_out, position_type,
				    "gl_Position");
	vs_out_pos->data.location = VARYING_SLOT_POS;

	nir_intrinsic_instr *in_color_load = nir_intrinsic_instr_create(fs_b.shader, nir_intrinsic_load_push_constant);
	nir_intrinsic_set_base(in_color_load, 0);
	nir_intrinsic_set_range(in_color_load, 16);
	in_color_load->src[0] = nir_src_for_ssa(nir_imm_int(&fs_b, 0));
	in_color_load->num_components = 4;
	nir_ssa_dest_init(&in_color_load->instr, &in_color_load->dest, 4, 32, "clear color");
	nir_builder_instr_insert(&fs_b, &in_color_load->instr);

	nir_variable *fs_out_color =
		nir_variable_create(fs_b.shader, nir_var_shader_out, color_type,
				    "f_color");
	fs_out_color->data.location = FRAG_RESULT_DATA0 + frag_output;

	nir_store_var(&fs_b, fs_out_color, &in_color_load->dest.ssa, 0xf);

	nir_ssa_def *outvec = radv_meta_gen_rect_vertices(&vs_b);
	nir_store_var(&vs_b, vs_out_pos, outvec, 0xf);

	const struct glsl_type *layer_type = glsl_int_type();
	nir_variable *vs_out_layer =
		nir_variable_create(vs_b.shader, nir_var_shader_out, layer_type,
				    "v_layer");
	vs_out_layer->data.location = VARYING_SLOT_LAYER;
	vs_out_layer->data.interpolation = INTERP_MODE_FLAT;
	nir_ssa_def *inst_id = nir_load_instance_id(&vs_b);
	nir_ssa_def *base_instance = nir_load_base_instance(&vs_b);

	nir_ssa_def *layer_id = nir_iadd(&vs_b, inst_id, base_instance);
	nir_store_var(&vs_b, vs_out_layer, layer_id, 0x1);

	*out_vs = vs_b.shader;
	*out_fs = fs_b.shader;
}

static VkResult
create_pipeline(struct radv_device *device,
		struct radv_render_pass *render_pass,
		uint32_t samples,
                struct nir_shader *vs_nir,
                struct nir_shader *fs_nir,
                const VkPipelineVertexInputStateCreateInfo *vi_state,
                const VkPipelineDepthStencilStateCreateInfo *ds_state,
                const VkPipelineColorBlendStateCreateInfo *cb_state,
		const VkPipelineLayout layout,
		const struct radv_graphics_pipeline_create_info *extra,
                const VkAllocationCallbacks *alloc,
		VkPipeline *pipeline)
{
	VkDevice device_h = radv_device_to_handle(device);
	VkResult result;

	struct radv_shader_module vs_m = { .nir = vs_nir };
	struct radv_shader_module fs_m = { .nir = fs_nir };

	result = radv_graphics_pipeline_create(device_h,
					       radv_pipeline_cache_to_handle(&device->meta_state.cache),
					       &(VkGraphicsPipelineCreateInfo) {
						       .sType = VK_STRUCTURE_TYPE_GRAPHICS_PIPELINE_CREATE_INFO,
							       .stageCount = fs_nir ? 2 : 1,
							       .pStages = (VkPipelineShaderStageCreateInfo[]) {
							       {
								       .sType = VK_STRUCTURE_TYPE_PIPELINE_SHADER_STAGE_CREATE_INFO,
								       .stage = VK_SHADER_STAGE_VERTEX_BIT,
								       .module = radv_shader_module_to_handle(&vs_m),
								       .pName = "main",
							       },
							       {
								       .sType = VK_STRUCTURE_TYPE_PIPELINE_SHADER_STAGE_CREATE_INFO,
								       .stage = VK_SHADER_STAGE_FRAGMENT_BIT,
								       .module = radv_shader_module_to_handle(&fs_m),
								       .pName = "main",
							       },
						       },
							       .pVertexInputState = vi_state,
									.pInputAssemblyState = &(VkPipelineInputAssemblyStateCreateInfo) {
							       .sType = VK_STRUCTURE_TYPE_PIPELINE_INPUT_ASSEMBLY_STATE_CREATE_INFO,
							       .topology = VK_PRIMITIVE_TOPOLOGY_TRIANGLE_STRIP,
							       .primitiveRestartEnable = false,
						       },
									.pViewportState = &(VkPipelineViewportStateCreateInfo) {
							       .sType = VK_STRUCTURE_TYPE_PIPELINE_VIEWPORT_STATE_CREATE_INFO,
							       .viewportCount = 1,
							       .scissorCount = 1,
						       },
										 .pRasterizationState = &(VkPipelineRasterizationStateCreateInfo) {
							       .sType = VK_STRUCTURE_TYPE_PIPELINE_RASTERIZATION_STATE_CREATE_INFO,
							       .rasterizerDiscardEnable = false,
							       .polygonMode = VK_POLYGON_MODE_FILL,
							       .cullMode = VK_CULL_MODE_NONE,
							       .frontFace = VK_FRONT_FACE_COUNTER_CLOCKWISE,
							       .depthBiasEnable = false,
						       },
											  .pMultisampleState = &(VkPipelineMultisampleStateCreateInfo) {
							       .sType = VK_STRUCTURE_TYPE_PIPELINE_MULTISAMPLE_STATE_CREATE_INFO,
							       .rasterizationSamples = samples,
							       .sampleShadingEnable = false,
							       .pSampleMask = NULL,
							       .alphaToCoverageEnable = false,
							       .alphaToOneEnable = false,
						       },
												   .pDepthStencilState = ds_state,
													    .pColorBlendState = cb_state,
													    .pDynamicState = &(VkPipelineDynamicStateCreateInfo) {
							       /* The meta clear pipeline declares all state as dynamic.
								* As a consequence, vkCmdBindPipeline writes no dynamic state
								* to the cmd buffer. Therefore, at the end of the meta clear,
								* we need only restore dynamic state was vkCmdSet.
								*/
							       .sType = VK_STRUCTURE_TYPE_PIPELINE_DYNAMIC_STATE_CREATE_INFO,
							       .dynamicStateCount = 8,
							       .pDynamicStates = (VkDynamicState[]) {
								       /* Everything except stencil write mask */
								       VK_DYNAMIC_STATE_VIEWPORT,
								       VK_DYNAMIC_STATE_SCISSOR,
								       VK_DYNAMIC_STATE_LINE_WIDTH,
								       VK_DYNAMIC_STATE_DEPTH_BIAS,
								       VK_DYNAMIC_STATE_BLEND_CONSTANTS,
								       VK_DYNAMIC_STATE_DEPTH_BOUNDS,
								       VK_DYNAMIC_STATE_STENCIL_COMPARE_MASK,
								       VK_DYNAMIC_STATE_STENCIL_REFERENCE,
							       },
						       },
						    .layout = layout,
						    .flags = 0,
						    .renderPass = radv_render_pass_to_handle(render_pass),
						    .subpass = 0,
						},
					       extra,
					       alloc,
					       pipeline);

	ralloc_free(vs_nir);
	ralloc_free(fs_nir);

	return result;
}

static VkResult
create_color_renderpass(struct radv_device *device,
			VkFormat vk_format,
			uint32_t samples,
			VkRenderPass *pass)
{
	mtx_lock(&device->meta_state.mtx);
	if (*pass) {
		mtx_unlock (&device->meta_state.mtx);
		return VK_SUCCESS;
	}

	VkResult result = radv_CreateRenderPass(radv_device_to_handle(device),
				       &(VkRenderPassCreateInfo) {
					       .sType = VK_STRUCTURE_TYPE_RENDER_PASS_CREATE_INFO,
						       .attachmentCount = 1,
						       .pAttachments = &(VkAttachmentDescription) {
						       .format = vk_format,
						       .samples = samples,
						       .loadOp = VK_ATTACHMENT_LOAD_OP_LOAD,
						       .storeOp = VK_ATTACHMENT_STORE_OP_STORE,
						       .initialLayout = VK_IMAGE_LAYOUT_GENERAL,
						       .finalLayout = VK_IMAGE_LAYOUT_GENERAL,
					       },
						       .subpassCount = 1,
								.pSubpasses = &(VkSubpassDescription) {
						       .pipelineBindPoint = VK_PIPELINE_BIND_POINT_GRAPHICS,
						       .inputAttachmentCount = 0,
						       .colorAttachmentCount = 1,
						       .pColorAttachments = &(VkAttachmentReference) {
							       .attachment = 0,
							       .layout = VK_IMAGE_LAYOUT_GENERAL,
						       },
						       .pResolveAttachments = NULL,
						       .pDepthStencilAttachment = &(VkAttachmentReference) {
							       .attachment = VK_ATTACHMENT_UNUSED,
							       .layout = VK_IMAGE_LAYOUT_GENERAL,
						       },
						       .preserveAttachmentCount = 0,
						       .pPreserveAttachments = NULL,
					       },
							.dependencyCount = 2,
							.pDependencies = (VkSubpassDependency[]) {
								{
									.srcSubpass = VK_SUBPASS_EXTERNAL,
									.dstSubpass = 0,
									.srcStageMask = VK_PIPELINE_STAGE_TOP_OF_PIPE_BIT,
									.dstStageMask = VK_PIPELINE_STAGE_BOTTOM_OF_PIPE_BIT,
									.srcAccessMask = 0,
									.dstAccessMask = 0,
									.dependencyFlags = 0
								},
								{
									.srcSubpass = 0,
									.dstSubpass = VK_SUBPASS_EXTERNAL,
									.srcStageMask = VK_PIPELINE_STAGE_TOP_OF_PIPE_BIT,
									.dstStageMask = VK_PIPELINE_STAGE_BOTTOM_OF_PIPE_BIT,
									.srcAccessMask = 0,
									.dstAccessMask = 0,
									.dependencyFlags = 0
								}
							},
									 }, &device->meta_state.alloc, pass);
	mtx_unlock(&device->meta_state.mtx);
	return result;
}

static VkResult
create_color_pipeline(struct radv_device *device,
		      uint32_t samples,
                      uint32_t frag_output,
		      VkPipeline *pipeline,
		      VkRenderPass pass)
{
	struct nir_shader *vs_nir;
	struct nir_shader *fs_nir;
	VkResult result;

	mtx_lock(&device->meta_state.mtx);
	if (*pipeline) {
		mtx_unlock(&device->meta_state.mtx);
		return VK_SUCCESS;
	}

	build_color_shaders(&vs_nir, &fs_nir, frag_output);

	const VkPipelineVertexInputStateCreateInfo vi_state = {
		.sType = VK_STRUCTURE_TYPE_PIPELINE_VERTEX_INPUT_STATE_CREATE_INFO,
		.vertexBindingDescriptionCount = 0,
		.vertexAttributeDescriptionCount = 0,
	};

	const VkPipelineDepthStencilStateCreateInfo ds_state = {
		.sType = VK_STRUCTURE_TYPE_PIPELINE_DEPTH_STENCIL_STATE_CREATE_INFO,
		.depthTestEnable = false,
		.depthWriteEnable = false,
		.depthBoundsTestEnable = false,
		.stencilTestEnable = false,
	};

	VkPipelineColorBlendAttachmentState blend_attachment_state[MAX_RTS] = { 0 };
	blend_attachment_state[frag_output] = (VkPipelineColorBlendAttachmentState) {
		.blendEnable = false,
		.colorWriteMask = VK_COLOR_COMPONENT_A_BIT |
		VK_COLOR_COMPONENT_R_BIT |
		VK_COLOR_COMPONENT_G_BIT |
		VK_COLOR_COMPONENT_B_BIT,
	};

	const VkPipelineColorBlendStateCreateInfo cb_state = {
		.sType = VK_STRUCTURE_TYPE_PIPELINE_COLOR_BLEND_STATE_CREATE_INFO,
		.logicOpEnable = false,
		.attachmentCount = MAX_RTS,
		.pAttachments = blend_attachment_state
	};


	struct radv_graphics_pipeline_create_info extra = {
		.use_rectlist = true,
	};
	result = create_pipeline(device, radv_render_pass_from_handle(pass),
				 samples, vs_nir, fs_nir, &vi_state, &ds_state, &cb_state,
				 device->meta_state.clear_color_p_layout,
				 &extra, &device->meta_state.alloc, pipeline);

	mtx_unlock(&device->meta_state.mtx);
	return result;
}

static void
finish_meta_clear_htile_mask_state(struct radv_device *device)
{
	struct radv_meta_state *state = &device->meta_state;

	radv_DestroyPipeline(radv_device_to_handle(device),
			     state->clear_htile_mask_pipeline,
			     &state->alloc);
	radv_DestroyPipelineLayout(radv_device_to_handle(device),
				   state->clear_htile_mask_p_layout,
				   &state->alloc);
	radv_DestroyDescriptorSetLayout(radv_device_to_handle(device),
					state->clear_htile_mask_ds_layout,
					&state->alloc);
}

void
radv_device_finish_meta_clear_state(struct radv_device *device)
{
	struct radv_meta_state *state = &device->meta_state;

	for (uint32_t i = 0; i < ARRAY_SIZE(state->clear); ++i) {
		for (uint32_t j = 0; j < ARRAY_SIZE(state->clear[i].color_pipelines); ++j) {
			radv_DestroyPipeline(radv_device_to_handle(device),
					     state->clear[i].color_pipelines[j],
					     &state->alloc);
			radv_DestroyRenderPass(radv_device_to_handle(device),
					       state->clear[i].render_pass[j],
					       &state->alloc);
		}

		for (uint32_t j = 0; j < NUM_DEPTH_CLEAR_PIPELINES; j++) {
			radv_DestroyPipeline(radv_device_to_handle(device),
					     state->clear[i].depth_only_pipeline[j],
					     &state->alloc);
			radv_DestroyPipeline(radv_device_to_handle(device),
					     state->clear[i].stencil_only_pipeline[j],
					     &state->alloc);
			radv_DestroyPipeline(radv_device_to_handle(device),
					     state->clear[i].depthstencil_pipeline[j],
					     &state->alloc);

			radv_DestroyPipeline(radv_device_to_handle(device),
					     state->clear[i].depth_only_unrestricted_pipeline[j],
					     &state->alloc);
			radv_DestroyPipeline(radv_device_to_handle(device),
					     state->clear[i].stencil_only_unrestricted_pipeline[j],
					     &state->alloc);
			radv_DestroyPipeline(radv_device_to_handle(device),
					     state->clear[i].depthstencil_unrestricted_pipeline[j],
					     &state->alloc);
		}
		radv_DestroyRenderPass(radv_device_to_handle(device),
				      state->clear[i].depthstencil_rp,
				      &state->alloc);
	}
	radv_DestroyPipelineLayout(radv_device_to_handle(device),
				   state->clear_color_p_layout,
				   &state->alloc);
	radv_DestroyPipelineLayout(radv_device_to_handle(device),
				   state->clear_depth_p_layout,
				   &state->alloc);
	radv_DestroyPipelineLayout(radv_device_to_handle(device),
				   state->clear_depth_unrestricted_p_layout,
				   &state->alloc);

	finish_meta_clear_htile_mask_state(device);
}

static void
emit_color_clear(struct radv_cmd_buffer *cmd_buffer,
                 const VkClearAttachment *clear_att,
                 const VkClearRect *clear_rect,
                 uint32_t view_mask)
{
	struct radv_device *device = cmd_buffer->device;
	const struct radv_subpass *subpass = cmd_buffer->state.subpass;
	const uint32_t subpass_att = clear_att->colorAttachment;
	const uint32_t pass_att = subpass->color_attachments[subpass_att].attachment;
	const struct radv_image_view *iview = cmd_buffer->state.attachments ?
		cmd_buffer->state.attachments[pass_att].iview : NULL;
	uint32_t samples, samples_log2;
	VkFormat format;
	unsigned fs_key;
	VkClearColorValue clear_value = clear_att->clearValue.color;
	VkCommandBuffer cmd_buffer_h = radv_cmd_buffer_to_handle(cmd_buffer);
	VkPipeline pipeline;

	/* When a framebuffer is bound to the current command buffer, get the
	 * number of samples from it. Otherwise, get the number of samples from
	 * the render pass because it's likely a secondary command buffer.
	 */
	if (iview) {
		samples = iview->image->info.samples;
		format = iview->vk_format;
	} else {
		samples = cmd_buffer->state.pass->attachments[pass_att].samples;
		format = cmd_buffer->state.pass->attachments[pass_att].format;
	}

	samples_log2 = ffs(samples) - 1;
	fs_key = radv_format_meta_fs_key(format);

	if (fs_key == -1) {
		radv_finishme("color clears incomplete");
		return;
	}

	if (device->meta_state.clear[samples_log2].render_pass[fs_key] == VK_NULL_HANDLE) {
		VkResult ret = create_color_renderpass(device, radv_fs_key_format_exemplars[fs_key],
		                                       samples,
		                                       &device->meta_state.clear[samples_log2].render_pass[fs_key]);
		if (ret != VK_SUCCESS) {
			cmd_buffer->record_result = ret;
			return;
		}
	}

	if (device->meta_state.clear[samples_log2].color_pipelines[fs_key] == VK_NULL_HANDLE) {
		VkResult ret = create_color_pipeline(device, samples, 0,
		                                     &device->meta_state.clear[samples_log2].color_pipelines[fs_key],
		                                     device->meta_state.clear[samples_log2].render_pass[fs_key]);
		if (ret != VK_SUCCESS) {
			cmd_buffer->record_result = ret;
			return;
		}
	}

	pipeline = device->meta_state.clear[samples_log2].color_pipelines[fs_key];
	if (!pipeline) {
		radv_finishme("color clears incomplete");
		return;
	}
	assert(samples_log2 < ARRAY_SIZE(device->meta_state.clear));
	assert(pipeline);
	assert(clear_att->aspectMask == VK_IMAGE_ASPECT_COLOR_BIT);
	assert(clear_att->colorAttachment < subpass->color_count);

	radv_CmdPushConstants(radv_cmd_buffer_to_handle(cmd_buffer),
			      device->meta_state.clear_color_p_layout,
			      VK_SHADER_STAGE_FRAGMENT_BIT, 0, 16,
			      &clear_value);

	struct radv_subpass clear_subpass = {
		.color_count = 1,
		.color_attachments = (struct radv_subpass_attachment[]) {
			subpass->color_attachments[clear_att->colorAttachment]
		},
		.depth_stencil_attachment = NULL,
	};

	radv_cmd_buffer_set_subpass(cmd_buffer, &clear_subpass);

	radv_CmdBindPipeline(cmd_buffer_h, VK_PIPELINE_BIND_POINT_GRAPHICS,
			     pipeline);

	radv_CmdSetViewport(radv_cmd_buffer_to_handle(cmd_buffer), 0, 1, &(VkViewport) {
			.x = clear_rect->rect.offset.x,
			.y = clear_rect->rect.offset.y,
			.width = clear_rect->rect.extent.width,
			.height = clear_rect->rect.extent.height,
			.minDepth = 0.0f,
			.maxDepth = 1.0f
		});

	radv_CmdSetScissor(radv_cmd_buffer_to_handle(cmd_buffer), 0, 1, &clear_rect->rect);

	if (view_mask) {
		unsigned i;
		for_each_bit(i, view_mask)
			radv_CmdDraw(cmd_buffer_h, 3, 1, 0, i);
	} else {
		radv_CmdDraw(cmd_buffer_h, 3, clear_rect->layerCount, 0, clear_rect->baseArrayLayer);
	}

	radv_cmd_buffer_set_subpass(cmd_buffer, subpass);
}


static void
build_depthstencil_shader(struct nir_shader **out_vs,
			  struct nir_shader **out_fs,
			  bool unrestricted)
{
	nir_builder vs_b, fs_b;

	nir_builder_init_simple_shader(&vs_b, NULL, MESA_SHADER_VERTEX, NULL);
	nir_builder_init_simple_shader(&fs_b, NULL, MESA_SHADER_FRAGMENT, NULL);

	vs_b.shader->info.name = ralloc_strdup(vs_b.shader, "meta_clear_depthstencil_vs");
	fs_b.shader->info.name = ralloc_strdup(fs_b.shader, "meta_clear_depthstencil_fs");
	const struct glsl_type *position_out_type = glsl_vec4_type();

	nir_variable *vs_out_pos =
		nir_variable_create(vs_b.shader, nir_var_shader_out, position_out_type,
				    "gl_Position");
	vs_out_pos->data.location = VARYING_SLOT_POS;

	nir_ssa_def *z;
	if (unrestricted) {
		nir_intrinsic_instr *in_color_load = nir_intrinsic_instr_create(fs_b.shader, nir_intrinsic_load_push_constant);
		nir_intrinsic_set_base(in_color_load, 0);
		nir_intrinsic_set_range(in_color_load, 4);
		in_color_load->src[0] = nir_src_for_ssa(nir_imm_int(&fs_b, 0));
		in_color_load->num_components = 1;
		nir_ssa_dest_init(&in_color_load->instr, &in_color_load->dest, 1, 32, "depth value");
		nir_builder_instr_insert(&fs_b, &in_color_load->instr);

		nir_variable *fs_out_depth =
			nir_variable_create(fs_b.shader, nir_var_shader_out,
					    glsl_int_type(), "f_depth");
		fs_out_depth->data.location = FRAG_RESULT_DEPTH;
		nir_store_var(&fs_b, fs_out_depth, &in_color_load->dest.ssa, 0x1);

		z = nir_imm_float(&vs_b, 0.0);
	} else {
		nir_intrinsic_instr *in_color_load = nir_intrinsic_instr_create(vs_b.shader, nir_intrinsic_load_push_constant);
		nir_intrinsic_set_base(in_color_load, 0);
		nir_intrinsic_set_range(in_color_load, 4);
		in_color_load->src[0] = nir_src_for_ssa(nir_imm_int(&vs_b, 0));
		in_color_load->num_components = 1;
		nir_ssa_dest_init(&in_color_load->instr, &in_color_load->dest, 1, 32, "depth value");
		nir_builder_instr_insert(&vs_b, &in_color_load->instr);

		z = &in_color_load->dest.ssa;
	}

	nir_ssa_def *outvec = radv_meta_gen_rect_vertices_comp2(&vs_b, z);
	nir_store_var(&vs_b, vs_out_pos, outvec, 0xf);

	const struct glsl_type *layer_type = glsl_int_type();
	nir_variable *vs_out_layer =
		nir_variable_create(vs_b.shader, nir_var_shader_out, layer_type,
				    "v_layer");
	vs_out_layer->data.location = VARYING_SLOT_LAYER;
	vs_out_layer->data.interpolation = INTERP_MODE_FLAT;
	nir_ssa_def *inst_id = nir_load_instance_id(&vs_b);
	nir_ssa_def *base_instance = nir_load_base_instance(&vs_b);

	nir_ssa_def *layer_id = nir_iadd(&vs_b, inst_id, base_instance);
	nir_store_var(&vs_b, vs_out_layer, layer_id, 0x1);

	*out_vs = vs_b.shader;
	*out_fs = fs_b.shader;
}

static VkResult
create_depthstencil_renderpass(struct radv_device *device,
			       uint32_t samples,
			       VkRenderPass *render_pass)
{
	mtx_lock(&device->meta_state.mtx);
	if (*render_pass) {
		mtx_unlock(&device->meta_state.mtx);
		return VK_SUCCESS;
	}

	VkResult result = radv_CreateRenderPass(radv_device_to_handle(device),
				       &(VkRenderPassCreateInfo) {
					       .sType = VK_STRUCTURE_TYPE_RENDER_PASS_CREATE_INFO,
						       .attachmentCount = 1,
						       .pAttachments = &(VkAttachmentDescription) {
						       .format = VK_FORMAT_D32_SFLOAT_S8_UINT,
						       .samples = samples,
						       .loadOp = VK_ATTACHMENT_LOAD_OP_LOAD,
						       .storeOp = VK_ATTACHMENT_STORE_OP_STORE,
						       .initialLayout = VK_IMAGE_LAYOUT_GENERAL,
						       .finalLayout = VK_IMAGE_LAYOUT_GENERAL,
					       },
						       .subpassCount = 1,
								.pSubpasses = &(VkSubpassDescription) {
						       .pipelineBindPoint = VK_PIPELINE_BIND_POINT_GRAPHICS,
						       .inputAttachmentCount = 0,
						       .colorAttachmentCount = 0,
						       .pColorAttachments = NULL,
						       .pResolveAttachments = NULL,
						       .pDepthStencilAttachment = &(VkAttachmentReference) {
							       .attachment = 0,
							       .layout = VK_IMAGE_LAYOUT_GENERAL,
						       },
						       .preserveAttachmentCount = 0,
						       .pPreserveAttachments = NULL,
					       },
							.dependencyCount = 2,
							.pDependencies = (VkSubpassDependency[]) {
								{
									.srcSubpass = VK_SUBPASS_EXTERNAL,
									.dstSubpass = 0,
									.srcStageMask = VK_PIPELINE_STAGE_TOP_OF_PIPE_BIT,
									.dstStageMask = VK_PIPELINE_STAGE_BOTTOM_OF_PIPE_BIT,
									.srcAccessMask = 0,
									.dstAccessMask = 0,
									.dependencyFlags = 0
								},
								{
									.srcSubpass = 0,
									.dstSubpass = VK_SUBPASS_EXTERNAL,
									.srcStageMask = VK_PIPELINE_STAGE_TOP_OF_PIPE_BIT,
									.dstStageMask = VK_PIPELINE_STAGE_BOTTOM_OF_PIPE_BIT,
									.srcAccessMask = 0,
									.dstAccessMask = 0,
									.dependencyFlags = 0
								}
							}
									 }, &device->meta_state.alloc, render_pass);
	mtx_unlock(&device->meta_state.mtx);
	return result;
}

static VkResult
create_depthstencil_pipeline(struct radv_device *device,
                             VkImageAspectFlags aspects,
			     uint32_t samples,
			     int index,
			     bool unrestricted,
			     VkPipeline *pipeline,
			     VkRenderPass render_pass)
{
	struct nir_shader *vs_nir, *fs_nir;
	VkResult result;

	mtx_lock(&device->meta_state.mtx);
	if (*pipeline) {
		mtx_unlock(&device->meta_state.mtx);
		return VK_SUCCESS;
	}

	build_depthstencil_shader(&vs_nir, &fs_nir, unrestricted);

	const VkPipelineVertexInputStateCreateInfo vi_state = {
		.sType = VK_STRUCTURE_TYPE_PIPELINE_VERTEX_INPUT_STATE_CREATE_INFO,
		.vertexBindingDescriptionCount = 0,
		.vertexAttributeDescriptionCount = 0,
	};

	const VkPipelineDepthStencilStateCreateInfo ds_state = {
		.sType = VK_STRUCTURE_TYPE_PIPELINE_DEPTH_STENCIL_STATE_CREATE_INFO,
		.depthTestEnable = (aspects & VK_IMAGE_ASPECT_DEPTH_BIT),
		.depthCompareOp = VK_COMPARE_OP_ALWAYS,
		.depthWriteEnable = (aspects & VK_IMAGE_ASPECT_DEPTH_BIT),
		.depthBoundsTestEnable = false,
		.stencilTestEnable = (aspects & VK_IMAGE_ASPECT_STENCIL_BIT),
		.front = {
			.passOp = VK_STENCIL_OP_REPLACE,
			.compareOp = VK_COMPARE_OP_ALWAYS,
			.writeMask = UINT32_MAX,
			.reference = 0, /* dynamic */
		},
		.back = { 0 /* dont care */ },
	};

	const VkPipelineColorBlendStateCreateInfo cb_state = {
		.sType = VK_STRUCTURE_TYPE_PIPELINE_COLOR_BLEND_STATE_CREATE_INFO,
		.logicOpEnable = false,
		.attachmentCount = 0,
		.pAttachments = NULL,
	};

	struct radv_graphics_pipeline_create_info extra = {
		.use_rectlist = true,
	};

	if (aspects & VK_IMAGE_ASPECT_DEPTH_BIT) {
		extra.db_depth_clear = index == DEPTH_CLEAR_SLOW ? false : true;
		extra.db_depth_disable_expclear = index == DEPTH_CLEAR_FAST_NO_EXPCLEAR ? true : false;
	}
	if (aspects & VK_IMAGE_ASPECT_STENCIL_BIT) {
		extra.db_stencil_clear = index == DEPTH_CLEAR_SLOW ? false : true;
		extra.db_stencil_disable_expclear = index == DEPTH_CLEAR_FAST_NO_EXPCLEAR ? true : false;
	}
	result = create_pipeline(device, radv_render_pass_from_handle(render_pass),
				 samples, vs_nir, fs_nir, &vi_state, &ds_state, &cb_state,
				 device->meta_state.clear_depth_p_layout,
				 &extra, &device->meta_state.alloc, pipeline);

	mtx_unlock(&device->meta_state.mtx);
	return result;
}

static bool depth_view_can_fast_clear(struct radv_cmd_buffer *cmd_buffer,
				      const struct radv_image_view *iview,
				      VkImageAspectFlags aspects,
				      VkImageLayout layout,
				      bool in_render_loop,
				      const VkClearRect *clear_rect,
				      VkClearDepthStencilValue clear_value)
{
	if (!iview)
		return false;

	uint32_t queue_mask = radv_image_queue_family_mask(iview->image,
	                                                   cmd_buffer->queue_family_index,
	                                                   cmd_buffer->queue_family_index);
	if (clear_rect->rect.offset.x || clear_rect->rect.offset.y ||
	    clear_rect->rect.extent.width != iview->extent.width ||
	    clear_rect->rect.extent.height != iview->extent.height)
		return false;
	if (radv_image_is_tc_compat_htile(iview->image) &&
	    (((aspects & VK_IMAGE_ASPECT_DEPTH_BIT) && clear_value.depth != 0.0 &&
	      clear_value.depth != 1.0) ||
	     ((aspects & VK_IMAGE_ASPECT_STENCIL_BIT) && clear_value.stencil != 0)))
		return false;
	if (radv_image_has_htile(iview->image) &&
	    iview->base_mip == 0 &&
	    iview->base_layer == 0 &&
	    iview->layer_count == iview->image->info.array_size &&
<<<<<<< HEAD
	    radv_layout_is_htile_compressed(iview->image, layout, queue_mask) &&
=======
	    radv_layout_is_htile_compressed(iview->image, layout, in_render_loop, queue_mask) &&
>>>>>>> 4392cf2d
	    radv_image_extent_compare(iview->image, &iview->extent))
		return true;
	return false;
}

static VkPipeline
pick_depthstencil_pipeline(struct radv_cmd_buffer *cmd_buffer,
			   struct radv_meta_state *meta_state,
			   const struct radv_image_view *iview,
			   int samples_log2,
			   VkImageAspectFlags aspects,
			   VkImageLayout layout,
			   bool in_render_loop,
			   const VkClearRect *clear_rect,
			   VkClearDepthStencilValue clear_value)
{
	bool fast = depth_view_can_fast_clear(cmd_buffer, iview, aspects, layout,
	                                      in_render_loop, clear_rect, clear_value);
	bool unrestricted = cmd_buffer->device->enabled_extensions.EXT_depth_range_unrestricted;
	int index = DEPTH_CLEAR_SLOW;
	VkPipeline *pipeline;

	if (fast) {
		/* we don't know the previous clear values, so we always have
		 * the NO_EXPCLEAR path */
		index = DEPTH_CLEAR_FAST_NO_EXPCLEAR;
	}

	switch (aspects) {
	case VK_IMAGE_ASPECT_DEPTH_BIT | VK_IMAGE_ASPECT_STENCIL_BIT:
		pipeline = unrestricted ?
			   &meta_state->clear[samples_log2].depthstencil_unrestricted_pipeline[index] :
			   &meta_state->clear[samples_log2].depthstencil_pipeline[index];
		break;
	case VK_IMAGE_ASPECT_DEPTH_BIT:
		pipeline = unrestricted ?
			   &meta_state->clear[samples_log2].depth_only_unrestricted_pipeline[index] :
			   &meta_state->clear[samples_log2].depth_only_pipeline[index];
		break;
	case VK_IMAGE_ASPECT_STENCIL_BIT:
		pipeline = unrestricted ?
			   &meta_state->clear[samples_log2].stencil_only_unrestricted_pipeline[index] :
			   &meta_state->clear[samples_log2].stencil_only_pipeline[index];
		break;
	default:
		unreachable("expected depth or stencil aspect");
	}

	if (cmd_buffer->device->meta_state.clear[samples_log2].depthstencil_rp == VK_NULL_HANDLE) {
		VkResult ret = create_depthstencil_renderpass(cmd_buffer->device, 1u << samples_log2,
		                                              &cmd_buffer->device->meta_state.clear[samples_log2].depthstencil_rp);
		if (ret != VK_SUCCESS) {
			cmd_buffer->record_result = ret;
			return VK_NULL_HANDLE;
		}
	}

	if (*pipeline == VK_NULL_HANDLE) {
		VkResult ret = create_depthstencil_pipeline(cmd_buffer->device, aspects, 1u << samples_log2, index, unrestricted,
		                                            pipeline, cmd_buffer->device->meta_state.clear[samples_log2].depthstencil_rp);
		if (ret != VK_SUCCESS) {
			cmd_buffer->record_result = ret;
			return VK_NULL_HANDLE;
		}
	}
	return *pipeline;
}

static void
emit_depthstencil_clear(struct radv_cmd_buffer *cmd_buffer,
                        const VkClearAttachment *clear_att,
                        const VkClearRect *clear_rect,
			struct radv_subpass_attachment *ds_att,
                        uint32_t view_mask)
{
	struct radv_device *device = cmd_buffer->device;
	struct radv_meta_state *meta_state = &device->meta_state;
	const struct radv_subpass *subpass = cmd_buffer->state.subpass;
	const uint32_t pass_att = ds_att->attachment;
	VkClearDepthStencilValue clear_value = clear_att->clearValue.depthStencil;
	VkImageAspectFlags aspects = clear_att->aspectMask;
	const struct radv_image_view *iview = cmd_buffer->state.attachments ?
		cmd_buffer->state.attachments[pass_att].iview : NULL;
	uint32_t samples, samples_log2;
	VkCommandBuffer cmd_buffer_h = radv_cmd_buffer_to_handle(cmd_buffer);

	/* When a framebuffer is bound to the current command buffer, get the
	 * number of samples from it. Otherwise, get the number of samples from
	 * the render pass because it's likely a secondary command buffer.
	 */
	if (iview) {
		samples = iview->image->info.samples;
	} else {
		samples = cmd_buffer->state.pass->attachments[pass_att].samples;
	}

	samples_log2 = ffs(samples) - 1;

	assert(pass_att != VK_ATTACHMENT_UNUSED);

	if (!(aspects & VK_IMAGE_ASPECT_DEPTH_BIT))
		clear_value.depth = 1.0f;

	if (cmd_buffer->device->enabled_extensions.EXT_depth_range_unrestricted) {
		radv_CmdPushConstants(radv_cmd_buffer_to_handle(cmd_buffer),
				      device->meta_state.clear_depth_unrestricted_p_layout,
				      VK_SHADER_STAGE_FRAGMENT_BIT, 0, 4,
				      &clear_value.depth);
	} else {
		radv_CmdPushConstants(radv_cmd_buffer_to_handle(cmd_buffer),
				      device->meta_state.clear_depth_p_layout,
				      VK_SHADER_STAGE_VERTEX_BIT, 0, 4,
				      &clear_value.depth);
	}

	uint32_t prev_reference = cmd_buffer->state.dynamic.stencil_reference.front;
	if (aspects & VK_IMAGE_ASPECT_STENCIL_BIT) {
		radv_CmdSetStencilReference(cmd_buffer_h, VK_STENCIL_FACE_FRONT_BIT,
						  clear_value.stencil);
	}

	VkPipeline pipeline = pick_depthstencil_pipeline(cmd_buffer,
							 meta_state,
							 iview,
							 samples_log2,
							 aspects,
							 ds_att->layout,
							 ds_att->in_render_loop,
							 clear_rect,
							 clear_value);
	if (!pipeline)
		return;

	struct radv_subpass clear_subpass = {
		.color_count = 0,
		.color_attachments = NULL,
		.depth_stencil_attachment = ds_att,
	};

	radv_cmd_buffer_set_subpass(cmd_buffer, &clear_subpass);

	radv_CmdBindPipeline(cmd_buffer_h, VK_PIPELINE_BIND_POINT_GRAPHICS,
			     pipeline);

	if (depth_view_can_fast_clear(cmd_buffer, iview, aspects,
	                              ds_att->layout, ds_att->in_render_loop,
	                              clear_rect, clear_value))
		radv_update_ds_clear_metadata(cmd_buffer, iview,
					      clear_value, aspects);

	radv_CmdSetViewport(radv_cmd_buffer_to_handle(cmd_buffer), 0, 1, &(VkViewport) {
			.x = clear_rect->rect.offset.x,
			.y = clear_rect->rect.offset.y,
			.width = clear_rect->rect.extent.width,
			.height = clear_rect->rect.extent.height,
			.minDepth = 0.0f,
			.maxDepth = 1.0f
		});

	radv_CmdSetScissor(radv_cmd_buffer_to_handle(cmd_buffer), 0, 1, &clear_rect->rect);

	if (view_mask) {
		unsigned i;
		for_each_bit(i, view_mask)
			radv_CmdDraw(cmd_buffer_h, 3, 1, 0, i);
	} else {
		radv_CmdDraw(cmd_buffer_h, 3, clear_rect->layerCount, 0, clear_rect->baseArrayLayer);
	}

	if (aspects & VK_IMAGE_ASPECT_STENCIL_BIT) {
		radv_CmdSetStencilReference(cmd_buffer_h, VK_STENCIL_FACE_FRONT_BIT,
						  prev_reference);
	}

	radv_cmd_buffer_set_subpass(cmd_buffer, subpass);
}

static uint32_t
clear_htile_mask(struct radv_cmd_buffer *cmd_buffer,
		 struct radeon_winsys_bo *bo, uint64_t offset, uint64_t size,
		 uint32_t htile_value, uint32_t htile_mask)
{
	struct radv_device *device = cmd_buffer->device;
	struct radv_meta_state *state = &device->meta_state;
	uint64_t block_count = round_up_u64(size, 1024);
	struct radv_meta_saved_state saved_state;

	radv_meta_save(&saved_state, cmd_buffer,
		       RADV_META_SAVE_COMPUTE_PIPELINE |
		       RADV_META_SAVE_CONSTANTS |
		       RADV_META_SAVE_DESCRIPTORS);

	struct radv_buffer dst_buffer = {
		.bo = bo,
		.offset = offset,
		.size = size
	};

	radv_CmdBindPipeline(radv_cmd_buffer_to_handle(cmd_buffer),
			     VK_PIPELINE_BIND_POINT_COMPUTE,
			     state->clear_htile_mask_pipeline);

	radv_meta_push_descriptor_set(cmd_buffer, VK_PIPELINE_BIND_POINT_COMPUTE,
			              state->clear_htile_mask_p_layout,
				      0, /* set */
				      1, /* descriptorWriteCount */
				      (VkWriteDescriptorSet[]) {
				              {
				                      .sType = VK_STRUCTURE_TYPE_WRITE_DESCRIPTOR_SET,
				                      .dstBinding = 0,
				                      .dstArrayElement = 0,
				                      .descriptorCount = 1,
				                      .descriptorType = VK_DESCRIPTOR_TYPE_STORAGE_BUFFER,
				                      .pBufferInfo = &(VkDescriptorBufferInfo) {
				                              .buffer = radv_buffer_to_handle(&dst_buffer),
				                              .offset = 0,
				                              .range = size
				                      }
				              }
				      });

	const unsigned constants[2] = {
		htile_value & htile_mask,
		~htile_mask,
	};

	radv_CmdPushConstants(radv_cmd_buffer_to_handle(cmd_buffer),
			      state->clear_htile_mask_p_layout,
			      VK_SHADER_STAGE_COMPUTE_BIT, 0, 8,
			      constants);

	radv_CmdDispatch(radv_cmd_buffer_to_handle(cmd_buffer), block_count, 1, 1);

	radv_meta_restore(&saved_state, cmd_buffer);

	return RADV_CMD_FLAG_CS_PARTIAL_FLUSH |
	       RADV_CMD_FLAG_INV_VCACHE |
	       RADV_CMD_FLAG_WB_L2;
}

static uint32_t
radv_get_htile_fast_clear_value(const struct radv_image *image,
				VkClearDepthStencilValue value)
{
	uint32_t clear_value;

	if (!image->planes[0].surface.has_stencil) {
		clear_value = value.depth ? 0xfffffff0 : 0;
	} else {
		clear_value = value.depth ? 0xfffc0000 : 0;
	}

	return clear_value;
}

static uint32_t
radv_get_htile_mask(const struct radv_image *image, VkImageAspectFlags aspects)
{
	uint32_t mask = 0;

	if (!image->planes[0].surface.has_stencil) {
		/* All the HTILE buffer is used when there is no stencil. */
		mask = UINT32_MAX;
	} else {
		if (aspects & VK_IMAGE_ASPECT_DEPTH_BIT)
			mask |= 0xfffffc0f;
		if (aspects & VK_IMAGE_ASPECT_STENCIL_BIT)
			mask |= 0x000003f0;
	}

	return mask;
}

static bool
radv_is_fast_clear_depth_allowed(VkClearDepthStencilValue value)
{
	return value.depth == 1.0f || value.depth == 0.0f;
}

static bool
radv_is_fast_clear_stencil_allowed(VkClearDepthStencilValue value)
{
	return value.stencil == 0;
}

/**
 * Determine if the given image can be fast cleared.
 */
static bool
radv_image_can_fast_clear(struct radv_device *device,  struct radv_image *image)
{
	if (device->instance->debug_flags & RADV_DEBUG_NO_FAST_CLEARS)
		return false;

	if (vk_format_is_color(image->vk_format)) {
		if (!radv_image_has_cmask(image) && !radv_image_has_dcc(image))
			return false;

		/* RB+ doesn't work with CMASK fast clear on Stoney. */
		if (!radv_image_has_dcc(image) &&
		    device->physical_device->rad_info.family == CHIP_STONEY)
			return false;
	} else {
		if (!radv_image_has_htile(image))
			return false;
	}

	/* Do not fast clears 3D images. */
	if (image->type == VK_IMAGE_TYPE_3D)
		return false;

	return true;
}

/**
 * Determine if the given image view can be fast cleared.
 */
static bool
radv_image_view_can_fast_clear(struct radv_device *device,
			       const struct radv_image_view *iview)
{
	struct radv_image *image;

	if (!iview)
		return false;
	image = iview->image;

	/* Only fast clear if the image itself can be fast cleared. */
	if (!radv_image_can_fast_clear(device, image))
		return false;

	/* Only fast clear if all layers are bound. */
	if (iview->base_layer > 0 ||
	    iview->layer_count != image->info.array_size)
		return false;

	/* Only fast clear if the view covers the whole image. */
	if (!radv_image_extent_compare(image, &iview->extent))
		return false;

	return true;
}

static bool
radv_can_fast_clear_depth(struct radv_cmd_buffer *cmd_buffer,
			  const struct radv_image_view *iview,
			  VkImageLayout image_layout,
			  bool in_render_loop,
			  VkImageAspectFlags aspects,
			  const VkClearRect *clear_rect,
			  const VkClearDepthStencilValue clear_value,
			  uint32_t view_mask)
{
	if (!radv_image_view_can_fast_clear(cmd_buffer->device, iview))
		return false;

	if (!radv_layout_is_htile_compressed(iview->image, image_layout, in_render_loop,
	                                     radv_image_queue_family_mask(iview->image,
	                                                                  cmd_buffer->queue_family_index,
	                                                                  cmd_buffer->queue_family_index)))
		return false;

	if (clear_rect->rect.offset.x || clear_rect->rect.offset.y ||
	    clear_rect->rect.extent.width != iview->image->info.width ||
	    clear_rect->rect.extent.height != iview->image->info.height)
		return false;

	if (view_mask && (iview->image->info.array_size >= 32 ||
	                 (1u << iview->image->info.array_size) - 1u != view_mask))
		return false;
	if (!view_mask && clear_rect->baseArrayLayer != 0)
		return false;
	if (!view_mask && clear_rect->layerCount != iview->image->info.array_size)
		return false;

	if (((aspects & VK_IMAGE_ASPECT_DEPTH_BIT) &&
	    !radv_is_fast_clear_depth_allowed(clear_value)) ||
	    ((aspects & VK_IMAGE_ASPECT_STENCIL_BIT) &&
	     !radv_is_fast_clear_stencil_allowed(clear_value)))
		return false;

	return true;
}

static void
radv_fast_clear_depth(struct radv_cmd_buffer *cmd_buffer,
		      const struct radv_image_view *iview,
		      const VkClearAttachment *clear_att,
		      enum radv_cmd_flush_bits *pre_flush,
		      enum radv_cmd_flush_bits *post_flush)
{
	VkClearDepthStencilValue clear_value = clear_att->clearValue.depthStencil;
	VkImageAspectFlags aspects = clear_att->aspectMask;
	uint32_t clear_word, flush_bits;

	clear_word = radv_get_htile_fast_clear_value(iview->image, clear_value);

	if (pre_flush) {
		cmd_buffer->state.flush_bits |= (RADV_CMD_FLAG_FLUSH_AND_INV_DB |
						 RADV_CMD_FLAG_FLUSH_AND_INV_DB_META) & ~ *pre_flush;
		*pre_flush |= cmd_buffer->state.flush_bits;
	}

	struct VkImageSubresourceRange range = {
		.aspectMask = aspects,
		.baseMipLevel = 0,
		.levelCount = VK_REMAINING_MIP_LEVELS,
		.baseArrayLayer = 0,
		.layerCount = VK_REMAINING_ARRAY_LAYERS,
	};

	flush_bits = radv_clear_htile(cmd_buffer, iview->image, &range, clear_word);

	if (iview->image->planes[0].surface.has_stencil &&
	    !(aspects == (VK_IMAGE_ASPECT_DEPTH_BIT | VK_IMAGE_ASPECT_STENCIL_BIT))) {
		/* Synchronize after performing a depth-only or a stencil-only
		 * fast clear because the driver uses an optimized path which
		 * performs a read-modify-write operation, and the two separate
		 * aspects might use the same HTILE memory.
		 */
		cmd_buffer->state.flush_bits |= flush_bits;
	}

	radv_update_ds_clear_metadata(cmd_buffer, iview, clear_value, aspects);
	if (post_flush) {
		*post_flush |= flush_bits;
	}
}

static nir_shader *
build_clear_htile_mask_shader()
{
	nir_builder b;

	nir_builder_init_simple_shader(&b, NULL, MESA_SHADER_COMPUTE, NULL);
	b.shader->info.name = ralloc_strdup(b.shader, "meta_clear_htile_mask");
	b.shader->info.cs.local_size[0] = 64;
	b.shader->info.cs.local_size[1] = 1;
	b.shader->info.cs.local_size[2] = 1;

	nir_ssa_def *invoc_id = nir_load_local_invocation_id(&b);
	nir_ssa_def *wg_id = nir_load_work_group_id(&b);
	nir_ssa_def *block_size = nir_imm_ivec4(&b,
						b.shader->info.cs.local_size[0],
						b.shader->info.cs.local_size[1],
						b.shader->info.cs.local_size[2], 0);

	nir_ssa_def *global_id = nir_iadd(&b, nir_imul(&b, wg_id, block_size), invoc_id);

	nir_ssa_def *offset = nir_imul(&b, global_id, nir_imm_int(&b, 16));
	offset = nir_channel(&b, offset, 0);

	nir_intrinsic_instr *buf =
		nir_intrinsic_instr_create(b.shader,
					   nir_intrinsic_vulkan_resource_index);

	buf->src[0] = nir_src_for_ssa(nir_imm_int(&b, 0));
	buf->num_components = 1;
	nir_intrinsic_set_desc_set(buf, 0);
	nir_intrinsic_set_binding(buf, 0);
	nir_ssa_dest_init(&buf->instr, &buf->dest, buf->num_components, 32, NULL);
	nir_builder_instr_insert(&b, &buf->instr);

	nir_intrinsic_instr *constants =
		nir_intrinsic_instr_create(b.shader,
					   nir_intrinsic_load_push_constant);
	nir_intrinsic_set_base(constants, 0);
	nir_intrinsic_set_range(constants, 8);
	constants->src[0] = nir_src_for_ssa(nir_imm_int(&b, 0));
	constants->num_components = 2;
	nir_ssa_dest_init(&constants->instr, &constants->dest, 2, 32, "constants");
	nir_builder_instr_insert(&b, &constants->instr);

	nir_intrinsic_instr *load =
		nir_intrinsic_instr_create(b.shader, nir_intrinsic_load_ssbo);
	load->src[0] = nir_src_for_ssa(&buf->dest.ssa);
	load->src[1] = nir_src_for_ssa(offset);
	nir_ssa_dest_init(&load->instr, &load->dest, 4, 32, NULL);
	load->num_components = 4;
	nir_intrinsic_set_align(load, 16, 0);
	nir_builder_instr_insert(&b, &load->instr);

	/* data = (data & ~htile_mask) | (htile_value & htile_mask) */
	nir_ssa_def *data =
		nir_iand(&b, &load->dest.ssa,
			 nir_channel(&b, &constants->dest.ssa, 1));
	data = nir_ior(&b, data, nir_channel(&b, &constants->dest.ssa, 0));

	nir_intrinsic_instr *store =
		nir_intrinsic_instr_create(b.shader, nir_intrinsic_store_ssbo);
	store->src[0] = nir_src_for_ssa(data);
	store->src[1] = nir_src_for_ssa(&buf->dest.ssa);
	store->src[2] = nir_src_for_ssa(offset);
	nir_intrinsic_set_write_mask(store, 0xf);
	nir_intrinsic_set_access(store, ACCESS_NON_READABLE);
	nir_intrinsic_set_align(store, 16, 0);
	store->num_components = 4;
	nir_builder_instr_insert(&b, &store->instr);

	return b.shader;
}

static VkResult
init_meta_clear_htile_mask_state(struct radv_device *device)
{
	struct radv_meta_state *state = &device->meta_state;
	struct radv_shader_module cs = { .nir = NULL };
	VkResult result;

	cs.nir = build_clear_htile_mask_shader();

	VkDescriptorSetLayoutCreateInfo ds_layout_info = {
		.sType = VK_STRUCTURE_TYPE_DESCRIPTOR_SET_LAYOUT_CREATE_INFO,
		.flags = VK_DESCRIPTOR_SET_LAYOUT_CREATE_PUSH_DESCRIPTOR_BIT_KHR,
		.bindingCount = 1,
		.pBindings = (VkDescriptorSetLayoutBinding[]) {
			{
				.binding = 0,
				.descriptorType = VK_DESCRIPTOR_TYPE_STORAGE_BUFFER,
				.descriptorCount = 1,
				.stageFlags = VK_SHADER_STAGE_COMPUTE_BIT,
				.pImmutableSamplers = NULL
			},
		}
	};

	result = radv_CreateDescriptorSetLayout(radv_device_to_handle(device),
						&ds_layout_info, &state->alloc,
						&state->clear_htile_mask_ds_layout);
	if (result != VK_SUCCESS)
		goto fail;

	VkPipelineLayoutCreateInfo p_layout_info = {
		.sType = VK_STRUCTURE_TYPE_PIPELINE_LAYOUT_CREATE_INFO,
		.setLayoutCount = 1,
		.pSetLayouts = &state->clear_htile_mask_ds_layout,
		.pushConstantRangeCount = 1,
		.pPushConstantRanges = &(VkPushConstantRange){
			VK_SHADER_STAGE_COMPUTE_BIT, 0, 8,
		},
	};

	result = radv_CreatePipelineLayout(radv_device_to_handle(device),
					  &p_layout_info, &state->alloc,
					  &state->clear_htile_mask_p_layout);
	if (result != VK_SUCCESS)
		goto fail;

	VkPipelineShaderStageCreateInfo shader_stage = {
		.sType = VK_STRUCTURE_TYPE_PIPELINE_SHADER_STAGE_CREATE_INFO,
		.stage = VK_SHADER_STAGE_COMPUTE_BIT,
		.module = radv_shader_module_to_handle(&cs),
		.pName = "main",
		.pSpecializationInfo = NULL,
	};

	VkComputePipelineCreateInfo pipeline_info = {
		.sType = VK_STRUCTURE_TYPE_COMPUTE_PIPELINE_CREATE_INFO,
		.stage = shader_stage,
		.flags = 0,
		.layout = state->clear_htile_mask_p_layout,
	};

	result = radv_CreateComputePipelines(radv_device_to_handle(device),
					     radv_pipeline_cache_to_handle(&state->cache),
					     1, &pipeline_info, NULL,
					     &state->clear_htile_mask_pipeline);

	ralloc_free(cs.nir);
	return result;
fail:
	ralloc_free(cs.nir);
	return result;
}

VkResult
radv_device_init_meta_clear_state(struct radv_device *device, bool on_demand)
{
	VkResult res;
	struct radv_meta_state *state = &device->meta_state;

	VkPipelineLayoutCreateInfo pl_color_create_info = {
		.sType = VK_STRUCTURE_TYPE_PIPELINE_LAYOUT_CREATE_INFO,
		.setLayoutCount = 0,
		.pushConstantRangeCount = 1,
		.pPushConstantRanges = &(VkPushConstantRange){VK_SHADER_STAGE_FRAGMENT_BIT, 0, 16},
	};

	res = radv_CreatePipelineLayout(radv_device_to_handle(device),
					&pl_color_create_info,
					&device->meta_state.alloc,
					&device->meta_state.clear_color_p_layout);
	if (res != VK_SUCCESS)
		goto fail;

	VkPipelineLayoutCreateInfo pl_depth_create_info = {
		.sType = VK_STRUCTURE_TYPE_PIPELINE_LAYOUT_CREATE_INFO,
		.setLayoutCount = 0,
		.pushConstantRangeCount = 1,
		.pPushConstantRanges = &(VkPushConstantRange){VK_SHADER_STAGE_VERTEX_BIT, 0, 4},
	};

	res = radv_CreatePipelineLayout(radv_device_to_handle(device),
					&pl_depth_create_info,
					&device->meta_state.alloc,
					&device->meta_state.clear_depth_p_layout);
	if (res != VK_SUCCESS)
		goto fail;

	VkPipelineLayoutCreateInfo pl_depth_unrestricted_create_info = {
		.sType = VK_STRUCTURE_TYPE_PIPELINE_LAYOUT_CREATE_INFO,
		.setLayoutCount = 0,
		.pushConstantRangeCount = 1,
		.pPushConstantRanges = &(VkPushConstantRange){VK_SHADER_STAGE_FRAGMENT_BIT, 0, 4},
	};

	res = radv_CreatePipelineLayout(radv_device_to_handle(device),
					&pl_depth_unrestricted_create_info,
					&device->meta_state.alloc,
					&device->meta_state.clear_depth_unrestricted_p_layout);
	if (res != VK_SUCCESS)
		goto fail;

	res = init_meta_clear_htile_mask_state(device);
	if (res != VK_SUCCESS)
		goto fail;

	if (on_demand)
		return VK_SUCCESS;

	for (uint32_t i = 0; i < ARRAY_SIZE(state->clear); ++i) {
		uint32_t samples = 1 << i;
		for (uint32_t j = 0; j < NUM_META_FS_KEYS; ++j) {
			VkFormat format = radv_fs_key_format_exemplars[j];
			unsigned fs_key = radv_format_meta_fs_key(format);
			assert(!state->clear[i].color_pipelines[fs_key]);

			res = create_color_renderpass(device, format, samples,
						      &state->clear[i].render_pass[fs_key]);
			if (res != VK_SUCCESS)
				goto fail;

			res = create_color_pipeline(device, samples, 0, &state->clear[i].color_pipelines[fs_key],
						    state->clear[i].render_pass[fs_key]);
			if (res != VK_SUCCESS)
				goto fail;

		}

		res = create_depthstencil_renderpass(device,
						     samples,
						     &state->clear[i].depthstencil_rp);
		if (res != VK_SUCCESS)
			goto fail;

		for (uint32_t j = 0; j < NUM_DEPTH_CLEAR_PIPELINES; j++) {
			res = create_depthstencil_pipeline(device,
							   VK_IMAGE_ASPECT_DEPTH_BIT,
							   samples,
							   j,
							   false,
							   &state->clear[i].depth_only_pipeline[j],
							   state->clear[i].depthstencil_rp);
			if (res != VK_SUCCESS)
				goto fail;

			res = create_depthstencil_pipeline(device,
							   VK_IMAGE_ASPECT_STENCIL_BIT,
							   samples,
							   j,
							   false,
							   &state->clear[i].stencil_only_pipeline[j],
							   state->clear[i].depthstencil_rp);
			if (res != VK_SUCCESS)
				goto fail;

			res = create_depthstencil_pipeline(device,
							   VK_IMAGE_ASPECT_DEPTH_BIT |
							   VK_IMAGE_ASPECT_STENCIL_BIT,
							   samples,
							   j,
							   false,
							   &state->clear[i].depthstencil_pipeline[j],
							   state->clear[i].depthstencil_rp);
			if (res != VK_SUCCESS)
				goto fail;

			res = create_depthstencil_pipeline(device,
							   VK_IMAGE_ASPECT_DEPTH_BIT,
							   samples,
							   j,
							   true,
							   &state->clear[i].depth_only_unrestricted_pipeline[j],
							   state->clear[i].depthstencil_rp);
			if (res != VK_SUCCESS)
				goto fail;

			res = create_depthstencil_pipeline(device,
							   VK_IMAGE_ASPECT_STENCIL_BIT,
							   samples,
							   j,
							   true,
							   &state->clear[i].stencil_only_unrestricted_pipeline[j],
							   state->clear[i].depthstencil_rp);
			if (res != VK_SUCCESS)
				goto fail;

			res = create_depthstencil_pipeline(device,
							   VK_IMAGE_ASPECT_DEPTH_BIT |
							   VK_IMAGE_ASPECT_STENCIL_BIT,
							   samples,
							   j,
							   true,
							   &state->clear[i].depthstencil_unrestricted_pipeline[j],
							   state->clear[i].depthstencil_rp);
			if (res != VK_SUCCESS)
				goto fail;
		}
	}
	return VK_SUCCESS;

fail:
	radv_device_finish_meta_clear_state(device);
	return res;
}

static uint32_t
radv_get_cmask_fast_clear_value(const struct radv_image *image)
{
	uint32_t value = 0; /* Default value when no DCC. */

	/* The fast-clear value is different for images that have both DCC and
	 * CMASK metadata.
	 */
	if (radv_image_has_dcc(image)) {
		/* DCC fast clear with MSAA should clear CMASK to 0xC. */
		return image->info.samples > 1 ? 0xcccccccc : 0xffffffff;
	}

	return value;
}

uint32_t
radv_clear_cmask(struct radv_cmd_buffer *cmd_buffer,
		 struct radv_image *image,
		 const VkImageSubresourceRange *range, uint32_t value)
{
	uint64_t offset = image->offset + image->cmask_offset;
	uint64_t size;

	if (cmd_buffer->device->physical_device->rad_info.chip_class >= GFX9) {
		/* TODO: clear layers. */
		size = image->planes[0].surface.cmask_size;
	} else {
		unsigned cmask_slice_size =
			image->planes[0].surface.cmask_slice_size;

		offset += cmask_slice_size * range->baseArrayLayer;
		size = cmask_slice_size * radv_get_layerCount(image, range);
	}

	return radv_fill_buffer(cmd_buffer, image->bo, offset, size, value);
}


uint32_t
radv_clear_fmask(struct radv_cmd_buffer *cmd_buffer,
		 struct radv_image *image,
		 const VkImageSubresourceRange *range, uint32_t value)
{
	uint64_t offset = image->offset + image->fmask_offset;
	uint64_t size;

	/* MSAA images do not support mipmap levels. */
	assert(range->baseMipLevel == 0 &&
	       radv_get_levelCount(image, range) == 1);

	if (cmd_buffer->device->physical_device->rad_info.chip_class >= GFX9) {
		/* TODO: clear layers. */
		size = image->planes[0].surface.fmask_size;
	} else {
		unsigned fmask_slice_size =
			image->planes[0].surface.u.legacy.fmask.slice_size;


		offset += fmask_slice_size * range->baseArrayLayer;
		size = fmask_slice_size * radv_get_layerCount(image, range);
	}

	return radv_fill_buffer(cmd_buffer, image->bo, offset, size, value);
}

uint32_t
radv_clear_dcc(struct radv_cmd_buffer *cmd_buffer,
	       struct radv_image *image,
	       const VkImageSubresourceRange *range, uint32_t value)
{
	uint32_t level_count = radv_get_levelCount(image, range);
	uint32_t flush_bits = 0;

	/* Mark the image as being compressed. */
	radv_update_dcc_metadata(cmd_buffer, image, range, true);

	for (uint32_t l = 0; l < level_count; l++) {
		uint64_t offset = image->offset + image->dcc_offset;
		uint32_t level = range->baseMipLevel + l;
		uint64_t size;

		if (cmd_buffer->device->physical_device->rad_info.chip_class >= GFX9) {
			/* Mipmap levels aren't implemented. */
			assert(level == 0);
			size = image->planes[0].surface.dcc_size;
		} else {
			const struct legacy_surf_level *surf_level =
				&image->planes[0].surface.u.legacy.level[level];

			/* If dcc_fast_clear_size is 0 (which might happens for
			 * mipmaps) the fill buffer operation below is a no-op.
			 * This can only happen during initialization as the
			 * fast clear path fallbacks to slow clears if one
			 * level can't be fast cleared.
			 */
			offset += surf_level->dcc_offset +
				  surf_level->dcc_slice_fast_clear_size * range->baseArrayLayer;
			size = surf_level->dcc_slice_fast_clear_size * radv_get_layerCount(image, range);
		}

		flush_bits |= radv_fill_buffer(cmd_buffer, image->bo, offset,
					       size, value);
	}

	return flush_bits;
}

uint32_t
radv_clear_htile(struct radv_cmd_buffer *cmd_buffer,
		 const struct radv_image *image,
		 const VkImageSubresourceRange *range,
		 uint32_t value)
{
	unsigned layer_count = radv_get_layerCount(image, range);
	uint64_t size = image->planes[0].surface.htile_slice_size * layer_count;
	uint64_t offset = image->offset + image->htile_offset +
	                  image->planes[0].surface.htile_slice_size * range->baseArrayLayer;
	uint32_t htile_mask, flush_bits;

	htile_mask = radv_get_htile_mask(image, range->aspectMask);

	if (htile_mask == UINT_MAX) {
		/* Clear the whole HTILE buffer. */
		flush_bits = radv_fill_buffer(cmd_buffer, image->bo, offset,
					      size, value);
	} else {
		/* Only clear depth or stencil bytes in the HTILE buffer. */
		flush_bits = clear_htile_mask(cmd_buffer, image->bo, offset,
					      size, value, htile_mask);
	}

	return flush_bits;
}

enum {
	RADV_DCC_CLEAR_REG = 0x20202020U,
	RADV_DCC_CLEAR_MAIN_1 = 0x80808080U,
	RADV_DCC_CLEAR_SECONDARY_1 = 0x40404040U
};

static void vi_get_fast_clear_parameters(struct radv_device *device,
					 VkFormat image_format,
					 VkFormat view_format,
					 const VkClearColorValue *clear_value,
					 uint32_t* reset_value,
					 bool *can_avoid_fast_clear_elim)
{
	bool values[4] = {};
	int extra_channel;
	bool main_value = false;
	bool extra_value = false;
	bool has_color = false;
	bool has_alpha = false;
	int i;
	*can_avoid_fast_clear_elim = false;

	*reset_value = RADV_DCC_CLEAR_REG;

	const struct vk_format_description *desc = vk_format_description(view_format);
	if (view_format == VK_FORMAT_B10G11R11_UFLOAT_PACK32 ||
	    view_format == VK_FORMAT_R5G6B5_UNORM_PACK16 ||
	    view_format == VK_FORMAT_B5G6R5_UNORM_PACK16)
		extra_channel = -1;
	else if (desc->layout == VK_FORMAT_LAYOUT_PLAIN) {
		if (vi_alpha_is_on_msb(device, view_format))
			extra_channel = desc->nr_channels - 1;
		else
			extra_channel = 0;
	} else
		return;

	for (i = 0; i < 4; i++) {
		int index = desc->swizzle[i] - VK_SWIZZLE_X;
		if (desc->swizzle[i] < VK_SWIZZLE_X ||
		    desc->swizzle[i] > VK_SWIZZLE_W)
			continue;

		if (desc->channel[i].pure_integer &&
		    desc->channel[i].type == VK_FORMAT_TYPE_SIGNED) {
			/* Use the maximum value for clamping the clear color. */
			int max = u_bit_consecutive(0, desc->channel[i].size - 1);

			values[i] = clear_value->int32[i] != 0;
			if (clear_value->int32[i] != 0 && MIN2(clear_value->int32[i], max) != max)
				return;
		} else if (desc->channel[i].pure_integer &&
			   desc->channel[i].type == VK_FORMAT_TYPE_UNSIGNED) {
			/* Use the maximum value for clamping the clear color. */
			unsigned max = u_bit_consecutive(0, desc->channel[i].size);

			values[i] = clear_value->uint32[i] != 0U;
			if (clear_value->uint32[i] != 0U && MIN2(clear_value->uint32[i], max) != max)
				return;
		} else {
			values[i] = clear_value->float32[i] != 0.0F;
			if (clear_value->float32[i] != 0.0F && clear_value->float32[i] != 1.0F)
				return;
		}

		if (index == extra_channel) {
			extra_value = values[i];
			has_alpha = true;
		} else {
			main_value = values[i];
			has_color = true;
		}
	}

	/* If alpha isn't present, make it the same as color, and vice versa. */
	if (!has_alpha)
		extra_value = main_value;
	else if (!has_color)
		main_value = extra_value;

	for (int i = 0; i < 4; ++i)
		if (values[i] != main_value &&
		    desc->swizzle[i] - VK_SWIZZLE_X != extra_channel &&
		    desc->swizzle[i] >= VK_SWIZZLE_X &&
		    desc->swizzle[i] <= VK_SWIZZLE_W)
			return;

	*can_avoid_fast_clear_elim = true;
	*reset_value = 0;
	if (main_value)
		*reset_value |= RADV_DCC_CLEAR_MAIN_1;

	if (extra_value)
		*reset_value |= RADV_DCC_CLEAR_SECONDARY_1;
	return;
}

static bool
radv_can_fast_clear_color(struct radv_cmd_buffer *cmd_buffer,
			  const struct radv_image_view *iview,
			  VkImageLayout image_layout,
			  bool in_render_loop,
			  const VkClearRect *clear_rect,
			  VkClearColorValue clear_value,
			  uint32_t view_mask)
{
	uint32_t clear_color[2];

	if (!radv_image_view_can_fast_clear(cmd_buffer->device, iview))
		return false;

	if (!radv_layout_can_fast_clear(iview->image, image_layout, in_render_loop,
	                                radv_image_queue_family_mask(iview->image,
	                                                             cmd_buffer->queue_family_index,
	                                                             cmd_buffer->queue_family_index)))
		return false;

	if (clear_rect->rect.offset.x || clear_rect->rect.offset.y ||
	    clear_rect->rect.extent.width != iview->image->info.width ||
	    clear_rect->rect.extent.height != iview->image->info.height)
		return false;

	if (view_mask && (iview->image->info.array_size >= 32 ||
	                 (1u << iview->image->info.array_size) - 1u != view_mask))
		return false;
	if (!view_mask && clear_rect->baseArrayLayer != 0)
		return false;
	if (!view_mask && clear_rect->layerCount != iview->image->info.array_size)
		return false;

	/* DCC */
	if (!radv_format_pack_clear_color(iview->vk_format,
					  clear_color, &clear_value))
		return false;

	if (radv_dcc_enabled(iview->image, iview->base_mip)) {
		bool can_avoid_fast_clear_elim;
		uint32_t reset_value;

		vi_get_fast_clear_parameters(cmd_buffer->device,
					     iview->image->vk_format,
					     iview->vk_format,
					     &clear_value, &reset_value,
					     &can_avoid_fast_clear_elim);

		if (iview->image->info.samples > 1) {
			/* DCC fast clear with MSAA should clear CMASK. */
			/* FIXME: This doesn't work for now. There is a
			 * hardware bug with fast clears and DCC for MSAA
			 * textures. AMDVLK has a workaround but it doesn't
			 * seem to work here. Note that we might emit useless
			 * CB flushes but that shouldn't matter.
			 */
			if (!can_avoid_fast_clear_elim)
				return false;
		}

		if (iview->image->info.levels > 1 &&
		    cmd_buffer->device->physical_device->rad_info.chip_class == GFX8) {
			for (uint32_t l = 0; l < iview->level_count; l++) {
				uint32_t level = iview->base_mip + l;
				struct legacy_surf_level *surf_level =
					&iview->image->planes[0].surface.u.legacy.level[level];

				/* Do not fast clears if one level can't be
				 * fast cleared.
				 */
				if (!surf_level->dcc_fast_clear_size)
					return false;
			}
		}
	}

	return true;
}


static void
radv_fast_clear_color(struct radv_cmd_buffer *cmd_buffer,
		      const struct radv_image_view *iview,
		      const VkClearAttachment *clear_att,
		      uint32_t subpass_att,
		      enum radv_cmd_flush_bits *pre_flush,
		      enum radv_cmd_flush_bits *post_flush)
{
	VkClearColorValue clear_value = clear_att->clearValue.color;
	uint32_t clear_color[2], flush_bits = 0;
	uint32_t cmask_clear_value;
	VkImageSubresourceRange range = {
		.aspectMask = iview->aspect_mask,
		.baseMipLevel = iview->base_mip,
		.levelCount = iview->level_count,
		.baseArrayLayer = iview->base_layer,
		.layerCount = iview->layer_count,
	};

	if (pre_flush) {
		cmd_buffer->state.flush_bits |= (RADV_CMD_FLAG_FLUSH_AND_INV_CB |
						 RADV_CMD_FLAG_FLUSH_AND_INV_CB_META) & ~ *pre_flush;
		*pre_flush |= cmd_buffer->state.flush_bits;
	}

	/* DCC */
	radv_format_pack_clear_color(iview->vk_format, clear_color, &clear_value);

	cmask_clear_value = radv_get_cmask_fast_clear_value(iview->image);

	/* clear cmask buffer */
	if (radv_dcc_enabled(iview->image, iview->base_mip)) {
		uint32_t reset_value;
		bool can_avoid_fast_clear_elim;
		bool need_decompress_pass = false;

		vi_get_fast_clear_parameters(cmd_buffer->device,
					     iview->image->vk_format,
					     iview->vk_format,
					     &clear_value, &reset_value,
					     &can_avoid_fast_clear_elim);

		if (radv_image_has_cmask(iview->image)) {
			flush_bits = radv_clear_cmask(cmd_buffer, iview->image,
						      &range, cmask_clear_value);

			need_decompress_pass = true;
		}

		if (!can_avoid_fast_clear_elim)
			need_decompress_pass = true;

		flush_bits |= radv_clear_dcc(cmd_buffer, iview->image, &range,
					     reset_value);

		radv_update_fce_metadata(cmd_buffer, iview->image, &range,
					 need_decompress_pass);
	} else {
		flush_bits = radv_clear_cmask(cmd_buffer, iview->image,
					      &range, cmask_clear_value);
	}

	if (post_flush) {
		*post_flush |= flush_bits;
	}

	radv_update_color_clear_metadata(cmd_buffer, iview, subpass_att,
					 clear_color);
}

/**
 * The parameters mean that same as those in vkCmdClearAttachments.
 */
static void
emit_clear(struct radv_cmd_buffer *cmd_buffer,
           const VkClearAttachment *clear_att,
           const VkClearRect *clear_rect,
           enum radv_cmd_flush_bits *pre_flush,
           enum radv_cmd_flush_bits *post_flush,
           uint32_t view_mask,
	   bool ds_resolve_clear)
{
	const struct radv_framebuffer *fb = cmd_buffer->state.framebuffer;
	const struct radv_subpass *subpass = cmd_buffer->state.subpass;
	VkImageAspectFlags aspects = clear_att->aspectMask;

	if (aspects & VK_IMAGE_ASPECT_COLOR_BIT) {
		const uint32_t subpass_att = clear_att->colorAttachment;
		assert(subpass_att < subpass->color_count);
		const uint32_t pass_att = subpass->color_attachments[subpass_att].attachment;
		if (pass_att == VK_ATTACHMENT_UNUSED)
			return;

		VkImageLayout image_layout = subpass->color_attachments[subpass_att].layout;
		bool in_render_loop = subpass->color_attachments[subpass_att].in_render_loop;
		const struct radv_image_view *iview = fb ? cmd_buffer->state.attachments[pass_att].iview : NULL;
		VkClearColorValue clear_value = clear_att->clearValue.color;

		if (radv_can_fast_clear_color(cmd_buffer, iview, image_layout, in_render_loop,
					      clear_rect, clear_value, view_mask)) {
			radv_fast_clear_color(cmd_buffer, iview, clear_att,
					      subpass_att, pre_flush,
					      post_flush);
		} else {
			emit_color_clear(cmd_buffer, clear_att, clear_rect, view_mask);
		}
	} else {
		struct radv_subpass_attachment *ds_att = subpass->depth_stencil_attachment;

		if (ds_resolve_clear)
			ds_att = subpass->ds_resolve_attachment;

		if (!ds_att || ds_att->attachment == VK_ATTACHMENT_UNUSED)
			return;

		VkImageLayout image_layout = ds_att->layout;
		bool in_render_loop = ds_att->in_render_loop;
		const struct radv_image_view *iview = fb ? cmd_buffer->state.attachments[ds_att->attachment].iview : NULL;
		VkClearDepthStencilValue clear_value = clear_att->clearValue.depthStencil;

		assert(aspects & (VK_IMAGE_ASPECT_DEPTH_BIT |
				  VK_IMAGE_ASPECT_STENCIL_BIT));

		if (radv_can_fast_clear_depth(cmd_buffer, iview, image_layout,
		                              in_render_loop, aspects, clear_rect,
		                              clear_value, view_mask)) {
			radv_fast_clear_depth(cmd_buffer, iview, clear_att,
			                      pre_flush, post_flush);
		} else {
			emit_depthstencil_clear(cmd_buffer, clear_att, clear_rect,
						ds_att, view_mask);
		}
	}
}

static inline bool
radv_attachment_needs_clear(struct radv_cmd_state *cmd_state, uint32_t a)
{
	uint32_t view_mask = cmd_state->subpass->view_mask;
	return (a != VK_ATTACHMENT_UNUSED &&
		cmd_state->attachments[a].pending_clear_aspects &&
		(!view_mask || (view_mask & ~cmd_state->attachments[a].cleared_views)));
}

static bool
radv_subpass_needs_clear(struct radv_cmd_buffer *cmd_buffer)
{
	struct radv_cmd_state *cmd_state = &cmd_buffer->state;
	uint32_t a;

	if (!cmd_state->subpass)
		return false;

	for (uint32_t i = 0; i < cmd_state->subpass->color_count; ++i) {
		a = cmd_state->subpass->color_attachments[i].attachment;
		if (radv_attachment_needs_clear(cmd_state, a))
			return true;
	}

	if (cmd_state->subpass->depth_stencil_attachment) {
		a = cmd_state->subpass->depth_stencil_attachment->attachment;
		if (radv_attachment_needs_clear(cmd_state, a))
			return true;
	}

	if (!cmd_state->subpass->ds_resolve_attachment)
		return false;

	a = cmd_state->subpass->ds_resolve_attachment->attachment;
	return radv_attachment_needs_clear(cmd_state, a);
}

static void
radv_subpass_clear_attachment(struct radv_cmd_buffer *cmd_buffer,
			      struct radv_attachment_state *attachment,
			      const VkClearAttachment *clear_att,
			      enum radv_cmd_flush_bits *pre_flush,
			      enum radv_cmd_flush_bits *post_flush,
			      bool ds_resolve_clear)
{
	struct radv_cmd_state *cmd_state = &cmd_buffer->state;
	uint32_t view_mask = cmd_state->subpass->view_mask;

	VkClearRect clear_rect = {
		.rect = cmd_state->render_area,
		.baseArrayLayer = 0,
		.layerCount = cmd_state->framebuffer->layers,
	};

	emit_clear(cmd_buffer, clear_att, &clear_rect, pre_flush, post_flush,
		   view_mask & ~attachment->cleared_views, ds_resolve_clear);
	if (view_mask)
		attachment->cleared_views |= view_mask;
	else
		attachment->pending_clear_aspects = 0;
}

/**
 * Emit any pending attachment clears for the current subpass.
 *
 * @see radv_attachment_state::pending_clear_aspects
 */
void
radv_cmd_buffer_clear_subpass(struct radv_cmd_buffer *cmd_buffer)
{
	struct radv_cmd_state *cmd_state = &cmd_buffer->state;
	struct radv_meta_saved_state saved_state;
	enum radv_cmd_flush_bits pre_flush = 0;
	enum radv_cmd_flush_bits post_flush = 0;

	if (!radv_subpass_needs_clear(cmd_buffer))
		return;

	radv_meta_save(&saved_state, cmd_buffer,
		       RADV_META_SAVE_GRAPHICS_PIPELINE |
		       RADV_META_SAVE_CONSTANTS);

	for (uint32_t i = 0; i < cmd_state->subpass->color_count; ++i) {
		uint32_t a = cmd_state->subpass->color_attachments[i].attachment;

		if (!radv_attachment_needs_clear(cmd_state, a))
			continue;

		assert(cmd_state->attachments[a].pending_clear_aspects ==
		       VK_IMAGE_ASPECT_COLOR_BIT);

		VkClearAttachment clear_att = {
			.aspectMask = VK_IMAGE_ASPECT_COLOR_BIT,
			.colorAttachment = i, /* Use attachment index relative to subpass */
			.clearValue = cmd_state->attachments[a].clear_value,
		};

		radv_subpass_clear_attachment(cmd_buffer,
					      &cmd_state->attachments[a],
					      &clear_att, &pre_flush,
					      &post_flush, false);
	}

	if (cmd_state->subpass->depth_stencil_attachment) {
		uint32_t ds = cmd_state->subpass->depth_stencil_attachment->attachment;
		if (radv_attachment_needs_clear(cmd_state, ds)) {
			VkClearAttachment clear_att = {
				.aspectMask = cmd_state->attachments[ds].pending_clear_aspects,
				.clearValue = cmd_state->attachments[ds].clear_value,
			};

			radv_subpass_clear_attachment(cmd_buffer,
						      &cmd_state->attachments[ds],
						      &clear_att, &pre_flush,
						      &post_flush, false);
		}
	}

	if (cmd_state->subpass->ds_resolve_attachment) {
		uint32_t ds_resolve = cmd_state->subpass->ds_resolve_attachment->attachment;
		if (radv_attachment_needs_clear(cmd_state, ds_resolve)) {
			VkClearAttachment clear_att = {
				.aspectMask = cmd_state->attachments[ds_resolve].pending_clear_aspects,
				.clearValue = cmd_state->attachments[ds_resolve].clear_value,
			};

			radv_subpass_clear_attachment(cmd_buffer,
						      &cmd_state->attachments[ds_resolve],
						      &clear_att, &pre_flush,
						      &post_flush, true);
		}
	}

	radv_meta_restore(&saved_state, cmd_buffer);
	cmd_buffer->state.flush_bits |= post_flush;
}

static void
radv_clear_image_layer(struct radv_cmd_buffer *cmd_buffer,
		       struct radv_image *image,
		       VkImageLayout image_layout,
		       const VkImageSubresourceRange *range,
		       VkFormat format, int level, int layer,
		       const VkClearValue *clear_val)
{
	VkDevice device_h = radv_device_to_handle(cmd_buffer->device);
	struct radv_image_view iview;
	uint32_t width = radv_minify(image->info.width, range->baseMipLevel + level);
	uint32_t height = radv_minify(image->info.height, range->baseMipLevel + level);

	radv_image_view_init(&iview, cmd_buffer->device,
			     &(VkImageViewCreateInfo) {
				     .sType = VK_STRUCTURE_TYPE_IMAGE_VIEW_CREATE_INFO,
					     .image = radv_image_to_handle(image),
					     .viewType = radv_meta_get_view_type(image),
					     .format = format,
					     .subresourceRange = {
					     .aspectMask = range->aspectMask,
					     .baseMipLevel = range->baseMipLevel + level,
					     .levelCount = 1,
					     .baseArrayLayer = range->baseArrayLayer + layer,
					     .layerCount = 1
				     },
			     }, NULL);

	VkFramebuffer fb;
	radv_CreateFramebuffer(device_h,
			       &(VkFramebufferCreateInfo) {
				       .sType = VK_STRUCTURE_TYPE_FRAMEBUFFER_CREATE_INFO,
					       .attachmentCount = 1,
					       .pAttachments = (VkImageView[]) {
					       radv_image_view_to_handle(&iview),
				       },
					       .width = width,
					       .height = height,
					       .layers = 1
			       },
			       &cmd_buffer->pool->alloc,
			       &fb);

	VkAttachmentDescription att_desc = {
		.format = iview.vk_format,
		.loadOp = VK_ATTACHMENT_LOAD_OP_LOAD,
		.storeOp = VK_ATTACHMENT_STORE_OP_STORE,
		.stencilLoadOp = VK_ATTACHMENT_LOAD_OP_LOAD,
		.stencilStoreOp = VK_ATTACHMENT_STORE_OP_STORE,
		.initialLayout = image_layout,
		.finalLayout = image_layout,
	};

	VkSubpassDescription subpass_desc = {
		.pipelineBindPoint = VK_PIPELINE_BIND_POINT_GRAPHICS,
		.inputAttachmentCount = 0,
		.colorAttachmentCount = 0,
		.pColorAttachments = NULL,
		.pResolveAttachments = NULL,
		.pDepthStencilAttachment = NULL,
		.preserveAttachmentCount = 0,
		.pPreserveAttachments = NULL,
	};

	const VkAttachmentReference att_ref = {
		.attachment = 0,
		.layout = image_layout,
	};

	if (range->aspectMask & VK_IMAGE_ASPECT_COLOR_BIT) {
		subpass_desc.colorAttachmentCount = 1;
		subpass_desc.pColorAttachments = &att_ref;
	} else {
		subpass_desc.pDepthStencilAttachment = &att_ref;
	}

	VkRenderPass pass;
	radv_CreateRenderPass(device_h,
			      &(VkRenderPassCreateInfo) {
				      .sType = VK_STRUCTURE_TYPE_RENDER_PASS_CREATE_INFO,
					      .attachmentCount = 1,
					      .pAttachments = &att_desc,
					      .subpassCount = 1,
					      .pSubpasses = &subpass_desc,
					      .dependencyCount = 2,
					      .pDependencies = (VkSubpassDependency[]) {
							{
								.srcSubpass = VK_SUBPASS_EXTERNAL,
								.dstSubpass = 0,
								.srcStageMask = VK_PIPELINE_STAGE_TOP_OF_PIPE_BIT,
								.dstStageMask = VK_PIPELINE_STAGE_BOTTOM_OF_PIPE_BIT,
								.srcAccessMask = 0,
								.dstAccessMask = 0,
								.dependencyFlags = 0
							},
							{
								.srcSubpass = 0,
								.dstSubpass = VK_SUBPASS_EXTERNAL,
								.srcStageMask = VK_PIPELINE_STAGE_TOP_OF_PIPE_BIT,
								.dstStageMask = VK_PIPELINE_STAGE_BOTTOM_OF_PIPE_BIT,
								.srcAccessMask = 0,
								.dstAccessMask = 0,
								.dependencyFlags = 0
							}
						}
					},
			      &cmd_buffer->pool->alloc,
			      &pass);

	radv_CmdBeginRenderPass(radv_cmd_buffer_to_handle(cmd_buffer),
				&(VkRenderPassBeginInfo) {
					.sType = VK_STRUCTURE_TYPE_RENDER_PASS_BEGIN_INFO,
						.renderArea = {
						.offset = { 0, 0, },
						.extent = {
							.width = width,
							.height = height,
						},
					},
						.renderPass = pass,
						.framebuffer = fb,
						.clearValueCount = 0,
						.pClearValues = NULL,
						},
				VK_SUBPASS_CONTENTS_INLINE);

	VkClearAttachment clear_att = {
		.aspectMask = range->aspectMask,
		.colorAttachment = 0,
		.clearValue = *clear_val,
	};

	VkClearRect clear_rect = {
		.rect = {
			.offset = { 0, 0 },
			.extent = { width, height },
		},
		.baseArrayLayer = range->baseArrayLayer,
		.layerCount = 1, /* FINISHME: clear multi-layer framebuffer */
	};

	emit_clear(cmd_buffer, &clear_att, &clear_rect, NULL, NULL, 0, false);

	radv_CmdEndRenderPass(radv_cmd_buffer_to_handle(cmd_buffer));
	radv_DestroyRenderPass(device_h, pass,
			       &cmd_buffer->pool->alloc);
	radv_DestroyFramebuffer(device_h, fb,
				&cmd_buffer->pool->alloc);
}

/**
 * Return TRUE if a fast color or depth clear has been performed.
 */
static bool
radv_fast_clear_range(struct radv_cmd_buffer *cmd_buffer,
		      struct radv_image *image,
		      VkFormat format,
		      VkImageLayout image_layout,
		      bool in_render_loop,
		      const VkImageSubresourceRange *range,
		      const VkClearValue *clear_val)
{
	struct radv_image_view iview;

	radv_image_view_init(&iview, cmd_buffer->device,
			     &(VkImageViewCreateInfo) {
					.sType = VK_STRUCTURE_TYPE_IMAGE_VIEW_CREATE_INFO,
					.image = radv_image_to_handle(image),
					.viewType = radv_meta_get_view_type(image),
					.format = image->vk_format,
					.subresourceRange = {
					.aspectMask = range->aspectMask,
					.baseMipLevel = range->baseMipLevel,
					.levelCount = range->levelCount,
					.baseArrayLayer = range->baseArrayLayer,
					.layerCount = range->layerCount,
				   },
			     }, NULL);

	VkClearRect clear_rect = {
		.rect = {
			.offset = { 0, 0 },
			.extent = {
				radv_minify(image->info.width, range->baseMipLevel),
				radv_minify(image->info.height, range->baseMipLevel),
			},
		},
		.baseArrayLayer = range->baseArrayLayer,
		.layerCount = range->layerCount,
	};

	VkClearAttachment clear_att = {
		.aspectMask = range->aspectMask,
		.colorAttachment = 0,
		.clearValue = *clear_val,
	};

	if (vk_format_is_color(format)) {
		if (radv_can_fast_clear_color(cmd_buffer, &iview, image_layout,
					      in_render_loop, &clear_rect,
					      clear_att.clearValue.color, 0)) {
			radv_fast_clear_color(cmd_buffer, &iview, &clear_att,
					      clear_att.colorAttachment,
					      NULL, NULL);
			return true;
		}
	} else {
		if (radv_can_fast_clear_depth(cmd_buffer, &iview, image_layout,
					      in_render_loop,range->aspectMask,
					      &clear_rect, clear_att.clearValue.depthStencil,
					      0)) {
			radv_fast_clear_depth(cmd_buffer, &iview, &clear_att,
			                      NULL, NULL);
			return true;
		}
	}

	return false;
}

static void
radv_cmd_clear_image(struct radv_cmd_buffer *cmd_buffer,
		     struct radv_image *image,
		     VkImageLayout image_layout,
		     const VkClearValue *clear_value,
		     uint32_t range_count,
		     const VkImageSubresourceRange *ranges,
		     bool cs)
{
	VkFormat format = image->vk_format;
	VkClearValue internal_clear_value = *clear_value;

	if (format == VK_FORMAT_E5B9G9R9_UFLOAT_PACK32) {
		uint32_t value;
		format = VK_FORMAT_R32_UINT;
		value = float3_to_rgb9e5(clear_value->color.float32);
		internal_clear_value.color.uint32[0] = value;
	}

	if (format == VK_FORMAT_R4G4_UNORM_PACK8) {
		uint8_t r, g;
		format = VK_FORMAT_R8_UINT;
		r = float_to_ubyte(clear_value->color.float32[0]) >> 4;
		g = float_to_ubyte(clear_value->color.float32[1]) >> 4;
		internal_clear_value.color.uint32[0] = (r << 4) | (g & 0xf);
	}

	if (format == VK_FORMAT_R32G32B32_UINT ||
	    format == VK_FORMAT_R32G32B32_SINT ||
	    format == VK_FORMAT_R32G32B32_SFLOAT)
		cs = true;

	for (uint32_t r = 0; r < range_count; r++) {
		const VkImageSubresourceRange *range = &ranges[r];

		/* Try to perform a fast clear first, otherwise fallback to
		 * the legacy path.
		 */
		if (!cs &&
		    radv_fast_clear_range(cmd_buffer, image, format,
					  image_layout, false, range,
					  &internal_clear_value)) {
			continue;
		}

		for (uint32_t l = 0; l < radv_get_levelCount(image, range); ++l) {
			const uint32_t layer_count = image->type == VK_IMAGE_TYPE_3D ?
				radv_minify(image->info.depth, range->baseMipLevel + l) :
				radv_get_layerCount(image, range);
			for (uint32_t s = 0; s < layer_count; ++s) {

				if (cs) {
					struct radv_meta_blit2d_surf surf;
					surf.format = format;
					surf.image = image;
					surf.level = range->baseMipLevel + l;
					surf.layer = range->baseArrayLayer + s;
					surf.aspect_mask = range->aspectMask;
					radv_meta_clear_image_cs(cmd_buffer, &surf,
								 &internal_clear_value.color);
				} else {
					radv_clear_image_layer(cmd_buffer, image, image_layout,
							       range, format, l, s, &internal_clear_value);
				}
			}
		}
	}
}

void radv_CmdClearColorImage(
	VkCommandBuffer                             commandBuffer,
	VkImage                                     image_h,
	VkImageLayout                               imageLayout,
	const VkClearColorValue*                    pColor,
	uint32_t                                    rangeCount,
	const VkImageSubresourceRange*              pRanges)
{
	RADV_FROM_HANDLE(radv_cmd_buffer, cmd_buffer, commandBuffer);
	RADV_FROM_HANDLE(radv_image, image, image_h);
	struct radv_meta_saved_state saved_state;
	bool cs = cmd_buffer->queue_family_index == RADV_QUEUE_COMPUTE;

	if (cs) {
		radv_meta_save(&saved_state, cmd_buffer,
			       RADV_META_SAVE_COMPUTE_PIPELINE |
			       RADV_META_SAVE_CONSTANTS |
			       RADV_META_SAVE_DESCRIPTORS);
	} else {
		radv_meta_save(&saved_state, cmd_buffer,
			       RADV_META_SAVE_GRAPHICS_PIPELINE |
			       RADV_META_SAVE_CONSTANTS);
	}

	radv_cmd_clear_image(cmd_buffer, image, imageLayout,
			     (const VkClearValue *) pColor,
			     rangeCount, pRanges, cs);

	radv_meta_restore(&saved_state, cmd_buffer);
}

void radv_CmdClearDepthStencilImage(
	VkCommandBuffer                             commandBuffer,
	VkImage                                     image_h,
	VkImageLayout                               imageLayout,
	const VkClearDepthStencilValue*             pDepthStencil,
	uint32_t                                    rangeCount,
	const VkImageSubresourceRange*              pRanges)
{
	RADV_FROM_HANDLE(radv_cmd_buffer, cmd_buffer, commandBuffer);
	RADV_FROM_HANDLE(radv_image, image, image_h);
	struct radv_meta_saved_state saved_state;

	radv_meta_save(&saved_state, cmd_buffer,
		       RADV_META_SAVE_GRAPHICS_PIPELINE |
		       RADV_META_SAVE_CONSTANTS);

	radv_cmd_clear_image(cmd_buffer, image, imageLayout,
			     (const VkClearValue *) pDepthStencil,
			     rangeCount, pRanges, false);

	radv_meta_restore(&saved_state, cmd_buffer);
}

void radv_CmdClearAttachments(
	VkCommandBuffer                             commandBuffer,
	uint32_t                                    attachmentCount,
	const VkClearAttachment*                    pAttachments,
	uint32_t                                    rectCount,
	const VkClearRect*                          pRects)
{
	RADV_FROM_HANDLE(radv_cmd_buffer, cmd_buffer, commandBuffer);
	struct radv_meta_saved_state saved_state;
	enum radv_cmd_flush_bits pre_flush = 0;
	enum radv_cmd_flush_bits post_flush = 0;

	if (!cmd_buffer->state.subpass)
		return;

	radv_meta_save(&saved_state, cmd_buffer,
		       RADV_META_SAVE_GRAPHICS_PIPELINE |
		       RADV_META_SAVE_CONSTANTS);

	/* FINISHME: We can do better than this dumb loop. It thrashes too much
	 * state.
	 */
	for (uint32_t a = 0; a < attachmentCount; ++a) {
		for (uint32_t r = 0; r < rectCount; ++r) {
			emit_clear(cmd_buffer, &pAttachments[a], &pRects[r], &pre_flush, &post_flush,
			           cmd_buffer->state.subpass->view_mask, false);
		}
	}

	radv_meta_restore(&saved_state, cmd_buffer);
	cmd_buffer->state.flush_bits |= post_flush;
}<|MERGE_RESOLUTION|>--- conflicted
+++ resolved
@@ -729,11 +729,7 @@
 	    iview->base_mip == 0 &&
 	    iview->base_layer == 0 &&
 	    iview->layer_count == iview->image->info.array_size &&
-<<<<<<< HEAD
-	    radv_layout_is_htile_compressed(iview->image, layout, queue_mask) &&
-=======
 	    radv_layout_is_htile_compressed(iview->image, layout, in_render_loop, queue_mask) &&
->>>>>>> 4392cf2d
 	    radv_image_extent_compare(iview->image, &iview->extent))
 		return true;
 	return false;
