/*
 * Copyright © 2016 Red Hat.
 * Copyright © 2016 Bas Nieuwenhuizen
 *
 * based in part on anv driver which is:
 * Copyright © 2015 Intel Corporation
 *
 * Permission is hereby granted, free of charge, to any person obtaining a
 * copy of this software and associated documentation files (the "Software"),
 * to deal in the Software without restriction, including without limitation
 * the rights to use, copy, modify, merge, publish, distribute, sublicense,
 * and/or sell copies of the Software, and to permit persons to whom the
 * Software is furnished to do so, subject to the following conditions:
 *
 * The above copyright notice and this permission notice (including the next
 * paragraph) shall be included in all copies or substantial portions of the
 * Software.
 *
 * THE SOFTWARE IS PROVIDED "AS IS", WITHOUT WARRANTY OF ANY KIND, EXPRESS OR
 * IMPLIED, INCLUDING BUT NOT LIMITED TO THE WARRANTIES OF MERCHANTABILITY,
 * FITNESS FOR A PARTICULAR PURPOSE AND NONINFRINGEMENT.  IN NO EVENT SHALL
 * THE AUTHORS OR COPYRIGHT HOLDERS BE LIABLE FOR ANY CLAIM, DAMAGES OR OTHER
 * LIABILITY, WHETHER IN AN ACTION OF CONTRACT, TORT OR OTHERWISE, ARISING
 * FROM, OUT OF OR IN CONNECTION WITH THE SOFTWARE OR THE USE OR OTHER DEALINGS
 * IN THE SOFTWARE.
 */

#ifndef RADV_SHADER_H
#define RADV_SHADER_H

#include "util/mesa-blake3.h"
#include "util/u_math.h"
#include "vulkan/runtime/vk_pipeline_cache.h"
#include "vulkan/vulkan.h"
#include "ac_binary.h"
#include "ac_shader_util.h"
#include "amd_family.h"
#include "radv_constants.h"

#include "aco_shader_info.h"

#define RADV_VERT_ATTRIB_MAX MAX2(VERT_ATTRIB_MAX, VERT_ATTRIB_GENERIC0 + MAX_VERTEX_ATTRIBS)

struct radv_physical_device;
struct radv_device;
struct radv_pipeline;
struct radv_ray_tracing_pipeline;
struct radv_shader_args;
struct radv_vs_input_state;
struct radv_shader_args;
struct radv_serialized_shader_arena_block;

enum {
   RADV_GRAPHICS_STAGE_BITS =
      (VK_SHADER_STAGE_ALL_GRAPHICS | VK_SHADER_STAGE_MESH_BIT_EXT | VK_SHADER_STAGE_TASK_BIT_EXT),
   RADV_RT_STAGE_BITS =
      (VK_SHADER_STAGE_RAYGEN_BIT_KHR | VK_SHADER_STAGE_ANY_HIT_BIT_KHR | VK_SHADER_STAGE_CLOSEST_HIT_BIT_KHR |
       VK_SHADER_STAGE_MISS_BIT_KHR | VK_SHADER_STAGE_INTERSECTION_BIT_KHR | VK_SHADER_STAGE_CALLABLE_BIT_KHR)
};

#define RADV_STAGE_MASK ((1 << MESA_VULKAN_SHADER_STAGES) - 1)

#define radv_foreach_stage(stage, stage_bits)                                                                          \
   for (gl_shader_stage stage, __tmp = (gl_shader_stage)((stage_bits)&RADV_STAGE_MASK); stage = ffs(__tmp) - 1, __tmp; \
        __tmp &= ~(1 << (stage)))

enum radv_nggc_settings {
   radv_nggc_none = 0,
   radv_nggc_front_face = 1 << 0,
   radv_nggc_back_face = 1 << 1,
   radv_nggc_face_is_ccw = 1 << 2,
   radv_nggc_small_primitives = 1 << 3,
};

enum radv_shader_query_state {
   radv_shader_query_none = 0,
   radv_shader_query_pipeline_stat = 1 << 0,
   radv_shader_query_prim_gen = 1 << 1,
   radv_shader_query_prim_xfb = 1 << 2,
};

enum radv_required_subgroup_size {
   RADV_REQUIRED_NONE = 0,
   RADV_REQUIRED_WAVE32 = 1,
   RADV_REQUIRED_WAVE64 = 2,
};

struct radv_shader_stage_key {
   uint8_t subgroup_required_size : 2; /* radv_required_subgroup_size */
   uint8_t subgroup_require_full : 1;  /* whether full subgroups are required */

   uint8_t storage_robustness2 : 1;
   uint8_t uniform_robustness2 : 1;
   uint8_t vertex_robustness1 : 1;

   uint8_t optimisations_disabled : 1;
   uint8_t keep_statistic_info : 1;

   /* Shader version (up to 8) to force re-compilation when RADV_BUILD_ID_OVERRIDE is enabled. */
   uint8_t version : 3;

   /* Whether the mesh shader is used with a task shader. */
   uint8_t has_task_shader : 1;
};

struct radv_ps_epilog_key {
   uint32_t spi_shader_col_format;
   uint32_t spi_shader_z_format;

   /* Bitmasks, each bit represents one of the 8 MRTs. */
   uint8_t color_is_int8;
   uint8_t color_is_int10;
   uint8_t enable_mrt_output_nan_fixup;

   uint32_t colors_written;
   bool mrt0_is_dual_src;
   bool export_depth;
   bool export_stencil;
   bool export_sample_mask;
   bool alpha_to_coverage_via_mrtz;
};

struct radv_spirv_to_nir_options {
   uint32_t lower_view_index_to_zero : 1;
   uint32_t fix_dual_src_mrt1_export : 1;
};

struct radv_graphics_state_key {
   uint32_t lib_flags : 4; /* VkGraphicsPipelineLibraryFlagBitsEXT */

   uint32_t has_multiview_view_index : 1;
   uint32_t adjust_frag_coord_z : 1;
   uint32_t dynamic_rasterization_samples : 1;
   uint32_t dynamic_provoking_vtx_mode : 1;
   uint32_t dynamic_line_rast_mode : 1;
   uint32_t enable_remove_point_size : 1;
   uint32_t unknown_rast_prim : 1;

   struct {
      uint8_t topology;
   } ia;

   struct {
      uint32_t instance_rate_inputs;
      uint32_t instance_rate_divisors[MAX_VERTEX_ATTRIBS];
      uint8_t vertex_attribute_formats[MAX_VERTEX_ATTRIBS];
      uint32_t vertex_attribute_bindings[MAX_VERTEX_ATTRIBS];
      uint32_t vertex_attribute_offsets[MAX_VERTEX_ATTRIBS];
      uint32_t vertex_attribute_strides[MAX_VERTEX_ATTRIBS];
      uint8_t vertex_binding_align[MAX_VBS];
   } vi;

   struct {
      unsigned patch_control_points;
   } ts;

   struct {
      uint32_t provoking_vtx_last : 1;
      uint32_t line_smooth_enabled : 1;
   } rs;

   struct {
      bool sample_shading_enable;
      bool alpha_to_coverage_via_mrtz; /* GFX11+ */
      uint8_t rasterization_samples;
   } ms;

   struct vs {
      bool has_prolog;
   } vs;

   struct {
      struct radv_ps_epilog_key epilog;
      bool force_vrs_enabled;
      bool exports_mrtz_via_epilog;
      bool has_epilog;
   } ps;
};

struct radv_graphics_pipeline_key {
   struct radv_graphics_state_key gfx_state;

   struct radv_shader_stage_key stage_info[MESA_VULKAN_SHADER_STAGES];
};

struct radv_nir_compiler_options {
   bool robust_buffer_access_llvm;
   bool dump_shader;
   bool dump_preoptir;
   bool record_ir;
   bool record_stats;
   bool check_ir;
   uint8_t enable_mrt_output_nan_fixup;
   bool wgp_mode;
   const struct radeon_info *info;

   struct {
      void (*func)(void *private_data, enum aco_compiler_debug_level level, const char *message);
      void *private_data;
   } debug;
};

enum radv_ud_index {
   AC_UD_SCRATCH_RING_OFFSETS = 0,
   AC_UD_PUSH_CONSTANTS = 1,
   AC_UD_INLINE_PUSH_CONSTANTS = 2,
   AC_UD_INDIRECT_DESCRIPTOR_SETS = 3,
   AC_UD_VIEW_INDEX = 4,
   AC_UD_STREAMOUT_BUFFERS = 5,
   AC_UD_SHADER_QUERY_STATE = 6,
   AC_UD_NGG_PROVOKING_VTX = 7,
   AC_UD_NGG_CULLING_SETTINGS = 8,
   AC_UD_NGG_VIEWPORT = 9,
   AC_UD_VGT_ESGS_RING_ITEMSIZE = 10,
   AC_UD_FORCE_VRS_RATES = 11,
   AC_UD_TASK_RING_ENTRY = 12,
   AC_UD_NUM_VERTS_PER_PRIM = 13,
   AC_UD_NEXT_STAGE_PC = 14,
   AC_UD_SHADER_START = 15,
   AC_UD_VS_VERTEX_BUFFERS = AC_UD_SHADER_START,
   AC_UD_VS_BASE_VERTEX_START_INSTANCE,
   AC_UD_VS_PROLOG_INPUTS,
   AC_UD_VS_MAX_UD,
   AC_UD_PS_EPILOG_PC,
   AC_UD_PS_STATE,
   AC_UD_PS_MAX_UD,
   AC_UD_CS_GRID_SIZE = AC_UD_SHADER_START,
   AC_UD_CS_SBT_DESCRIPTORS,
   AC_UD_CS_RAY_LAUNCH_SIZE_ADDR,
   AC_UD_CS_RAY_DYNAMIC_CALLABLE_STACK_BASE,
   AC_UD_CS_TRAVERSAL_SHADER_ADDR,
   AC_UD_CS_TASK_RING_OFFSETS,
   AC_UD_CS_TASK_DRAW_ID,
   AC_UD_CS_TASK_IB,
   AC_UD_CS_MAX_UD,
   AC_UD_GS_MAX_UD,
   AC_UD_TCS_OFFCHIP_LAYOUT = AC_UD_VS_MAX_UD,
   AC_UD_TCS_EPILOG_PC,
   AC_UD_TCS_MAX_UD,
   /* We might not know the previous stage when compiling a geometry shader, so we just
    * declare both TES and VS user SGPRs.
    */
   AC_UD_TES_STATE = AC_UD_VS_MAX_UD,
   AC_UD_TES_MAX_UD,
   AC_UD_MAX_UD = AC_UD_CS_MAX_UD,
};

#define SET_SGPR_FIELD(field, value) (((unsigned)(value)&field##__MASK) << field##__SHIFT)

#define TCS_OFFCHIP_LAYOUT_PATCH_CONTROL_POINTS__SHIFT 0
#define TCS_OFFCHIP_LAYOUT_PATCH_CONTROL_POINTS__MASK  0x3f
#define TCS_OFFCHIP_LAYOUT_NUM_PATCHES__SHIFT          6
#define TCS_OFFCHIP_LAYOUT_NUM_PATCHES__MASK           0x3f
#define TCS_OFFCHIP_LAYOUT_LSHS_VERTEX_STRIDE__SHIFT   12
#define TCS_OFFCHIP_LAYOUT_LSHS_VERTEX_STRIDE__MASK    0xff /* max 32 * 4 + 1 (to reduce LDS bank conflicts) */

#define TES_STATE_NUM_PATCHES__SHIFT      0
#define TES_STATE_NUM_PATCHES__MASK       0xff
#define TES_STATE_TCS_VERTICES_OUT__SHIFT 8
#define TES_STATE_TCS_VERTICES_OUT__MASK  0xff
#define TES_STATE_NUM_TCS_OUTPUTS__SHIFT  16
#define TES_STATE_NUM_TCS_OUTPUTS__MASK   0xff

#define PS_STATE_NUM_SAMPLES__SHIFT    0
#define PS_STATE_NUM_SAMPLES__MASK     0xf
#define PS_STATE_LINE_RAST_MODE__SHIFT 4
#define PS_STATE_LINE_RAST_MODE__MASK  0x3
#define PS_STATE_PS_ITER_MASK__SHIFT   6
#define PS_STATE_PS_ITER_MASK__MASK    0xffff
#define PS_STATE_RAST_PRIM__SHIFT      22
#define PS_STATE_RAST_PRIM__MASK       0x3

struct radv_streamout_info {
   uint16_t num_outputs;
   uint16_t strides[MAX_SO_BUFFERS];
   uint32_t enabled_stream_buffers_mask;
};

struct radv_userdata_info {
   int8_t sgpr_idx;
   uint8_t num_sgprs;
};

struct radv_userdata_locations {
   struct radv_userdata_info descriptor_sets[MAX_SETS];
   struct radv_userdata_info shader_data[AC_UD_MAX_UD];
   uint32_t descriptor_sets_enabled;
};

struct radv_vs_output_info {
   uint8_t vs_output_param_offset[VARYING_SLOT_MAX];
   uint8_t clip_dist_mask;
   uint8_t cull_dist_mask;
   uint8_t param_exports;
   uint8_t prim_param_exports;
   bool writes_pointsize;
   bool writes_layer;
   bool writes_layer_per_primitive;
   bool writes_viewport_index;
   bool writes_viewport_index_per_primitive;
   bool writes_primitive_shading_rate;
   bool writes_primitive_shading_rate_per_primitive;
   bool export_prim_id;
   unsigned pos_exports;
};

struct radv_legacy_gs_info {
   uint32_t vgt_gs_onchip_cntl;
   uint32_t vgt_gs_max_prims_per_subgroup;
   uint32_t vgt_esgs_ring_itemsize;
   uint32_t lds_size;
   uint32_t esgs_ring_size;
   uint32_t gsvs_ring_size;
};

struct gfx10_ngg_info {
   uint16_t ngg_emit_size; /* in dwords */
   uint32_t hw_max_esverts;
   uint32_t max_gsprims;
   uint32_t max_out_verts;
   uint32_t prim_amp_factor;
   uint32_t vgt_esgs_ring_itemsize;
   uint32_t esgs_ring_size;
   uint32_t scratch_lds_base;
   uint32_t lds_size;
   bool max_vert_out_per_gs_instance;
};

enum radv_shader_type {
   RADV_SHADER_TYPE_DEFAULT = 0,
   RADV_SHADER_TYPE_GS_COPY,
   RADV_SHADER_TYPE_TRAP_HANDLER,
};

struct radv_shader_info {
   uint64_t inline_push_constant_mask;
   bool can_inline_all_push_constants;
   bool loads_push_constants;
   bool loads_dynamic_offsets;
   uint32_t desc_set_used_mask;
   bool uses_view_index;
   bool uses_invocation_id;
   bool uses_prim_id;
   uint8_t wave_size;
   uint8_t ballot_bit_size;
   struct radv_userdata_locations user_sgprs_locs;
   bool is_ngg;
   bool is_ngg_passthrough;
   bool has_ngg_culling;
   bool has_ngg_early_prim_export;
   bool has_prim_query;
   bool has_xfb_query;
   uint32_t num_tess_patches;
   uint32_t esgs_itemsize; /* Only for VS or TES as ES */
   struct radv_vs_output_info outinfo;
   unsigned workgroup_size;
   bool force_vrs_per_vertex;
   gl_shader_stage stage;
   gl_shader_stage next_stage;
   enum radv_shader_type type;
   uint32_t user_data_0;
   bool inputs_linked;
   bool outputs_linked;
   bool has_epilog;                        /* Only for TCS or PS */
   bool merged_shader_compiled_separately; /* GFX9+ */

   struct {
      uint8_t input_usage_mask[RADV_VERT_ATTRIB_MAX];
      uint8_t output_usage_mask[VARYING_SLOT_VAR31 + 1];
      bool needs_draw_id;
      bool needs_instance_id;
      bool as_es;
      bool as_ls;
      bool tcs_in_out_eq;
      uint64_t tcs_temp_only_input_mask;
      uint8_t num_linked_outputs;
      bool needs_base_instance;
      bool use_per_attribute_vb_descs;
      uint32_t vb_desc_usage_mask;
      uint32_t input_slot_usage_mask;
      bool has_prolog;
      bool dynamic_inputs;
      bool dynamic_num_verts_per_prim;
      uint32_t num_outputs; /* For NGG streamout only */
   } vs;
   struct {
      uint8_t output_usage_mask[VARYING_SLOT_VAR31 + 1];
      uint8_t num_stream_output_components[4];
      uint8_t output_streams[VARYING_SLOT_VAR31 + 1];
      uint8_t max_stream;
      unsigned gsvs_vertex_size;
      unsigned max_gsvs_emit_size;
      unsigned vertices_in;
      unsigned vertices_out;
      unsigned input_prim;
      unsigned output_prim;
      unsigned invocations;
      unsigned es_type; /* GFX9: VS or TES */
      uint8_t num_linked_inputs;
      bool has_pipeline_stat_query;
   } gs;
   struct {
      uint8_t output_usage_mask[VARYING_SLOT_VAR31 + 1];
      bool as_es;
      enum tess_primitive_mode _primitive_mode;
      enum gl_tess_spacing spacing;
      bool ccw;
      bool point_mode;
      bool reads_tess_factors;
      unsigned tcs_vertices_out;
      uint8_t num_linked_inputs;
      uint8_t num_linked_outputs;
      uint32_t num_outputs; /* For NGG streamout only */
   } tes;
   struct {
      bool uses_sample_shading;
      bool needs_sample_positions;
      bool needs_poly_line_smooth;
      bool writes_memory;
      bool writes_z;
      bool writes_stencil;
      bool writes_sample_mask;
      bool writes_mrt0_alpha;
      bool exports_mrtz_via_epilog;
      bool has_pcoord;
      bool prim_id_input;
      bool layer_input;
      bool viewport_index_input;
      uint8_t num_input_clips_culls;
      uint32_t input_mask;
      uint32_t input_per_primitive_mask;
      uint32_t flat_shaded_mask;
      uint32_t explicit_shaded_mask;
      uint32_t per_vertex_shaded_mask;
      uint32_t float16_shaded_mask;
      uint32_t num_interp;
      uint32_t num_prim_interp;
      bool can_discard;
      bool early_fragment_test;
      bool post_depth_coverage;
      bool reads_sample_mask_in;
      bool reads_front_face;
      bool reads_sample_id;
      bool reads_frag_shading_rate;
      bool reads_barycentric_model;
      bool reads_persp_sample;
      bool reads_persp_center;
      bool reads_persp_centroid;
      bool reads_linear_sample;
      bool reads_linear_center;
      bool reads_linear_centroid;
      bool reads_fully_covered;
      uint8_t reads_frag_coord_mask;
      uint8_t reads_sample_pos_mask;
      uint8_t depth_layout;
      bool allow_flat_shading;
      bool pops; /* Uses Primitive Ordered Pixel Shading (fragment shader interlock) */
      bool pops_is_per_sample;
      bool mrt0_is_dual_src;
      unsigned spi_ps_input;
      unsigned colors_written;
      unsigned spi_shader_col_format;
      uint8_t color0_written;
      bool load_provoking_vtx;
      bool load_rasterization_prim;
      bool force_sample_iter_shading_rate;
      uint32_t db_shader_control; /* DB_SHADER_CONTROL without intrinsic rate overrides */
   } ps;
   struct {
      bool uses_grid_size;
      bool uses_block_id[3];
      bool uses_thread_id[3];
      bool uses_local_invocation_idx;
      unsigned block_size[3];

      bool is_rt_shader;
      bool uses_dynamic_rt_callable_stack;
      bool uses_rt;
      bool uses_full_subgroups;
      bool linear_taskmesh_dispatch;
      bool has_query; /* Task shader only */

      bool regalloc_hang_bug;
   } cs;
   struct {
      uint64_t tes_inputs_read;
      uint64_t tes_patch_inputs_read;
      unsigned tcs_vertices_out;
      uint32_t num_lds_blocks;
      uint8_t num_linked_inputs;
      uint8_t num_linked_outputs;
      uint8_t num_linked_patch_outputs;
      bool tes_reads_tess_factors : 1;
   } tcs;
   struct {
      enum mesa_prim output_prim;
      bool needs_ms_scratch_ring;
      bool has_task; /* If mesh shader is used together with a task shader. */
      bool has_query;
   } ms;

   struct radv_streamout_info so;

   struct radv_legacy_gs_info gs_ring_info;
   struct gfx10_ngg_info ngg_info;
};

struct radv_vs_input_state {
   uint32_t attribute_mask;

   uint32_t instance_rate_inputs;
   uint32_t nontrivial_divisors;
   uint32_t zero_divisors;
   uint32_t post_shuffle;
   /* Having two separate fields instead of a single uint64_t makes it easier to remove attributes
    * using bitwise arithmetic.
    */
   uint32_t alpha_adjust_lo;
   uint32_t alpha_adjust_hi;
   uint32_t nontrivial_formats;

   uint8_t bindings[MAX_VERTEX_ATTRIBS];
   uint32_t divisors[MAX_VERTEX_ATTRIBS];
   uint32_t offsets[MAX_VERTEX_ATTRIBS];
   uint8_t formats[MAX_VERTEX_ATTRIBS];
   uint8_t format_align_req_minus_1[MAX_VERTEX_ATTRIBS];
   uint8_t format_sizes[MAX_VERTEX_ATTRIBS];

   bool bindings_match_attrib;
};

struct radv_vs_prolog_key {
   /* All the fields are pre-masked with BITFIELD_MASK(num_attributes).
    * Some of the fields are pre-masked by other conditions. See lookup_vs_prolog.
    */
   uint32_t instance_rate_inputs;
   uint32_t nontrivial_divisors;
   uint32_t zero_divisors;
   uint32_t post_shuffle;
   /* Having two separate fields instead of a single uint64_t makes it easier to remove attributes
    * using bitwise arithmetic.
    */
   uint32_t alpha_adjust_lo;
   uint32_t alpha_adjust_hi;
   uint8_t formats[MAX_VERTEX_ATTRIBS];
   unsigned num_attributes;
   uint32_t misaligned_mask;
   bool as_ls;
   bool is_ngg;
   bool wave32;
   gl_shader_stage next_stage;
};

struct radv_tcs_epilog_key {
   enum tess_primitive_mode primitive_mode;
   bool tes_reads_tessfactors;
   bool tcs_out_patch_fits_subgroup;
};

enum radv_shader_binary_type { RADV_BINARY_TYPE_LEGACY, RADV_BINARY_TYPE_RTLD };

struct radv_shader_binary {
   uint32_t type; /* enum radv_shader_binary_type */

   struct ac_shader_config config;
   struct radv_shader_info info;

   /* Self-referential size so we avoid consistency issues. */
   uint32_t total_size;
};

struct radv_shader_binary_legacy {
   struct radv_shader_binary base;
   uint32_t code_size;
   uint32_t exec_size;
   uint32_t ir_size;
   uint32_t disasm_size;
   uint32_t stats_size;
   uint32_t padding;

   /* data has size of stats_size + code_size + ir_size + disasm_size + 2,
    * where the +2 is for 0 of the ir strings. */
   uint8_t data[0];
};
static_assert(sizeof(struct radv_shader_binary_legacy) == offsetof(struct radv_shader_binary_legacy, data),
              "Unexpected padding");

struct radv_shader_binary_rtld {
   struct radv_shader_binary base;
   unsigned elf_size;
   unsigned llvm_ir_size;
   uint8_t data[0];
};

struct radv_shader_part_binary {
   struct {
      uint32_t spi_shader_col_format;
      uint32_t spi_shader_z_format;
   } info;

   uint8_t num_sgprs;
   uint8_t num_vgprs;
   unsigned code_size;
   unsigned disasm_size;

   /* Self-referential size so we avoid consistency issues. */
   uint32_t total_size;

   uint8_t data[0];
};

enum radv_shader_arena_type { RADV_SHADER_ARENA_DEFAULT, RADV_SHADER_ARENA_REPLAYABLE, RADV_SHADER_ARENA_REPLAYED };

struct radv_shader_arena {
   struct list_head list;
   struct list_head entries;
   uint32_t size;
   struct radeon_winsys_bo *bo;
   char *ptr;
   enum radv_shader_arena_type type;
};

union radv_shader_arena_block {
   struct list_head pool;
   struct {
      /* List of blocks in the arena, sorted by address. */
      struct list_head list;
      /* For holes, a list_head for the free-list. For allocations, freelist.prev=NULL and
       * freelist.next is a pointer associated with the allocation.
       */
      struct list_head freelist;
      struct radv_shader_arena *arena;
      uint32_t offset;
      uint32_t size;
   };
};

struct radv_shader_free_list {
   uint8_t size_mask;
   struct list_head free_lists[RADV_SHADER_ALLOC_NUM_FREE_LISTS];
};

struct radv_serialized_shader_arena_block {
   uint32_t offset;
   uint32_t size;
   uint64_t arena_va;
   uint32_t arena_size;
};

struct radv_shader {
   struct vk_pipeline_cache_object base;

   simple_mtx_t replay_mtx;
   bool has_replay_alloc;

   struct radeon_winsys_bo *bo;
   union radv_shader_arena_block *alloc;
   uint64_t va;

   uint64_t upload_seq;

   struct ac_shader_config config;
   uint32_t code_size;
   uint32_t exec_size;
   struct radv_shader_info info;
   uint32_t max_waves;

   blake3_hash hash;
   void *code;

   /* debug only */
   char *spirv;
   uint32_t spirv_size;
   char *nir_string;
   char *disasm_string;
   char *ir_string;
   uint32_t *statistics;
};

struct radv_shader_part {
   uint32_t ref_count;

   union {
      struct radv_vs_prolog_key vs;
      struct radv_ps_epilog_key ps;
      struct radv_tcs_epilog_key tcs;
   } key;

   uint64_t va;

   struct radeon_winsys_bo *bo;
   union radv_shader_arena_block *alloc;
   uint32_t code_size;
   uint32_t rsrc1;
   bool nontrivial_divisors;
   uint32_t spi_shader_col_format;
   uint32_t spi_shader_z_format;
   uint64_t upload_seq;

   /* debug only */
   char *disasm_string;
};

struct radv_shader_part_cache_ops {
   uint32_t (*hash)(const void *key);
   bool (*equals)(const void *a, const void *b);
   struct radv_shader_part *(*create)(struct radv_device *device, const void *key);
};

struct radv_shader_part_cache {
   simple_mtx_t lock;
   struct radv_shader_part_cache_ops *ops;
   struct set entries;
};

struct radv_shader_dma_submission {
   struct list_head list;

   struct radeon_cmdbuf *cs;
   struct radeon_winsys_bo *bo;
   uint64_t bo_size;
   char *ptr;

   /* The semaphore value to wait for before reusing this submission. */
   uint64_t seq;
};

struct radv_shader_object {
   struct vk_object_base base;

   gl_shader_stage stage;

   VkShaderCodeTypeEXT code_type;

   /* Main shader */
   struct radv_shader *shader;
   struct radv_shader_binary *binary;

   /* Shader variants */
   /* VS before TCS */
   struct {
      struct radv_shader *shader;
      struct radv_shader_binary *binary;
   } as_ls;

   /* VS/TES before GS */
   struct {
      struct radv_shader *shader;
      struct radv_shader_binary *binary;
   } as_es;

   /* GS copy shader */
   struct {
      struct radv_shader *copy_shader;
      struct radv_shader_binary *copy_binary;
   } gs;

   uint32_t push_constant_size;
   uint32_t dynamic_offset_count;
};

struct radv_pipeline_layout;
struct radv_shader_stage;

void radv_optimize_nir(struct nir_shader *shader, bool optimize_conservatively);
void radv_optimize_nir_algebraic(nir_shader *shader, bool opt_offsets);

void radv_postprocess_nir(struct radv_device *device, const struct radv_graphics_state_key *gfx_state,
                          struct radv_shader_stage *stage);

bool radv_shader_should_clear_lds(const struct radv_device *device, const nir_shader *shader);

void radv_nir_lower_rt_io(nir_shader *shader, bool monolithic, uint32_t payload_offset);

void radv_nir_lower_rt_abi(nir_shader *shader, const VkRayTracingPipelineCreateInfoKHR *pCreateInfo,
                           const struct radv_shader_args *args, const struct radv_shader_info *info,
                           uint32_t *stack_size, bool resume_shader, struct radv_device *device,
                           struct radv_ray_tracing_pipeline *pipeline, bool monolithic);

struct radv_shader_stage;

nir_shader *radv_shader_spirv_to_nir(struct radv_device *device, const struct radv_shader_stage *stage,
                                     const struct radv_spirv_to_nir_options *options, bool is_internal);

void radv_init_shader_arenas(struct radv_device *device);
void radv_destroy_shader_arenas(struct radv_device *device);
VkResult radv_init_shader_upload_queue(struct radv_device *device);
void radv_destroy_shader_upload_queue(struct radv_device *device);

struct radv_shader_args;

struct radv_shader *radv_shader_create(struct radv_device *device, struct vk_pipeline_cache *cache,
                                       const struct radv_shader_binary *binary, bool skip_cache);

VkResult radv_shader_create_uncached(struct radv_device *device, const struct radv_shader_binary *binary,
                                     bool replayable, struct radv_serialized_shader_arena_block *replay_block,
                                     struct radv_shader **out_shader);

struct radv_shader_binary *radv_shader_nir_to_asm(struct radv_device *device, struct radv_shader_stage *pl_stage,
                                                  struct nir_shader *const *shaders, int shader_count,
                                                  const struct radv_graphics_state_key *gfx_state,
                                                  bool keep_shader_info, bool keep_statistic_info);

void radv_shader_generate_debug_info(struct radv_device *device, bool dump_shader, bool keep_shader_info,
                                     struct radv_shader_binary *binary, struct radv_shader *shader,
                                     struct nir_shader *const *shaders, int shader_count,
                                     struct radv_shader_info *info);

VkResult radv_shader_wait_for_upload(struct radv_device *device, uint64_t seq);

struct radv_shader_dma_submission *radv_shader_dma_pop_submission(struct radv_device *device);

void radv_shader_dma_push_submission(struct radv_device *device, struct radv_shader_dma_submission *submission,
                                     uint64_t seq);

struct radv_shader_dma_submission *
radv_shader_dma_get_submission(struct radv_device *device, struct radeon_winsys_bo *bo, uint64_t va, uint64_t size);

bool radv_shader_dma_submit(struct radv_device *device, struct radv_shader_dma_submission *submission,
                            uint64_t *upload_seq_out);

union radv_shader_arena_block *radv_alloc_shader_memory(struct radv_device *device, uint32_t size, bool replayable,
                                                        void *ptr);

union radv_shader_arena_block *radv_replay_shader_arena_block(struct radv_device *device,
                                                              const struct radv_serialized_shader_arena_block *src,
                                                              void *ptr);

struct radv_serialized_shader_arena_block radv_serialize_shader_arena_block(union radv_shader_arena_block *block);

void radv_free_shader_memory(struct radv_device *device, union radv_shader_arena_block *alloc);

struct radv_shader *radv_create_trap_handler_shader(struct radv_device *device);

struct radv_shader *radv_create_rt_prolog(struct radv_device *device);

struct radv_shader_part *radv_shader_part_create(struct radv_device *device, struct radv_shader_part_binary *binary,
                                                 unsigned wave_size);

struct radv_shader_part *radv_create_vs_prolog(struct radv_device *device, const struct radv_vs_prolog_key *key);

struct radv_shader_part *radv_create_ps_epilog(struct radv_device *device, const struct radv_ps_epilog_key *key,
                                               struct radv_shader_part_binary **binary_out);

struct radv_shader_part *radv_create_tcs_epilog(struct radv_device *device, const struct radv_tcs_epilog_key *key);

void radv_shader_part_destroy(struct radv_device *device, struct radv_shader_part *shader_part);

bool radv_shader_part_cache_init(struct radv_shader_part_cache *cache, struct radv_shader_part_cache_ops *ops);
void radv_shader_part_cache_finish(struct radv_device *device, struct radv_shader_part_cache *cache);
struct radv_shader_part *radv_shader_part_cache_get(struct radv_device *device, struct radv_shader_part_cache *cache,
                                                    struct set *local_entries, const void *key);

uint64_t radv_shader_get_va(const struct radv_shader *shader);
struct radv_shader *radv_find_shader(struct radv_device *device, uint64_t pc);

unsigned radv_get_max_waves(const struct radv_device *device, const struct ac_shader_config *conf,
                            const struct radv_shader_info *info);

unsigned radv_get_max_scratch_waves(const struct radv_device *device, struct radv_shader *shader);

const char *radv_get_shader_name(const struct radv_shader_info *info, gl_shader_stage stage);

unsigned radv_compute_spi_ps_input(const struct radv_graphics_state_key *gfx_state,
                                   const struct radv_shader_info *info);

bool radv_can_dump_shader(struct radv_device *device, nir_shader *nir, bool meta_shader);

bool radv_can_dump_shader_stats(struct radv_device *device, nir_shader *nir);

VkResult radv_dump_shader_stats(struct radv_device *device, struct radv_pipeline *pipeline, struct radv_shader *shader,
                                gl_shader_stage stage, FILE *output);

/* Returns true on success and false on failure */
bool radv_shader_reupload(struct radv_device *device, struct radv_shader *shader);

enum ac_hw_stage radv_select_hw_stage(const struct radv_shader_info *const info, const enum amd_gfx_level gfx_level);

extern const struct vk_pipeline_cache_object_ops radv_shader_ops;

static inline struct radv_shader *
radv_shader_ref(struct radv_shader *shader)
{
   vk_pipeline_cache_object_ref(&shader->base);
   return shader;
}

static inline void
radv_shader_unref(struct radv_device *device, struct radv_shader *shader)
{
   vk_pipeline_cache_object_unref((struct vk_device *)device, &shader->base);
}

static inline struct radv_shader_part *
radv_shader_part_ref(struct radv_shader_part *shader_part)
{
   assert(shader_part && shader_part->ref_count >= 1);
   p_atomic_inc(&shader_part->ref_count);
   return shader_part;
}

static inline void
radv_shader_part_unref(struct radv_device *device, struct radv_shader_part *shader_part)
{
   assert(shader_part && shader_part->ref_count >= 1);
   if (p_atomic_dec_zero(&shader_part->ref_count))
      radv_shader_part_destroy(device, shader_part);
}

static inline struct radv_shader_part *
radv_shader_part_from_cache_entry(const void *key)
{
   return container_of(key, struct radv_shader_part, key);
}

static inline unsigned
get_tcs_input_vertex_stride(unsigned tcs_num_inputs)
{
   unsigned stride = tcs_num_inputs * 16;

   /* Add 1 dword to reduce LDS bank conflicts. */
   if (stride)
      stride += 4;

   return stride;
}

static inline unsigned
calculate_tess_lds_size(enum amd_gfx_level gfx_level, unsigned tcs_num_input_vertices, unsigned tcs_num_output_vertices,
                        unsigned tcs_num_inputs, unsigned tcs_num_patches, unsigned tcs_num_outputs,
                        unsigned tcs_num_patch_outputs)
{
   unsigned input_vertex_size = get_tcs_input_vertex_stride(tcs_num_inputs);
   unsigned output_vertex_size = tcs_num_outputs * 16;

   unsigned input_patch_size = tcs_num_input_vertices * input_vertex_size;

   unsigned pervertex_output_patch_size = tcs_num_output_vertices * output_vertex_size;
   unsigned output_patch_size = pervertex_output_patch_size + tcs_num_patch_outputs * 16;

   unsigned output_patch0_offset = input_patch_size * tcs_num_patches;

   unsigned lds_size = output_patch0_offset + output_patch_size * tcs_num_patches;

   if (gfx_level >= GFX7) {
      assert(lds_size <= 65536);
      lds_size = align(lds_size, 512) / 512;
   } else {
      assert(lds_size <= 32768);
      lds_size = align(lds_size, 256) / 256;
   }

   return lds_size;
}

static inline unsigned
get_tcs_num_patches(unsigned tcs_num_input_vertices, unsigned tcs_num_output_vertices, unsigned tcs_num_inputs,
                    unsigned tcs_num_outputs, unsigned tcs_num_patch_outputs, unsigned tess_offchip_block_dw_size,
                    enum amd_gfx_level gfx_level, enum radeon_family family)
{
   uint32_t input_vertex_size = get_tcs_input_vertex_stride(tcs_num_inputs);
   uint32_t input_patch_size = tcs_num_input_vertices * input_vertex_size;
   uint32_t output_vertex_size = tcs_num_outputs * 16;
   uint32_t pervertex_output_patch_size = tcs_num_output_vertices * output_vertex_size;
   uint32_t output_patch_size = pervertex_output_patch_size + tcs_num_patch_outputs * 16;

   /* Ensure that we only need one wave per SIMD so we don't need to check
    * resource usage. Also ensures that the number of tcs in and out
    * vertices per threadgroup are at most 256.
    */
   unsigned num_patches = 64 / MAX2(tcs_num_input_vertices, tcs_num_output_vertices) * 4;
   /* Make sure that the data fits in LDS. This assumes the shaders only
    * use LDS for the inputs and outputs.
    */
   unsigned hardware_lds_size = 32768;

   /* Looks like STONEY hangs if we use more than 32 KiB LDS in a single
    * threadgroup, even though there is more than 32 KiB LDS.
    *
    * Test: dEQP-VK.tessellation.shader_input_output.barrier
    */
   if (gfx_level >= GFX7 && family != CHIP_STONEY)
      hardware_lds_size = 65536;

   if (input_patch_size + output_patch_size)
      num_patches = MIN2(num_patches, hardware_lds_size / (input_patch_size + output_patch_size));
   /* Make sure the output data fits in the offchip buffer */
   if (output_patch_size)
      num_patches = MIN2(num_patches, (tess_offchip_block_dw_size * 4) / output_patch_size);
   /* Not necessary for correctness, but improves performance. The
    * specific value is taken from the proprietary driver.
    */
   num_patches = MIN2(num_patches, 40);

   /* GFX6 bug workaround - limit LS-HS threadgroups to only one wave. */
   if (gfx_level == GFX6) {
      unsigned one_wave = 64 / MAX2(tcs_num_input_vertices, tcs_num_output_vertices);
      num_patches = MIN2(num_patches, one_wave);
   }
   return num_patches;
}

void radv_lower_ngg(struct radv_device *device, struct radv_shader_stage *ngg_stage,
                    const struct radv_graphics_state_key *gfx_state);

bool radv_consider_culling(const struct radv_physical_device *pdevice, struct nir_shader *nir, uint64_t ps_inputs_read,
                           unsigned num_vertices_per_primitive, const struct radv_shader_info *info);

void radv_get_nir_options(struct radv_physical_device *device);

nir_shader *radv_build_traversal_shader(struct radv_device *device, struct radv_ray_tracing_pipeline *pipeline,
                                        const VkRayTracingPipelineCreateInfoKHR *pCreateInfo);

enum radv_rt_priority {
   radv_rt_priority_raygen = 0,
   radv_rt_priority_traversal = 1,
   radv_rt_priority_hit_miss = 2,
   radv_rt_priority_callable = 3,
   radv_rt_priority_mask = 0x3,
};

static inline enum radv_rt_priority
radv_get_rt_priority(gl_shader_stage stage)
{
<<<<<<< HEAD
	uint32_t input_vertex_size = tcs_num_inputs * 16;
	uint32_t input_patch_size = tcs_num_input_vertices * input_vertex_size;
	uint32_t output_vertex_size = tcs_num_outputs * 16;
	uint32_t pervertex_output_patch_size = tcs_num_output_vertices * output_vertex_size;
	uint32_t output_patch_size = pervertex_output_patch_size + tcs_num_patch_outputs * 16;

	/* Ensure that we only need one wave per SIMD so we don't need to check
	 * resource usage. Also ensures that the number of tcs in and out
	 * vertices per threadgroup are at most 256.
	 */
	unsigned num_patches = 64 / MAX2(tcs_num_input_vertices, tcs_num_output_vertices) * 4;
	/* Make sure that the data fits in LDS. This assumes the shaders only
	 * use LDS for the inputs and outputs.
	 */
	unsigned hardware_lds_size = 32768;

	/* Looks like STONEY hangs if we use more than 32 KiB LDS in a single
	 * threadgroup, even though there is more than 32 KiB LDS.
	 *
	 * Test: dEQP-VK.tessellation.shader_input_output.barrier
	 */
	if (chip_class >= GFX7 && family != CHIP_STONEY)
		hardware_lds_size = 65536;

	if (input_patch_size + output_patch_size)
		num_patches = MIN2(num_patches, hardware_lds_size / (input_patch_size + output_patch_size));
	/* Make sure the output data fits in the offchip buffer */
	if (output_patch_size)
		num_patches = MIN2(num_patches, (tess_offchip_block_dw_size * 4) / output_patch_size);
	/* Not necessary for correctness, but improves performance. The
	 * specific value is taken from the proprietary driver.
	 */
	num_patches = MIN2(num_patches, 40);

	/* GFX6 bug workaround - limit LS-HS threadgroups to only one wave. */
	if (chip_class == GFX6) {
		unsigned one_wave = 64 / MAX2(tcs_num_input_vertices, tcs_num_output_vertices);
		num_patches = MIN2(num_patches, one_wave);
	}
	return num_patches;
=======
   switch (stage) {
   case MESA_SHADER_RAYGEN:
      return radv_rt_priority_raygen;
   case MESA_SHADER_INTERSECTION:
   case MESA_SHADER_ANY_HIT:
      return radv_rt_priority_traversal;
   case MESA_SHADER_CLOSEST_HIT:
   case MESA_SHADER_MISS:
      return radv_rt_priority_hit_miss;
   case MESA_SHADER_CALLABLE:
      return radv_rt_priority_callable;
   default:
      unreachable("Unimplemented RT shader stage.");
   }
>>>>>>> be466399
}

struct radv_shader_layout;
enum radv_pipeline_type;

void radv_nir_shader_info_pass(struct radv_device *device, const struct nir_shader *nir,
                               const struct radv_shader_layout *layout, const struct radv_shader_stage_key *stage_key,
                               const struct radv_graphics_state_key *gfx_state,
                               const enum radv_pipeline_type pipeline_type, bool consider_force_vrs,
                               struct radv_shader_info *info);

void radv_nir_shader_info_init(gl_shader_stage stage, gl_shader_stage next_stage, struct radv_shader_info *info);

void radv_nir_shader_info_link(struct radv_device *device, const struct radv_graphics_state_key *gfx_state,
                               struct radv_shader_stage *stages);

void radv_shader_combine_cfg_vs_tcs(const struct radv_shader *vs, const struct radv_shader *tcs, uint32_t *rsrc1_out,
                                    uint32_t *rsrc2_out);

void radv_shader_combine_cfg_vs_gs(const struct radv_shader *vs, const struct radv_shader *gs, uint32_t *rsrc1_out,
                                   uint32_t *rsrc2_out);

void radv_shader_combine_cfg_tes_gs(const struct radv_shader *tes, const struct radv_shader *gs, uint32_t *rsrc1_out,
                                    uint32_t *rsrc2_out);

#endif<|MERGE_RESOLUTION|>--- conflicted
+++ resolved
@@ -1022,48 +1022,6 @@
 static inline enum radv_rt_priority
 radv_get_rt_priority(gl_shader_stage stage)
 {
-<<<<<<< HEAD
-	uint32_t input_vertex_size = tcs_num_inputs * 16;
-	uint32_t input_patch_size = tcs_num_input_vertices * input_vertex_size;
-	uint32_t output_vertex_size = tcs_num_outputs * 16;
-	uint32_t pervertex_output_patch_size = tcs_num_output_vertices * output_vertex_size;
-	uint32_t output_patch_size = pervertex_output_patch_size + tcs_num_patch_outputs * 16;
-
-	/* Ensure that we only need one wave per SIMD so we don't need to check
-	 * resource usage. Also ensures that the number of tcs in and out
-	 * vertices per threadgroup are at most 256.
-	 */
-	unsigned num_patches = 64 / MAX2(tcs_num_input_vertices, tcs_num_output_vertices) * 4;
-	/* Make sure that the data fits in LDS. This assumes the shaders only
-	 * use LDS for the inputs and outputs.
-	 */
-	unsigned hardware_lds_size = 32768;
-
-	/* Looks like STONEY hangs if we use more than 32 KiB LDS in a single
-	 * threadgroup, even though there is more than 32 KiB LDS.
-	 *
-	 * Test: dEQP-VK.tessellation.shader_input_output.barrier
-	 */
-	if (chip_class >= GFX7 && family != CHIP_STONEY)
-		hardware_lds_size = 65536;
-
-	if (input_patch_size + output_patch_size)
-		num_patches = MIN2(num_patches, hardware_lds_size / (input_patch_size + output_patch_size));
-	/* Make sure the output data fits in the offchip buffer */
-	if (output_patch_size)
-		num_patches = MIN2(num_patches, (tess_offchip_block_dw_size * 4) / output_patch_size);
-	/* Not necessary for correctness, but improves performance. The
-	 * specific value is taken from the proprietary driver.
-	 */
-	num_patches = MIN2(num_patches, 40);
-
-	/* GFX6 bug workaround - limit LS-HS threadgroups to only one wave. */
-	if (chip_class == GFX6) {
-		unsigned one_wave = 64 / MAX2(tcs_num_input_vertices, tcs_num_output_vertices);
-		num_patches = MIN2(num_patches, one_wave);
-	}
-	return num_patches;
-=======
    switch (stage) {
    case MESA_SHADER_RAYGEN:
       return radv_rt_priority_raygen;
@@ -1078,7 +1036,6 @@
    default:
       unreachable("Unimplemented RT shader stage.");
    }
->>>>>>> be466399
 }
 
 struct radv_shader_layout;
