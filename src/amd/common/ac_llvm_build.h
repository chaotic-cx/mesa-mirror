/*
 * Copyright 2016 Bas Nieuwenhuizen
 *
 * Permission is hereby granted, free of charge, to any person obtaining a
 * copy of this software and associated documentation files (the
 * "Software"), to deal in the Software without restriction, including
 * without limitation the rights to use, copy, modify, merge, publish,
 * distribute, sub license, and/or sell copies of the Software, and to
 * permit persons to whom the Software is furnished to do so, subject to
 * the following conditions:
 *
 * THE SOFTWARE IS PROVIDED "AS IS", WITHOUT WARRANTY OF ANY KIND, EXPRESS OR
 * IMPLIED, INCLUDING BUT NOT LIMITED TO THE WARRANTIES OF MERCHANTABILITY,
 * FITNESS FOR A PARTICULAR PURPOSE AND NON-INFRINGEMENT. IN NO EVENT SHALL
 * THE COPYRIGHT HOLDERS, AUTHORS AND/OR ITS SUPPLIERS BE LIABLE FOR ANY CLAIM,
 * DAMAGES OR OTHER LIABILITY, WHETHER IN AN ACTION OF CONTRACT, TORT OR
 * OTHERWISE, ARISING FROM, OUT OF OR IN CONNECTION WITH THE SOFTWARE OR THE
 * USE OR OTHER DEALINGS IN THE SOFTWARE.
 *
 * The above copyright notice and this permission notice (including the
 * next paragraph) shall be included in all copies or substantial portions
 * of the Software.
 *
 */
#ifndef AC_LLVM_BUILD_H
#define AC_LLVM_BUILD_H

#include <stdbool.h>
#include <llvm-c/TargetMachine.h>
#include "compiler/nir/nir.h"
#include "amd_family.h"

#ifdef __cplusplus
extern "C" {
#endif

enum {
	AC_ADDR_SPACE_FLAT = 0, /* Slower than global. */
	AC_ADDR_SPACE_GLOBAL = 1,
	AC_ADDR_SPACE_GDS = 2,
	AC_ADDR_SPACE_LDS = 3,
	AC_ADDR_SPACE_CONST = 4, /* Global allowing SMEM. */
	AC_ADDR_SPACE_CONST_32BIT = 6, /* same as CONST, but the pointer type has 32 bits */
};

<<<<<<< HEAD
=======
/* Combine these with & instead of |. */
#define NOOP_WAITCNT	0xcf7f
#define LGKM_CNT	0xc07f
#define EXP_CNT		0xcf0f
#define VM_CNT		0x0f70 /* On GFX9, vmcnt has 6 bits in [0:3] and [14:15] */

>>>>>>> f163900f
struct ac_llvm_flow;

struct ac_llvm_context {
	LLVMContextRef context;
	LLVMModuleRef module;
	LLVMBuilderRef builder;

	LLVMTypeRef voidt;
	LLVMTypeRef i1;
	LLVMTypeRef i8;
	LLVMTypeRef i16;
	LLVMTypeRef i32;
	LLVMTypeRef i64;
	LLVMTypeRef intptr;
	LLVMTypeRef f16;
	LLVMTypeRef f32;
	LLVMTypeRef f64;
	LLVMTypeRef v2i16;
	LLVMTypeRef v2i32;
	LLVMTypeRef v3i32;
	LLVMTypeRef v4i32;
	LLVMTypeRef v2f32;
	LLVMTypeRef v4f32;
	LLVMTypeRef v8i32;

	LLVMValueRef i16_0;
	LLVMValueRef i16_1;
	LLVMValueRef i32_0;
	LLVMValueRef i32_1;
	LLVMValueRef i64_0;
	LLVMValueRef i64_1;
	LLVMValueRef f32_0;
	LLVMValueRef f32_1;
	LLVMValueRef f64_0;
	LLVMValueRef f64_1;
	LLVMValueRef i1true;
	LLVMValueRef i1false;

	struct ac_llvm_flow *flow;
	unsigned flow_depth;
	unsigned flow_depth_max;

	unsigned range_md_kind;
	unsigned invariant_load_md_kind;
	unsigned uniform_md_kind;
	unsigned fpmath_md_kind;
	LLVMValueRef fpmath_md_2p5_ulp;
	LLVMValueRef empty_md;

	enum chip_class chip_class;
	enum radeon_family family;

	LLVMValueRef lds;
};

void
ac_llvm_context_init(struct ac_llvm_context *ctx,
		     enum chip_class chip_class, enum radeon_family family);

void
ac_llvm_context_dispose(struct ac_llvm_context *ctx);

int
ac_get_llvm_num_components(LLVMValueRef value);

int
ac_get_elem_bits(struct ac_llvm_context *ctx, LLVMTypeRef type);

LLVMValueRef
ac_llvm_extract_elem(struct ac_llvm_context *ac,
		     LLVMValueRef value,
		     int index);

unsigned ac_get_type_size(LLVMTypeRef type);

LLVMTypeRef ac_to_integer_type(struct ac_llvm_context *ctx, LLVMTypeRef t);
LLVMValueRef ac_to_integer(struct ac_llvm_context *ctx, LLVMValueRef v);
LLVMValueRef ac_to_integer_or_pointer(struct ac_llvm_context *ctx, LLVMValueRef v);
LLVMTypeRef ac_to_float_type(struct ac_llvm_context *ctx, LLVMTypeRef t);
LLVMValueRef ac_to_float(struct ac_llvm_context *ctx, LLVMValueRef v);

LLVMValueRef
ac_build_intrinsic(struct ac_llvm_context *ctx, const char *name,
		   LLVMTypeRef return_type, LLVMValueRef *params,
		   unsigned param_count, unsigned attrib_mask);

void ac_build_type_name_for_intr(LLVMTypeRef type, char *buf, unsigned bufsize);

LLVMValueRef
ac_build_phi(struct ac_llvm_context *ctx, LLVMTypeRef type,
	     unsigned count_incoming, LLVMValueRef *values,
	     LLVMBasicBlockRef *blocks);

void ac_build_s_barrier(struct ac_llvm_context *ctx);
void ac_build_optimization_barrier(struct ac_llvm_context *ctx,
				   LLVMValueRef *pvgpr);

LLVMValueRef ac_build_shader_clock(struct ac_llvm_context *ctx);

LLVMValueRef ac_build_ballot(struct ac_llvm_context *ctx, LLVMValueRef value);

LLVMValueRef ac_build_vote_all(struct ac_llvm_context *ctx, LLVMValueRef value);

LLVMValueRef ac_build_vote_any(struct ac_llvm_context *ctx, LLVMValueRef value);

LLVMValueRef ac_build_vote_eq(struct ac_llvm_context *ctx, LLVMValueRef value);

LLVMValueRef
ac_build_varying_gather_values(struct ac_llvm_context *ctx, LLVMValueRef *values,
			       unsigned value_count, unsigned component);

LLVMValueRef
ac_build_gather_values_extended(struct ac_llvm_context *ctx,
				LLVMValueRef *values,
				unsigned value_count,
				unsigned value_stride,
				bool load,
				bool always_vector);
LLVMValueRef
ac_build_gather_values(struct ac_llvm_context *ctx,
		       LLVMValueRef *values,
		       unsigned value_count);
LLVMValueRef ac_build_expand(struct ac_llvm_context *ctx,
			     LLVMValueRef value,
			     unsigned src_channels, unsigned dst_channels);
LLVMValueRef ac_build_expand_to_vec4(struct ac_llvm_context *ctx,
				     LLVMValueRef value,
				     unsigned num_channels);
LLVMValueRef ac_build_round(struct ac_llvm_context *ctx, LLVMValueRef value);

LLVMValueRef
ac_build_fdiv(struct ac_llvm_context *ctx,
	      LLVMValueRef num,
	      LLVMValueRef den);

LLVMValueRef ac_build_fast_udiv(struct ac_llvm_context *ctx,
				LLVMValueRef num,
				LLVMValueRef multiplier,
				LLVMValueRef pre_shift,
				LLVMValueRef post_shift,
				LLVMValueRef increment);
LLVMValueRef ac_build_fast_udiv_nuw(struct ac_llvm_context *ctx,
				    LLVMValueRef num,
				    LLVMValueRef multiplier,
				    LLVMValueRef pre_shift,
				    LLVMValueRef post_shift,
				    LLVMValueRef increment);
LLVMValueRef ac_build_fast_udiv_u31_d_not_one(struct ac_llvm_context *ctx,
					      LLVMValueRef num,
					      LLVMValueRef multiplier,
					      LLVMValueRef post_shift);

void
ac_prepare_cube_coords(struct ac_llvm_context *ctx,
		       bool is_deriv, bool is_array, bool is_lod,
		       LLVMValueRef *coords_arg,
		       LLVMValueRef *derivs_arg);


LLVMValueRef
ac_build_fs_interp(struct ac_llvm_context *ctx,
		   LLVMValueRef llvm_chan,
		   LLVMValueRef attr_number,
		   LLVMValueRef params,
		   LLVMValueRef i,
		   LLVMValueRef j);

LLVMValueRef
ac_build_fs_interp_f16(struct ac_llvm_context *ctx,
		       LLVMValueRef llvm_chan,
		       LLVMValueRef attr_number,
		       LLVMValueRef params,
		       LLVMValueRef i,
		       LLVMValueRef j);

LLVMValueRef
ac_build_fs_interp_mov(struct ac_llvm_context *ctx,
		       LLVMValueRef parameter,
		       LLVMValueRef llvm_chan,
		       LLVMValueRef attr_number,
		       LLVMValueRef params);

LLVMValueRef
ac_build_gep_ptr(struct ac_llvm_context *ctx,
	         LLVMValueRef base_ptr,
	         LLVMValueRef index);

LLVMValueRef
ac_build_gep0(struct ac_llvm_context *ctx,
	      LLVMValueRef base_ptr,
	      LLVMValueRef index);
LLVMValueRef ac_build_pointer_add(struct ac_llvm_context *ctx, LLVMValueRef ptr,
				  LLVMValueRef index);

void
ac_build_indexed_store(struct ac_llvm_context *ctx,
		       LLVMValueRef base_ptr, LLVMValueRef index,
		       LLVMValueRef value);

LLVMValueRef ac_build_load(struct ac_llvm_context *ctx, LLVMValueRef base_ptr,
			   LLVMValueRef index);
LLVMValueRef ac_build_load_invariant(struct ac_llvm_context *ctx,
				     LLVMValueRef base_ptr, LLVMValueRef index);
LLVMValueRef ac_build_load_to_sgpr(struct ac_llvm_context *ctx,
				   LLVMValueRef base_ptr, LLVMValueRef index);
LLVMValueRef ac_build_load_to_sgpr_uint_wraparound(struct ac_llvm_context *ctx,
				   LLVMValueRef base_ptr, LLVMValueRef index);

void
ac_build_buffer_store_dword(struct ac_llvm_context *ctx,
			    LLVMValueRef rsrc,
			    LLVMValueRef vdata,
			    unsigned num_channels,
			    LLVMValueRef voffset,
			    LLVMValueRef soffset,
			    unsigned inst_offset,
		            bool glc,
		            bool slc,
			    bool writeonly_memory,
			    bool swizzle_enable_hint);
LLVMValueRef
ac_build_buffer_load(struct ac_llvm_context *ctx,
		     LLVMValueRef rsrc,
		     int num_channels,
		     LLVMValueRef vindex,
		     LLVMValueRef voffset,
		     LLVMValueRef soffset,
		     unsigned inst_offset,
		     unsigned glc,
		     unsigned slc,
		     bool can_speculate,
		     bool allow_smem);

LLVMValueRef ac_build_buffer_load_format(struct ac_llvm_context *ctx,
					 LLVMValueRef rsrc,
					 LLVMValueRef vindex,
					 LLVMValueRef voffset,
					 unsigned num_channels,
					 bool glc,
					 bool can_speculate);

/* load_format that handles the stride & element count better if idxen is
 * disabled by LLVM. */
LLVMValueRef ac_build_buffer_load_format_gfx9_safe(struct ac_llvm_context *ctx,
                                                  LLVMValueRef rsrc,
                                                  LLVMValueRef vindex,
                                                  LLVMValueRef voffset,
<<<<<<< HEAD
                                                  bool can_speculate);

=======
                                                  unsigned num_channels,
                                                  bool glc,
                                                  bool can_speculate);

LLVMValueRef
ac_build_tbuffer_load_short(struct ac_llvm_context *ctx,
			    LLVMValueRef rsrc,
			    LLVMValueRef vindex,
			    LLVMValueRef voffset,
				LLVMValueRef soffset,
				LLVMValueRef immoffset,
				LLVMValueRef glc);

>>>>>>> f163900f
LLVMValueRef
ac_get_thread_id(struct ac_llvm_context *ctx);

#define AC_TID_MASK_TOP_LEFT 0xfffffffc
#define AC_TID_MASK_TOP      0xfffffffd
#define AC_TID_MASK_LEFT     0xfffffffe

LLVMValueRef
ac_build_ddxy(struct ac_llvm_context *ctx,
	      uint32_t mask,
	      int idx,
	      LLVMValueRef val);

#define AC_SENDMSG_GS 2
#define AC_SENDMSG_GS_DONE 3

#define AC_SENDMSG_GS_OP_NOP      (0 << 4)
#define AC_SENDMSG_GS_OP_CUT      (1 << 4)
#define AC_SENDMSG_GS_OP_EMIT     (2 << 4)
#define AC_SENDMSG_GS_OP_EMIT_CUT (3 << 4)

void ac_build_sendmsg(struct ac_llvm_context *ctx,
		      uint32_t msg,
		      LLVMValueRef wave_id);

LLVMValueRef ac_build_imsb(struct ac_llvm_context *ctx,
			   LLVMValueRef arg,
			   LLVMTypeRef dst_type);

LLVMValueRef ac_build_umsb(struct ac_llvm_context *ctx,
			  LLVMValueRef arg,
			  LLVMTypeRef dst_type);
LLVMValueRef ac_build_fmin(struct ac_llvm_context *ctx, LLVMValueRef a,
			   LLVMValueRef b);
LLVMValueRef ac_build_fmax(struct ac_llvm_context *ctx, LLVMValueRef a,
			   LLVMValueRef b);
LLVMValueRef ac_build_imin(struct ac_llvm_context *ctx, LLVMValueRef a,
			   LLVMValueRef b);
LLVMValueRef ac_build_imax(struct ac_llvm_context *ctx, LLVMValueRef a,
			   LLVMValueRef b);
LLVMValueRef ac_build_umin(struct ac_llvm_context *ctx, LLVMValueRef a, LLVMValueRef b);
LLVMValueRef ac_build_clamp(struct ac_llvm_context *ctx, LLVMValueRef value);

struct ac_export_args {
	LLVMValueRef out[4];
        unsigned target;
        unsigned enabled_channels;
        bool compr;
        bool done;
        bool valid_mask;
};

void ac_build_export(struct ac_llvm_context *ctx, struct ac_export_args *a);

void ac_build_export_null(struct ac_llvm_context *ctx);

enum ac_image_opcode {
	ac_image_sample,
	ac_image_gather4,
	ac_image_load,
	ac_image_load_mip,
	ac_image_store,
	ac_image_store_mip,
	ac_image_get_lod,
	ac_image_get_resinfo,
	ac_image_atomic,
	ac_image_atomic_cmpswap,
};

enum ac_atomic_op {
	ac_atomic_swap,
	ac_atomic_add,
	ac_atomic_sub,
	ac_atomic_smin,
	ac_atomic_umin,
	ac_atomic_smax,
	ac_atomic_umax,
	ac_atomic_and,
	ac_atomic_or,
	ac_atomic_xor,
};

enum ac_image_dim {
	ac_image_1d,
	ac_image_2d,
	ac_image_3d,
	ac_image_cube, // includes cube arrays
	ac_image_1darray,
	ac_image_2darray,
	ac_image_2dmsaa,
	ac_image_2darraymsaa,
};

/* These cache policy bits match the definitions used by the LLVM intrinsics. */
enum ac_image_cache_policy {
	ac_glc = 1 << 0,
	ac_slc = 1 << 1,
};

struct ac_image_args {
	enum ac_image_opcode opcode : 4;
	enum ac_atomic_op atomic : 4; /* for the ac_image_atomic opcode */
	enum ac_image_dim dim : 3;
	unsigned dmask : 4;
	unsigned cache_policy : 2;
	bool unorm : 1;
	bool level_zero : 1;
	unsigned attributes; /* additional call-site specific AC_FUNC_ATTRs */

	LLVMValueRef resource;
	LLVMValueRef sampler;
	LLVMValueRef data[2]; /* data[0] is source data (vector); data[1] is cmp for cmpswap */
	LLVMValueRef offset;
	LLVMValueRef bias;
	LLVMValueRef compare;
	LLVMValueRef derivs[6];
	LLVMValueRef coords[4];
	LLVMValueRef lod; // also used by ac_image_get_resinfo
};

LLVMValueRef ac_build_image_opcode(struct ac_llvm_context *ctx,
				   struct ac_image_args *a);
LLVMValueRef ac_build_cvt_pkrtz_f16(struct ac_llvm_context *ctx,
				    LLVMValueRef args[2]);
LLVMValueRef ac_build_cvt_pknorm_i16(struct ac_llvm_context *ctx,
				     LLVMValueRef args[2]);
LLVMValueRef ac_build_cvt_pknorm_u16(struct ac_llvm_context *ctx,
				     LLVMValueRef args[2]);
LLVMValueRef ac_build_cvt_pk_i16(struct ac_llvm_context *ctx,
				 LLVMValueRef args[2], unsigned bits, bool hi);
LLVMValueRef ac_build_cvt_pk_u16(struct ac_llvm_context *ctx,
				 LLVMValueRef args[2], unsigned bits, bool hi);
LLVMValueRef ac_build_wqm_vote(struct ac_llvm_context *ctx, LLVMValueRef i1);
void ac_build_kill_if_false(struct ac_llvm_context *ctx, LLVMValueRef i1);
LLVMValueRef ac_build_bfe(struct ac_llvm_context *ctx, LLVMValueRef input,
			  LLVMValueRef offset, LLVMValueRef width,
			  bool is_signed);
LLVMValueRef ac_build_imad(struct ac_llvm_context *ctx, LLVMValueRef s0,
			   LLVMValueRef s1, LLVMValueRef s2);
LLVMValueRef ac_build_fmad(struct ac_llvm_context *ctx, LLVMValueRef s0,
			   LLVMValueRef s1, LLVMValueRef s2);

void ac_build_waitcnt(struct ac_llvm_context *ctx, unsigned simm16);

LLVMValueRef ac_build_fract(struct ac_llvm_context *ctx, LLVMValueRef src0,
			   unsigned bitsize);

LLVMValueRef ac_build_isign(struct ac_llvm_context *ctx, LLVMValueRef src0,
			    unsigned bitsize);

LLVMValueRef ac_build_fsign(struct ac_llvm_context *ctx, LLVMValueRef src0,
			    unsigned bitsize);

LLVMValueRef ac_build_bit_count(struct ac_llvm_context *ctx, LLVMValueRef src0);

LLVMValueRef ac_build_bitfield_reverse(struct ac_llvm_context *ctx,
				       LLVMValueRef src0);

void ac_optimize_vs_outputs(struct ac_llvm_context *ac,
			    LLVMValueRef main_fn,
			    uint8_t *vs_output_param_offset,
			    uint32_t num_outputs,
			    uint8_t *num_param_exports);
void ac_init_exec_full_mask(struct ac_llvm_context *ctx);

void ac_declare_lds_as_pointer(struct ac_llvm_context *ac);
LLVMValueRef ac_lds_load(struct ac_llvm_context *ctx,
			 LLVMValueRef dw_addr);
void ac_lds_store(struct ac_llvm_context *ctx,
		  LLVMValueRef dw_addr, LLVMValueRef value);

LLVMValueRef ac_find_lsb(struct ac_llvm_context *ctx,
			 LLVMTypeRef dst_type,
			 LLVMValueRef src0);

<<<<<<< HEAD
=======
LLVMTypeRef ac_array_in_const_addr_space(LLVMTypeRef elem_type);
LLVMTypeRef ac_array_in_const32_addr_space(LLVMTypeRef elem_type);

>>>>>>> f163900f
void ac_build_bgnloop(struct ac_llvm_context *ctx, int lable_id);
void ac_build_break(struct ac_llvm_context *ctx);
void ac_build_continue(struct ac_llvm_context *ctx);
void ac_build_else(struct ac_llvm_context *ctx, int lable_id);
void ac_build_endif(struct ac_llvm_context *ctx, int lable_id);
void ac_build_endloop(struct ac_llvm_context *ctx, int lable_id);
<<<<<<< HEAD
=======
void ac_build_ifcc(struct ac_llvm_context *ctx, LLVMValueRef cond, int label_id);
>>>>>>> f163900f
void ac_build_if(struct ac_llvm_context *ctx, LLVMValueRef value,
		 int lable_id);
void ac_build_uif(struct ac_llvm_context *ctx, LLVMValueRef value,
		  int lable_id);

<<<<<<< HEAD
=======
LLVMValueRef ac_build_alloca(struct ac_llvm_context *ac, LLVMTypeRef type,
			     const char *name);
LLVMValueRef ac_build_alloca_undef(struct ac_llvm_context *ac, LLVMTypeRef type,
				   const char *name);

LLVMValueRef ac_cast_ptr(struct ac_llvm_context *ctx, LLVMValueRef ptr,
			 LLVMTypeRef type);

LLVMValueRef ac_trim_vector(struct ac_llvm_context *ctx, LLVMValueRef value,
			    unsigned count);

LLVMValueRef ac_unpack_param(struct ac_llvm_context *ctx, LLVMValueRef param,
			     unsigned rshift, unsigned bitwidth);

void ac_apply_fmask_to_sample(struct ac_llvm_context *ac, LLVMValueRef fmask,
			      LLVMValueRef *addr, bool is_array_tex);

LLVMValueRef
ac_build_ds_swizzle(struct ac_llvm_context *ctx, LLVMValueRef src, unsigned mask);

LLVMValueRef
ac_build_readlane(struct ac_llvm_context *ctx, LLVMValueRef src, LLVMValueRef lane);

LLVMValueRef
ac_build_writelane(struct ac_llvm_context *ctx, LLVMValueRef src, LLVMValueRef value, LLVMValueRef lane);

LLVMValueRef
ac_build_mbcnt(struct ac_llvm_context *ctx, LLVMValueRef mask);

LLVMValueRef
ac_build_inclusive_scan(struct ac_llvm_context *ctx, LLVMValueRef src, nir_op op);

LLVMValueRef
ac_build_exclusive_scan(struct ac_llvm_context *ctx, LLVMValueRef src, nir_op op);

LLVMValueRef
ac_build_reduce(struct ac_llvm_context *ctx, LLVMValueRef src, nir_op op, unsigned cluster_size);

/**
 * Common arguments for a scan/reduce operation that accumulates per-wave
 * values across an entire workgroup, while respecting the order of waves.
 */
struct ac_wg_scan {
	bool enable_reduce;
	bool enable_exclusive;
	bool enable_inclusive;
	nir_op op;
	LLVMValueRef src; /* clobbered! */
	LLVMValueRef result_reduce;
	LLVMValueRef result_exclusive;
	LLVMValueRef result_inclusive;
	LLVMValueRef extra;
	LLVMValueRef waveidx;
	LLVMValueRef numwaves; /* only needed for "reduce" operations */

	/* T addrspace(LDS) pointer to the same type as value, at least maxwaves entries */
	LLVMValueRef scratch;
	unsigned maxwaves;
};

void
ac_build_wg_wavescan_top(struct ac_llvm_context *ctx, struct ac_wg_scan *ws);
void
ac_build_wg_wavescan_bottom(struct ac_llvm_context *ctx, struct ac_wg_scan *ws);
void
ac_build_wg_wavescan(struct ac_llvm_context *ctx, struct ac_wg_scan *ws);

void
ac_build_wg_scan_top(struct ac_llvm_context *ctx, struct ac_wg_scan *ws);
void
ac_build_wg_scan_bottom(struct ac_llvm_context *ctx, struct ac_wg_scan *ws);
void
ac_build_wg_scan(struct ac_llvm_context *ctx, struct ac_wg_scan *ws);

LLVMValueRef
ac_build_quad_swizzle(struct ac_llvm_context *ctx, LLVMValueRef src,
		unsigned lane0, unsigned lane1, unsigned lane2, unsigned lane3);

LLVMValueRef
ac_build_shuffle(struct ac_llvm_context *ctx, LLVMValueRef src, LLVMValueRef index);

>>>>>>> f163900f
#ifdef __cplusplus
}
#endif

#endif<|MERGE_RESOLUTION|>--- conflicted
+++ resolved
@@ -43,15 +43,12 @@
 	AC_ADDR_SPACE_CONST_32BIT = 6, /* same as CONST, but the pointer type has 32 bits */
 };
 
-<<<<<<< HEAD
-=======
 /* Combine these with & instead of |. */
 #define NOOP_WAITCNT	0xcf7f
 #define LGKM_CNT	0xc07f
 #define EXP_CNT		0xcf0f
 #define VM_CNT		0x0f70 /* On GFX9, vmcnt has 6 bits in [0:3] and [14:15] */
 
->>>>>>> f163900f
 struct ac_llvm_flow;
 
 struct ac_llvm_context {
@@ -299,10 +296,6 @@
                                                   LLVMValueRef rsrc,
                                                   LLVMValueRef vindex,
                                                   LLVMValueRef voffset,
-<<<<<<< HEAD
-                                                  bool can_speculate);
-
-=======
                                                   unsigned num_channels,
                                                   bool glc,
                                                   bool can_speculate);
@@ -316,7 +309,6 @@
 				LLVMValueRef immoffset,
 				LLVMValueRef glc);
 
->>>>>>> f163900f
 LLVMValueRef
 ac_get_thread_id(struct ac_llvm_context *ctx);
 
@@ -492,29 +484,21 @@
 			 LLVMTypeRef dst_type,
 			 LLVMValueRef src0);
 
-<<<<<<< HEAD
-=======
 LLVMTypeRef ac_array_in_const_addr_space(LLVMTypeRef elem_type);
 LLVMTypeRef ac_array_in_const32_addr_space(LLVMTypeRef elem_type);
 
->>>>>>> f163900f
 void ac_build_bgnloop(struct ac_llvm_context *ctx, int lable_id);
 void ac_build_break(struct ac_llvm_context *ctx);
 void ac_build_continue(struct ac_llvm_context *ctx);
 void ac_build_else(struct ac_llvm_context *ctx, int lable_id);
 void ac_build_endif(struct ac_llvm_context *ctx, int lable_id);
 void ac_build_endloop(struct ac_llvm_context *ctx, int lable_id);
-<<<<<<< HEAD
-=======
 void ac_build_ifcc(struct ac_llvm_context *ctx, LLVMValueRef cond, int label_id);
->>>>>>> f163900f
 void ac_build_if(struct ac_llvm_context *ctx, LLVMValueRef value,
 		 int lable_id);
 void ac_build_uif(struct ac_llvm_context *ctx, LLVMValueRef value,
 		  int lable_id);
 
-<<<<<<< HEAD
-=======
 LLVMValueRef ac_build_alloca(struct ac_llvm_context *ac, LLVMTypeRef type,
 			     const char *name);
 LLVMValueRef ac_build_alloca_undef(struct ac_llvm_context *ac, LLVMTypeRef type,
@@ -596,7 +580,6 @@
 LLVMValueRef
 ac_build_shuffle(struct ac_llvm_context *ctx, LLVMValueRef src, LLVMValueRef index);
 
->>>>>>> f163900f
 #ifdef __cplusplus
 }
 #endif
