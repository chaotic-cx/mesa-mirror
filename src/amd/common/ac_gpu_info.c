--- conflicted
+++ resolved
@@ -908,14 +908,6 @@
 
 #define VCN_IP_VERSION(mj, mn, rv) (((mj) << 16) | ((mn) << 8) | (rv))
 
-<<<<<<< HEAD
-   info->family_id = amdinfo->family_id;
-   info->chip_external_rev = amdinfo->chip_external_rev;
-   info->marketing_name = amdgpu_get_marketing_name(dev);
-   info->is_pro_graphics = info->marketing_name && (strstr(info->marketing_name, "Pro") ||
-                                                    strstr(info->marketing_name, "PRO") ||
-                                                    strstr(info->marketing_name, "Frontier"));
-=======
    for (unsigned i = AMD_IP_VCN_DEC; i <= AMD_IP_VCN_JPEG; ++i) {
       if (!info->ip[i].num_queues)
          continue;
@@ -988,7 +980,6 @@
       }
       break;
    }
->>>>>>> be466399
 
    /* Set which chips have dedicated VRAM. */
    info->has_dedicated_vram = !(device_info.ids_flags & AMDGPU_IDS_FLAGS_FUSION);
@@ -1043,19 +1034,7 @@
    if (info->family == CHIP_KAVERI)
       info->max_render_backends = 2;
 
-<<<<<<< HEAD
-   /* Guess the number of enabled SEs because the kernel doesn't tell us. */
-   if (info->chip_class >= GFX10_3 && info->max_se > 1) {
-      unsigned num_rbs_per_se = info->num_render_backends / info->max_se;
-      info->num_se = util_bitcount(amdinfo->enabled_rb_pipes_mask) / num_rbs_per_se;
-   } else {
-      info->num_se = info->max_se;
-   }
-
-   info->clock_crystal_freq = amdinfo->gpu_counter_freq;
-=======
    info->clock_crystal_freq = device_info.gpu_counter_freq;
->>>>>>> be466399
    if (!info->clock_crystal_freq) {
       fprintf(stderr, "amdgpu: clock crystal frequency is 0, timestamps will be wrong\n");
       info->clock_crystal_freq = 1;
@@ -1355,17 +1334,10 @@
     */
    unsigned cu_group = info->gfx_level >= GFX10 ? 2 : 1;
    info->max_good_cu_per_sa =
-<<<<<<< HEAD
-      DIV_ROUND_UP(info->num_good_compute_units, (info->num_se * info->max_sh_per_se * cu_group)) *
-      cu_group;
-   info->min_good_cu_per_sa =
-      (info->num_good_compute_units / (info->num_se * info->max_sh_per_se * cu_group)) * cu_group;
-=======
       DIV_ROUND_UP(info->num_cu, (info->num_se * info->max_sa_per_se * cu_group)) *
       cu_group;
    info->min_good_cu_per_sa =
       (info->num_cu / (info->num_se * info->max_sa_per_se * cu_group)) * cu_group;
->>>>>>> be466399
 
    memcpy(info->si_tile_mode_array, amdinfo.gb_tile_mode, sizeof(amdinfo.gb_tile_mode));
 
@@ -1889,15 +1861,9 @@
    fprintf(f, "    max_good_cu_per_sa = %i\n", info->max_good_cu_per_sa);
    fprintf(f, "    min_good_cu_per_sa = %i\n", info->min_good_cu_per_sa);
    fprintf(f, "    max_se = %i\n", info->max_se);
-<<<<<<< HEAD
-   fprintf(f, "    num_se = %i\n", info->num_se);
-   fprintf(f, "    max_sh_per_se = %i\n", info->max_sh_per_se);
-   fprintf(f, "    max_wave64_per_simd = %i\n", info->max_wave64_per_simd);
-=======
    fprintf(f, "    max_sa_per_se = %i\n", info->max_sa_per_se);
    fprintf(f, "    num_cu_per_sh = %i\n", info->num_cu_per_sh);
    fprintf(f, "    max_waves_per_simd = %i\n", info->max_waves_per_simd);
->>>>>>> be466399
    fprintf(f, "    num_physical_sgprs_per_simd = %i\n", info->num_physical_sgprs_per_simd);
    fprintf(f, "    num_physical_wave64_vgprs_per_simd = %i\n",
            info->num_physical_wave64_vgprs_per_simd);
@@ -2191,10 +2157,6 @@
 {
    unsigned compute_resource_limits = S_00B854_SIMD_DEST_CNTL(waves_per_threadgroup % 4 == 0);
 
-<<<<<<< HEAD
-   if (info->chip_class >= GFX7) {
-      unsigned num_cu_per_se = info->num_good_compute_units / info->num_se;
-=======
    if (info->gfx_level >= GFX7) {
       unsigned num_cu_per_se = info->num_cu / info->num_se;
 
@@ -2203,7 +2165,6 @@
          max_waves_per_sh = info->max_good_cu_per_sa * info->num_simd_per_compute_unit *
                             info->max_waves_per_simd;
       }
->>>>>>> be466399
 
       /* Force even distribution on all SIMDs in CU if the workgroup
        * size is 64. This has shown some good improvements if # of CUs
