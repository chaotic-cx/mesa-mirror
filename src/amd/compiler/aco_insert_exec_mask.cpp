/*
 * Copyright © 2019 Valve Corporation
 *
 * Permission is hereby granted, free of charge, to any person obtaining a
 * copy of this software and associated documentation files (the "Software"),
 * to deal in the Software without restriction, including without limitation
 * the rights to use, copy, modify, merge, publish, distribute, sublicense,
 * and/or sell copies of the Software, and to permit persons to whom the
 * Software is furnished to do so, subject to the following conditions:
 *
 * The above copyright notice and this permission notice (including the next
 * paragraph) shall be included in all copies or substantial portions of the
 * Software.
 *
 * THE SOFTWARE IS PROVIDED "AS IS", WITHOUT WARRANTY OF ANY KIND, EXPRESS OR
 * IMPLIED, INCLUDING BUT NOT LIMITED TO THE WARRANTIES OF MERCHANTABILITY,
 * FITNESS FOR A PARTICULAR PURPOSE AND NONINFRINGEMENT.  IN NO EVENT SHALL
 * THE AUTHORS OR COPYRIGHT HOLDERS BE LIABLE FOR ANY CLAIM, DAMAGES OR OTHER
 * LIABILITY, WHETHER IN AN ACTION OF CONTRACT, TORT OR OTHERWISE, ARISING
 * FROM, OUT OF OR IN CONNECTION WITH THE SOFTWARE OR THE USE OR OTHER DEALINGS
 * IN THE SOFTWARE.
 *
 */

#include "aco_builder.h"
#include "aco_ir.h"

#include "util/u_math.h"

#include <set>
#include <vector>

namespace aco {

namespace {

enum WQMState : uint8_t {
   Unspecified = 0,
   Exact = 1 << 0,
   WQM = 1 << 1, /* with control flow applied */
};

enum mask_type : uint8_t {
   mask_type_global = 1 << 0,
   mask_type_exact = 1 << 1,
   mask_type_wqm = 1 << 2,
   mask_type_loop = 1 << 3, /* active lanes of a loop */
};

struct loop_info {
   Block* loop_header;
   uint16_t num_exec_masks;
   bool has_divergent_break;
   bool has_divergent_continue;
   bool has_discard; /* has a discard or demote */
   loop_info(Block* b, uint16_t num, bool breaks, bool cont, bool discard)
       : loop_header(b), num_exec_masks(num), has_divergent_break(breaks),
         has_divergent_continue(cont), has_discard(discard)
   {}
};

struct block_info {
   std::vector<std::pair<Operand, uint8_t>>
      exec; /* Vector of exec masks. Either a temporary or const -1. */
};

struct exec_ctx {
   Program* program;
   std::vector<block_info> info;
   std::vector<loop_info> loop;
   bool handle_wqm = false;
   exec_ctx(Program* program_) : program(program_), info(program->blocks.size()) {}
};

bool
needs_exact(aco_ptr<Instruction>& instr)
{
   if (instr->isMUBUF()) {
      return instr->mubuf().disable_wqm;
   } else if (instr->isMTBUF()) {
      return instr->mtbuf().disable_wqm;
   } else if (instr->isMIMG()) {
      return instr->mimg().disable_wqm;
   } else if (instr->isFlatLike()) {
      return instr->flatlike().disable_wqm;
   } else {
      /* Require Exact for p_jump_to_epilog because if p_exit_early_if is
       * emitted inside the same block, the main FS will always jump to the PS
       * epilog without considering the exec mask.
       */
      return instr->isEXP() || instr->opcode == aco_opcode::p_jump_to_epilog ||
             instr->opcode == aco_opcode::p_dual_src_export_gfx11;
   }
}

WQMState
get_instr_needs(aco_ptr<Instruction>& instr)
{
   if (needs_exact(instr))
      return Exact;

   bool pred_by_exec = needs_exec_mask(instr.get()) || instr->opcode == aco_opcode::p_logical_end ||
                       instr->isBranch();

<<<<<<< HEAD
   ctx.branch_wqm[block_idx] = true;
   ctx.worklist.insert(block_idx);

   Block& block = ctx.program->blocks[block_idx];

   /* TODO: this sets more branch conditions to WQM than it needs to
    * it should be enough to stop at the "exec mask top level" */
   if (block.kind & block_kind_top_level)
      return;

   for (unsigned pred_idx : block.logical_preds)
      mark_block_wqm(ctx, pred_idx);
=======
   return pred_by_exec ? WQM : Unspecified;
>>>>>>> be466399
}

Operand
get_exec_op(Operand t)
{
   if (t.isUndefined())
      return Operand(exec, t.regClass());
   else
      return t;
}

void
transition_to_WQM(exec_ctx& ctx, Builder bld, unsigned idx)
{
   if (ctx.info[idx].exec.back().second & mask_type_wqm)
      return;
   if (ctx.info[idx].exec.back().second & mask_type_global) {
      Operand exec_mask = ctx.info[idx].exec.back().first;
      if (exec_mask.isUndefined())
         ctx.info[idx].exec.back().first = bld.copy(bld.def(bld.lm), Operand(exec, bld.lm));

      exec_mask = bld.sop1(Builder::s_wqm, Definition(exec, bld.lm), bld.def(s1, scc),
                           get_exec_op(exec_mask));
      ctx.info[idx].exec.emplace_back(exec_mask, mask_type_global | mask_type_wqm);
      return;
   }
   /* otherwise, the WQM mask should be one below the current mask */
   ctx.info[idx].exec.pop_back();
   assert(ctx.info[idx].exec.back().second & mask_type_wqm);
   assert(ctx.info[idx].exec.back().first.size() == bld.lm.size());
   assert(ctx.info[idx].exec.back().first.isTemp());
   ctx.info[idx].exec.back().first =
      bld.copy(Definition(exec, bld.lm), ctx.info[idx].exec.back().first);
}

void
transition_to_Exact(exec_ctx& ctx, Builder bld, unsigned idx)
{
   if (ctx.info[idx].exec.back().second & mask_type_exact)
      return;
   /* We can't remove the loop exec mask, because that can cause exec.size() to
    * be less than num_exec_masks. The loop exec mask also needs to be kept
    * around for various uses. */
   if ((ctx.info[idx].exec.back().second & mask_type_global) &&
       !(ctx.info[idx].exec.back().second & mask_type_loop)) {
      ctx.info[idx].exec.pop_back();
      assert(ctx.info[idx].exec.back().second & mask_type_exact);
      assert(ctx.info[idx].exec.back().first.size() == bld.lm.size());
      assert(ctx.info[idx].exec.back().first.isTemp());
      ctx.info[idx].exec.back().first =
         bld.copy(Definition(exec, bld.lm), ctx.info[idx].exec.back().first);
      return;
   }
   /* otherwise, we create an exact mask and push to the stack */
   Operand wqm = ctx.info[idx].exec.back().first;
   if (wqm.isUndefined()) {
      wqm = bld.sop1(Builder::s_and_saveexec, bld.def(bld.lm), bld.def(s1, scc),
                     Definition(exec, bld.lm), ctx.info[idx].exec[0].first, Operand(exec, bld.lm));
   } else {
      bld.sop2(Builder::s_and, Definition(exec, bld.lm), bld.def(s1, scc),
               ctx.info[idx].exec[0].first, wqm);
   }
   ctx.info[idx].exec.back().first = Operand(wqm);
   ctx.info[idx].exec.emplace_back(Operand(bld.lm), mask_type_exact);
}

unsigned
add_coupling_code(exec_ctx& ctx, Block* block, std::vector<aco_ptr<Instruction>>& instructions)
{
   unsigned idx = block->index;
   Builder bld(ctx.program, &instructions);
   std::vector<unsigned>& preds = block->linear_preds;
   bool restore_exec = false;

   /* start block */
   if (preds.empty()) {
      aco_ptr<Instruction>& startpgm = block->instructions[0];
      assert(startpgm->opcode == aco_opcode::p_startpgm);
      bld.insert(std::move(startpgm));

      unsigned count = 1;
      if (block->instructions[1]->opcode == aco_opcode::p_init_scratch) {
         bld.insert(std::move(block->instructions[1]));
         count++;
      }

      Operand start_exec(bld.lm);

      /* exec seems to need to be manually initialized with combined shaders */
      if (ctx.program->stage.num_sw_stages() > 1 ||
          ctx.program->stage.hw == AC_HW_NEXT_GEN_GEOMETRY_SHADER ||
          (ctx.program->stage.sw == SWStage::VS &&
           (ctx.program->stage.hw == AC_HW_HULL_SHADER ||
            ctx.program->stage.hw == AC_HW_LEGACY_GEOMETRY_SHADER)) ||
          (ctx.program->stage.sw == SWStage::TES &&
           ctx.program->stage.hw == AC_HW_LEGACY_GEOMETRY_SHADER)) {
         start_exec = Operand::c32_or_c64(-1u, bld.lm == s2);
         bld.copy(Definition(exec, bld.lm), start_exec);
      }

      /* EXEC is automatically initialized by the HW for compute shaders.
       * We know for sure exec is initially -1 when the shader always has full subgroups.
       */
      if (ctx.program->stage == compute_cs && ctx.program->info.cs.uses_full_subgroups)
         start_exec = Operand::c32_or_c64(-1u, bld.lm == s2);

      if (ctx.handle_wqm) {
         ctx.info[idx].exec.emplace_back(start_exec, mask_type_global | mask_type_exact);
         /* Initialize WQM already */
         transition_to_WQM(ctx, bld, idx);
      } else {
         uint8_t mask = mask_type_global;
         if (ctx.program->needs_wqm) {
            bld.sop1(Builder::s_wqm, Definition(exec, bld.lm), bld.def(s1, scc),
                     Operand(exec, bld.lm));
            mask |= mask_type_wqm;
         } else {
            mask |= mask_type_exact;
         }
         ctx.info[idx].exec.emplace_back(start_exec, mask);
      }

      return count;
   }

   /* loop entry block */
   if (block->kind & block_kind_loop_header) {
      assert(preds[0] == idx - 1);
      ctx.info[idx].exec = ctx.info[idx - 1].exec;
      loop_info& info = ctx.loop.back();
      assert(ctx.info[idx].exec.size() == info.num_exec_masks);

      /* create ssa names for outer exec masks */
      if (info.has_discard && preds.size() > 1) {
         aco_ptr<Pseudo_instruction> phi;
         for (int i = 0; i < info.num_exec_masks - 1; i++) {
            phi.reset(create_instruction<Pseudo_instruction>(aco_opcode::p_linear_phi,
                                                             Format::PSEUDO, preds.size(), 1));
            phi->definitions[0] = bld.def(bld.lm);
            phi->operands[0] = get_exec_op(ctx.info[preds[0]].exec[i].first);
            ctx.info[idx].exec[i].first = bld.insert(std::move(phi));
         }
      }

      ctx.info[idx].exec.back().second |= mask_type_loop;

      if (info.has_divergent_continue) {
         /* create ssa name for loop active mask */
         aco_ptr<Pseudo_instruction> phi{create_instruction<Pseudo_instruction>(
            aco_opcode::p_linear_phi, Format::PSEUDO, preds.size(), 1)};
         phi->definitions[0] = bld.def(bld.lm);
         phi->operands[0] = get_exec_op(ctx.info[preds[0]].exec.back().first);
         ctx.info[idx].exec.back().first = bld.insert(std::move(phi));

         restore_exec = true;
         uint8_t mask_type = ctx.info[idx].exec.back().second & (mask_type_wqm | mask_type_exact);
         ctx.info[idx].exec.emplace_back(ctx.info[idx].exec.back().first, mask_type);
      }

   } else if (block->kind & block_kind_loop_exit) {
      Block* header = ctx.loop.back().loop_header;
      loop_info& info = ctx.loop.back();

      for (ASSERTED unsigned pred : preds)
         assert(ctx.info[pred].exec.size() >= info.num_exec_masks);

      /* fill the loop header phis */
      std::vector<unsigned>& header_preds = header->linear_preds;
      int instr_idx = 0;
      if (info.has_discard && header_preds.size() > 1) {
         while (instr_idx < info.num_exec_masks - 1) {
            aco_ptr<Instruction>& phi = header->instructions[instr_idx];
            assert(phi->opcode == aco_opcode::p_linear_phi);
            for (unsigned i = 1; i < phi->operands.size(); i++)
               phi->operands[i] = get_exec_op(ctx.info[header_preds[i]].exec[instr_idx].first);
            instr_idx++;
         }
      }

      if (info.has_divergent_continue) {
         aco_ptr<Instruction>& phi = header->instructions[instr_idx++];
         assert(phi->opcode == aco_opcode::p_linear_phi);
         for (unsigned i = 1; i < phi->operands.size(); i++)
            phi->operands[i] =
               get_exec_op(ctx.info[header_preds[i]].exec[info.num_exec_masks - 1].first);
      }

      if (info.has_divergent_break) {
         restore_exec = true;
         /* Drop the loop active mask. */
         info.num_exec_masks--;
      }
      assert(!(block->kind & block_kind_top_level) || info.num_exec_masks <= 2);

      /* create the loop exit phis if not trivial */
      for (unsigned exec_idx = 0; exec_idx < info.num_exec_masks; exec_idx++) {
         Operand same = ctx.info[preds[0]].exec[exec_idx].first;
         uint8_t type = ctx.info[header_preds[0]].exec[exec_idx].second;
         bool trivial = true;

         for (unsigned i = 1; i < preds.size() && trivial; i++) {
            if (ctx.info[preds[i]].exec[exec_idx].first != same)
               trivial = false;
         }

         if (trivial) {
            ctx.info[idx].exec.emplace_back(same, type);
         } else {
            /* create phi for loop footer */
            aco_ptr<Pseudo_instruction> phi{create_instruction<Pseudo_instruction>(
               aco_opcode::p_linear_phi, Format::PSEUDO, preds.size(), 1)};
            phi->definitions[0] = bld.def(bld.lm);
            for (unsigned i = 0; i < phi->operands.size(); i++)
               phi->operands[i] = get_exec_op(ctx.info[preds[i]].exec[exec_idx].first);
            ctx.info[idx].exec.emplace_back(bld.insert(std::move(phi)), type);
         }
      }

      assert(ctx.info[idx].exec.size() == info.num_exec_masks);
      ctx.loop.pop_back();

   } else if (preds.size() == 1) {
      ctx.info[idx].exec = ctx.info[preds[0]].exec;
   } else {
      assert(preds.size() == 2);
      /* if one of the predecessors ends in exact mask, we pop it from stack */
      unsigned num_exec_masks =
         std::min(ctx.info[preds[0]].exec.size(), ctx.info[preds[1]].exec.size());

      if (block->kind & block_kind_merge) {
         restore_exec = true;
         num_exec_masks--;
      }
      if (block->kind & block_kind_top_level)
         num_exec_masks = std::min(num_exec_masks, 2u);

      /* create phis for diverged exec masks */
      for (unsigned i = 0; i < num_exec_masks; i++) {
         /* skip trivial phis */
         if (ctx.info[preds[0]].exec[i].first == ctx.info[preds[1]].exec[i].first) {
            Operand t = ctx.info[preds[0]].exec[i].first;
            /* discard/demote can change the state of the current exec mask */
            assert(!t.isTemp() ||
                   ctx.info[preds[0]].exec[i].second == ctx.info[preds[1]].exec[i].second);
            uint8_t mask = ctx.info[preds[0]].exec[i].second & ctx.info[preds[1]].exec[i].second;
            ctx.info[idx].exec.emplace_back(t, mask);
            continue;
         }

         Temp phi = bld.pseudo(aco_opcode::p_linear_phi, bld.def(bld.lm),
                               get_exec_op(ctx.info[preds[0]].exec[i].first),
                               get_exec_op(ctx.info[preds[1]].exec[i].first));
         uint8_t mask_type = ctx.info[preds[0]].exec[i].second & ctx.info[preds[1]].exec[i].second;
         ctx.info[idx].exec.emplace_back(phi, mask_type);
      }
   }

   unsigned i = 0;
   while (block->instructions[i]->opcode == aco_opcode::p_phi ||
          block->instructions[i]->opcode == aco_opcode::p_linear_phi) {
      bld.insert(std::move(block->instructions[i]));
      i++;
   }

   if (ctx.handle_wqm) {
      /* End WQM handling if not needed anymore */
      if (block->kind & block_kind_top_level && ctx.info[idx].exec.size() == 2) {
         if (block->instructions[i]->opcode == aco_opcode::p_end_wqm) {
            ctx.info[idx].exec.back().second |= mask_type_global;
            transition_to_Exact(ctx, bld, idx);
            ctx.handle_wqm = false;
            restore_exec = false;
            i++;
         }
      }
   }

   /* restore exec mask after divergent control flow */
   if (restore_exec) {
      Operand restore = get_exec_op(ctx.info[idx].exec.back().first);
      assert(restore.size() == bld.lm.size());
      bld.copy(Definition(exec, bld.lm), restore);
      if (!restore.isConstant())
         ctx.info[idx].exec.back().first = Operand(bld.lm);
   }

   return i;
}

/* Avoid live-range splits in Exact mode:
 * Because the data register of atomic VMEM instructions
 * is shared between src and dst, it might be necessary
 * to create live-range splits during RA.
 * Make the live-range splits explicit in WQM mode.
 */
void
handle_atomic_data(exec_ctx& ctx, Builder& bld, unsigned block_idx, aco_ptr<Instruction>& instr)
{
   /* check if this is an atomic VMEM instruction */
   int idx = -1;
   if (!instr->isVMEM() || instr->definitions.empty())
      return;
   else if (instr->isMIMG())
      idx = instr->operands[2].isTemp() ? 2 : -1;
   else if (instr->operands.size() == 4)
      idx = 3;

   if (idx != -1) {
      /* insert explicit copy of atomic data in WQM-mode */
      transition_to_WQM(ctx, bld, block_idx);
      Temp data = instr->operands[idx].getTemp();
      data = bld.copy(bld.def(data.regClass()), data);
      instr->operands[idx].setTemp(data);
   }
}

void
process_instructions(exec_ctx& ctx, Block* block, std::vector<aco_ptr<Instruction>>& instructions,
                     unsigned idx)
{
   block_info& info = ctx.info[block->index];
   WQMState state;
   if (info.exec.back().second & mask_type_wqm) {
      state = WQM;
   } else {
      assert(!ctx.handle_wqm || info.exec.back().second & mask_type_exact);
      state = Exact;
   }

   Builder bld(ctx.program, &instructions);

   for (; idx < block->instructions.size(); idx++) {
      aco_ptr<Instruction> instr = std::move(block->instructions[idx]);

      WQMState needs = ctx.handle_wqm ? get_instr_needs(instr) : Unspecified;

      if (needs == WQM && state != WQM) {
         transition_to_WQM(ctx, bld, block->index);
         state = WQM;
      } else if (needs == Exact) {
         if (ctx.handle_wqm)
            handle_atomic_data(ctx, bld, block->index, instr);
         transition_to_Exact(ctx, bld, block->index);
         state = Exact;
      }

      if (instr->opcode == aco_opcode::p_discard_if) {
         Operand current_exec = Operand(exec, bld.lm);

         if (block->instructions[idx + 1]->opcode == aco_opcode::p_end_wqm) {
            /* Transition to Exact without extra instruction. */
            info.exec.resize(1);
            assert(info.exec[0].second == (mask_type_exact | mask_type_global));
            current_exec = get_exec_op(info.exec[0].first);
            info.exec[0].first = Operand(bld.lm);
            state = Exact;
         } else if (info.exec.size() >= 2 && ctx.handle_wqm) {
            /* Preserve the WQM mask */
            info.exec[1].second &= ~mask_type_global;
         }

         Temp cond, exit_cond;
         if (instr->operands[0].isConstant()) {
            assert(instr->operands[0].constantValue() == -1u);
            /* save condition and set exec to zero */
            exit_cond = bld.tmp(s1);
            cond =
               bld.sop1(Builder::s_and_saveexec, bld.def(bld.lm), bld.scc(Definition(exit_cond)),
                        Definition(exec, bld.lm), Operand::zero(), Operand(exec, bld.lm));
         } else {
            cond = instr->operands[0].getTemp();
            /* discard from current exec */
            exit_cond = bld.sop2(Builder::s_andn2, Definition(exec, bld.lm), bld.def(s1, scc),
                                 current_exec, cond)
                           .def(1)
                           .getTemp();
         }

         /* discard from inner to outer exec mask on stack */
         int num = info.exec.size() - 2;
         for (int i = num; i >= 0; i--) {
            Instruction* andn2 = bld.sop2(Builder::s_andn2, bld.def(bld.lm), bld.def(s1, scc),
                                          info.exec[i].first, cond);
            info.exec[i].first = Operand(andn2->definitions[0].getTemp());
            exit_cond = andn2->definitions[1].getTemp();
         }

         instr->opcode = aco_opcode::p_exit_early_if;
         instr->operands[0] = bld.scc(exit_cond);
         assert(!ctx.handle_wqm || (info.exec[0].second & mask_type_wqm) == 0);

      } else if (instr->opcode == aco_opcode::p_is_helper) {
         Definition dst = instr->definitions[0];
         assert(dst.size() == bld.lm.size());
         if (state == Exact) {
            instr.reset(create_instruction<SOP1_instruction>(bld.w64or32(Builder::s_mov),
                                                             Format::SOP1, 1, 1));
            instr->operands[0] = Operand::zero();
            instr->definitions[0] = dst;
         } else {
            std::pair<Operand, uint8_t>& exact_mask = info.exec[0];
            assert(exact_mask.second & mask_type_exact);

            instr.reset(create_instruction<SOP2_instruction>(bld.w64or32(Builder::s_andn2),
                                                             Format::SOP2, 2, 2));
            instr->operands[0] = Operand(exec, bld.lm); /* current exec */
            instr->operands[1] = Operand(exact_mask.first);
            instr->definitions[0] = dst;
            instr->definitions[1] = bld.def(s1, scc);
         }
      } else if (instr->opcode == aco_opcode::p_demote_to_helper) {
         assert((info.exec[0].second & mask_type_exact) &&
                (info.exec[0].second & mask_type_global));

         const bool nested_cf = !(info.exec.back().second & mask_type_global);
         if (ctx.handle_wqm && state == Exact && nested_cf) {
            /* Transition back to WQM without extra instruction. */
            info.exec.pop_back();
            state = WQM;
         } else if (block->instructions[idx + 1]->opcode == aco_opcode::p_end_wqm) {
            /* Transition to Exact without extra instruction. */
            info.exec.resize(1);
            state = Exact;
         } else if (nested_cf) {
            /* Save curent exec temporarily. */
            info.exec.back().first = bld.copy(bld.def(bld.lm), Operand(exec, bld.lm));
         }

         /* Remove invocations from global exact mask. */
         Definition def = state == Exact ? Definition(exec, bld.lm) : bld.def(bld.lm);
         Operand src = instr->operands[0].isConstant() ? Operand(exec, bld.lm) : instr->operands[0];

         Definition exit_cond =
            bld.sop2(Builder::s_andn2, def, bld.def(s1, scc), get_exec_op(info.exec[0].first), src)
               .def(1);
         info.exec[0].first = Operand(def.getTemp());

         /* Update global WQM mask and store in exec. */
         if (state == WQM) {
            assert(info.exec.size() > 1);
            exit_cond =
               bld.sop1(Builder::s_wqm, Definition(exec, bld.lm), bld.def(s1, scc), def.getTemp())
                  .def(1);
         }

         /* End shader if global mask is zero. */
         instr->opcode = aco_opcode::p_exit_early_if;
         instr->operands[0] = bld.scc(exit_cond.getTemp());
         bld.insert(std::move(instr));

         /* Update all other exec masks. */
         if (nested_cf) {
            const unsigned global_idx = state == WQM ? 1 : 0;
            for (unsigned i = global_idx + 1; i < info.exec.size() - 1; i++) {
               info.exec[i].first =
                  bld.sop2(Builder::s_and, bld.def(bld.lm), bld.def(s1, scc),
                           get_exec_op(info.exec[i].first), Operand(exec, bld.lm));
            }
            /* Update current exec and save WQM mask. */
            info.exec[global_idx].first =
               bld.sop1(Builder::s_and_saveexec, bld.def(bld.lm), bld.def(s1, scc),
                        Definition(exec, bld.lm), info.exec.back().first, Operand(exec, bld.lm));
            info.exec.back().first = Operand(bld.lm);
         }
         continue;

      } else if (instr->opcode == aco_opcode::p_elect) {
         bool all_lanes_enabled = info.exec.back().first.constantEquals(-1u);
         Definition dst = instr->definitions[0];

         if (all_lanes_enabled) {
            bld.copy(Definition(dst), Operand::c32_or_c64(1u, dst.size() == 2));
         } else {
            Temp first_lane_idx = bld.sop1(Builder::s_ff1_i32, bld.def(s1), Operand(exec, bld.lm));
            bld.sop2(Builder::s_lshl, Definition(dst), bld.def(s1, scc),
                     Operand::c32_or_c64(1u, dst.size() == 2), Operand(first_lane_idx));
         }
         continue;
      } else if (instr->opcode == aco_opcode::p_end_wqm) {
         assert(block->kind & block_kind_top_level);
         assert(info.exec.size() <= 2);
         /* This instruction indicates the end of WQM mode. */
         info.exec.back().second |= mask_type_global;
         transition_to_Exact(ctx, bld, block->index);
         state = Exact;
         ctx.handle_wqm = false;
         continue;
      }

      bld.insert(std::move(instr));
   }
}

void
add_branch_code(exec_ctx& ctx, Block* block)
{
   unsigned idx = block->index;
   Builder bld(ctx.program, block);

   if (block->linear_succs.empty())
      return;

   if (block->kind & block_kind_loop_preheader) {
      /* collect information about the succeeding loop */
      bool has_divergent_break = false;
      bool has_divergent_continue = false;
      bool has_discard = false;
      unsigned loop_nest_depth = ctx.program->blocks[idx + 1].loop_nest_depth;

      for (unsigned i = idx + 1; ctx.program->blocks[i].loop_nest_depth >= loop_nest_depth; i++) {
         Block& loop_block = ctx.program->blocks[i];

         if (loop_block.kind & block_kind_uses_discard)
            has_discard = true;
         if (loop_block.loop_nest_depth != loop_nest_depth)
            continue;

         if (loop_block.kind & block_kind_uniform)
            continue;
         else if (loop_block.kind & block_kind_break)
            has_divergent_break = true;
         else if (loop_block.kind & block_kind_continue)
            has_divergent_continue = true;
      }

      if (has_divergent_break) {
         /* save restore exec mask */
         uint8_t mask = ctx.info[idx].exec.back().second;
         if (ctx.info[idx].exec.back().first.constantEquals(-1u)) {
            ctx.info[idx].exec.emplace_back(Operand(exec, bld.lm), mask);
         } else {
            bld.reset(bld.instructions, std::prev(bld.instructions->end()));
            Operand restore = bld.copy(bld.def(bld.lm), Operand(exec, bld.lm));
            ctx.info[idx].exec.emplace(std::prev(ctx.info[idx].exec.end()), restore, mask);
            bld.reset(bld.instructions);
         }
         ctx.info[idx].exec.back().second &= (mask_type_wqm | mask_type_exact);
      }
      unsigned num_exec_masks = ctx.info[idx].exec.size();

      ctx.loop.emplace_back(&ctx.program->blocks[block->linear_succs[0]], num_exec_masks,
                            has_divergent_break, has_divergent_continue, has_discard);
   }

   /* For normal breaks, this is the exec mask. For discard+break, it's the
    * old exec mask before it was zero'd.
    */
   Operand break_cond = Operand(exec, bld.lm);

   if (block->kind & block_kind_continue_or_break) {
      assert(ctx.program->blocks[ctx.program->blocks[block->linear_succs[1]].linear_succs[0]].kind &
             block_kind_loop_header);
      assert(ctx.program->blocks[ctx.program->blocks[block->linear_succs[0]].linear_succs[0]].kind &
             block_kind_loop_exit);
      assert(block->instructions.back()->opcode == aco_opcode::p_branch);
      block->instructions.pop_back();

      bool need_parallelcopy = false;
      while (!(ctx.info[idx].exec.back().second & mask_type_loop)) {
         ctx.info[idx].exec.pop_back();
         need_parallelcopy = true;
      }

      if (need_parallelcopy)
         ctx.info[idx].exec.back().first =
            bld.copy(Definition(exec, bld.lm), ctx.info[idx].exec.back().first);
      bld.branch(aco_opcode::p_cbranch_nz, bld.def(s2), Operand(exec, bld.lm),
                 block->linear_succs[1], block->linear_succs[0]);
      return;
   }

   if (block->kind & block_kind_uniform) {
      Pseudo_branch_instruction& branch = block->instructions.back()->branch();
      if (branch.opcode == aco_opcode::p_branch) {
         branch.target[0] = block->linear_succs[0];
      } else {
         branch.target[0] = block->linear_succs[1];
         branch.target[1] = block->linear_succs[0];
      }
      return;
   }

   if (block->kind & block_kind_branch) {
      // orig = s_and_saveexec_b64
      assert(block->linear_succs.size() == 2);
      assert(block->instructions.back()->opcode == aco_opcode::p_cbranch_z);
      Temp cond = block->instructions.back()->operands[0].getTemp();
      const bool sel_ctrl = block->instructions.back()->branch().selection_control_remove;
      block->instructions.pop_back();

      uint8_t mask_type = ctx.info[idx].exec.back().second & (mask_type_wqm | mask_type_exact);
      if (ctx.info[idx].exec.back().first.constantEquals(-1u)) {
         bld.copy(Definition(exec, bld.lm), cond);
      } else {
         Temp old_exec = bld.sop1(Builder::s_and_saveexec, bld.def(bld.lm), bld.def(s1, scc),
                                  Definition(exec, bld.lm), cond, Operand(exec, bld.lm));

         ctx.info[idx].exec.back().first = Operand(old_exec);
      }

      /* add next current exec to the stack */
      ctx.info[idx].exec.emplace_back(Operand(bld.lm), mask_type);

      Builder::Result r = bld.branch(aco_opcode::p_cbranch_z, bld.def(s2), Operand(exec, bld.lm),
                                     block->linear_succs[1], block->linear_succs[0]);
      r->branch().selection_control_remove = sel_ctrl;
      return;
   }

   if (block->kind & block_kind_invert) {
      // exec = s_andn2_b64 (original_exec, exec)
      assert(block->instructions.back()->opcode == aco_opcode::p_branch);
      const bool sel_ctrl = block->instructions.back()->branch().selection_control_remove;
      block->instructions.pop_back();
      assert(ctx.info[idx].exec.size() >= 2);
      Operand orig_exec = ctx.info[idx].exec[ctx.info[idx].exec.size() - 2].first;
      bld.sop2(Builder::s_andn2, Definition(exec, bld.lm), bld.def(s1, scc), orig_exec,
               Operand(exec, bld.lm));

      Builder::Result r = bld.branch(aco_opcode::p_cbranch_z, bld.def(s2), Operand(exec, bld.lm),
                                     block->linear_succs[1], block->linear_succs[0]);
      r->branch().selection_control_remove = sel_ctrl;
      return;
   }

   if (block->kind & block_kind_break) {
      // loop_mask = s_andn2_b64 (loop_mask, exec)
      assert(block->instructions.back()->opcode == aco_opcode::p_branch);
      block->instructions.pop_back();

      Temp cond = Temp();
      for (int exec_idx = ctx.info[idx].exec.size() - 2; exec_idx >= 0; exec_idx--) {
         cond = bld.tmp(s1);
         Operand exec_mask = ctx.info[idx].exec[exec_idx].first;
         exec_mask = bld.sop2(Builder::s_andn2, bld.def(bld.lm), bld.scc(Definition(cond)),
                              exec_mask, break_cond);
         ctx.info[idx].exec[exec_idx].first = exec_mask;
         if (ctx.info[idx].exec[exec_idx].second & mask_type_loop)
            break;
      }

      /* check if the successor is the merge block, otherwise set exec to 0 */
      // TODO: this could be done better by directly branching to the merge block
      unsigned succ_idx = ctx.program->blocks[block->linear_succs[1]].linear_succs[0];
      Block& succ = ctx.program->blocks[succ_idx];
      if (!(succ.kind & block_kind_invert || succ.kind & block_kind_merge)) {
         bld.copy(Definition(exec, bld.lm), Operand::zero(bld.lm.bytes()));
      }

      bld.branch(aco_opcode::p_cbranch_nz, bld.def(s2), bld.scc(cond), block->linear_succs[1],
                 block->linear_succs[0]);
      return;
   }

   if (block->kind & block_kind_continue) {
      assert(block->instructions.back()->opcode == aco_opcode::p_branch);
      block->instructions.pop_back();

      Temp cond = Temp();
      for (int exec_idx = ctx.info[idx].exec.size() - 2; exec_idx >= 0; exec_idx--) {
         if (ctx.info[idx].exec[exec_idx].second & mask_type_loop)
            break;
         cond = bld.tmp(s1);
         Operand exec_mask = ctx.info[idx].exec[exec_idx].first;
         exec_mask = bld.sop2(Builder::s_andn2, bld.def(bld.lm), bld.scc(Definition(cond)),
                              exec_mask, Operand(exec, bld.lm));
         ctx.info[idx].exec[exec_idx].first = exec_mask;
      }
      assert(cond != Temp());

      /* check if the successor is the merge block, otherwise set exec to 0 */
      // TODO: this could be done better by directly branching to the merge block
      unsigned succ_idx = ctx.program->blocks[block->linear_succs[1]].linear_succs[0];
      Block& succ = ctx.program->blocks[succ_idx];
      if (!(succ.kind & block_kind_invert || succ.kind & block_kind_merge)) {
         bld.copy(Definition(exec, bld.lm), Operand::zero(bld.lm.bytes()));
      }

      bld.branch(aco_opcode::p_cbranch_nz, bld.def(s2), bld.scc(cond), block->linear_succs[1],
                 block->linear_succs[0]);
      return;
   }
}

void
process_block(exec_ctx& ctx, Block* block)
{
   std::vector<aco_ptr<Instruction>> instructions;
   instructions.reserve(block->instructions.size());

   unsigned idx = add_coupling_code(ctx, block, instructions);

   assert(!block->linear_succs.empty() || ctx.info[block->index].exec.size() <= 2);

   process_instructions(ctx, block, instructions, idx);

   block->instructions = std::move(instructions);

   add_branch_code(ctx, block);
}

} /* end namespace */

void
insert_exec_mask(Program* program)
{
   exec_ctx ctx(program);

   if (program->needs_wqm && program->needs_exact)
      ctx.handle_wqm = true;

   for (Block& block : program->blocks)
      process_block(ctx, &block);
}

} // namespace aco<|MERGE_RESOLUTION|>--- conflicted
+++ resolved
@@ -102,22 +102,7 @@
    bool pred_by_exec = needs_exec_mask(instr.get()) || instr->opcode == aco_opcode::p_logical_end ||
                        instr->isBranch();
 
-<<<<<<< HEAD
-   ctx.branch_wqm[block_idx] = true;
-   ctx.worklist.insert(block_idx);
-
-   Block& block = ctx.program->blocks[block_idx];
-
-   /* TODO: this sets more branch conditions to WQM than it needs to
-    * it should be enough to stop at the "exec mask top level" */
-   if (block.kind & block_kind_top_level)
-      return;
-
-   for (unsigned pred_idx : block.logical_preds)
-      mark_block_wqm(ctx, pred_idx);
-=======
    return pred_by_exec ? WQM : Unspecified;
->>>>>>> be466399
 }
 
 Operand
