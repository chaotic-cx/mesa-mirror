/*
 * Copyright © 2016 Red Hat.
 * Copyright © 2016 Bas Nieuwenhuizen
 * Copyright © 2017 Intel Corporation
 *
 * Permission is hereby granted, free of charge, to any person obtaining a
 * copy of this software and associated documentation files (the "Software"),
 * to deal in the Software without restriction, including without limitation
 * the rights to use, copy, modify, merge, publish, distribute, sublicense,
 * and/or sell copies of the Software, and to permit persons to whom the
 * Software is furnished to do so, subject to the following conditions:
 *
 * The above copyright notice and this permission notice (including the next
 * paragraph) shall be included in all copies or substantial portions of the
 * Software.
 *
 * THE SOFTWARE IS PROVIDED "AS IS", WITHOUT WARRANTY OF ANY KIND, EXPRESS OR
 * IMPLIED, INCLUDING BUT NOT LIMITED TO THE WARRANTIES OF MERCHANTABILITY,
 * FITNESS FOR A PARTICULAR PURPOSE AND NONINFRINGEMENT.  IN NO EVENT SHALL
 * THE AUTHORS OR COPYRIGHT HOLDERS BE LIABLE FOR ANY CLAIM, DAMAGES OR OTHER
 * LIABILITY, WHETHER IN AN ACTION OF CONTRACT, TORT OR OTHERWISE, ARISING
 * FROM, OUT OF OR IN CONNECTION WITH THE SOFTWARE OR THE USE OR OTHER DEALINGS
 * IN THE SOFTWARE.
 */

#include <stdio.h>
#include <stdlib.h>
#include <string.h>
#include "vk_util.h"
#include "util/u_debug.h"

<<<<<<< HEAD
=======
#include "compiler/spirv/nir_spirv.h"

>>>>>>> e63b0571
uint32_t vk_get_driver_version(void)
{
   const char *minor_string = strchr(PACKAGE_VERSION, '.');
   const char *patch_string = minor_string ? strchr(minor_string + 1, '.') : NULL;
   int major = atoi(PACKAGE_VERSION);
   int minor = minor_string ? atoi(minor_string + 1) : 0;
   int patch = patch_string ? atoi(patch_string + 1) : 0;
   if (strstr(PACKAGE_VERSION, "devel")) {
      if (patch == 0) {
         patch = 99;
         if (minor == 0) {
            minor = 99;
            --major;
         } else
            --minor;
      } else
         --patch;
   }
   return VK_MAKE_VERSION(major, minor, patch);
}

uint32_t vk_get_version_override(void)
{
   const char *str = getenv("MESA_VK_VERSION_OVERRIDE");
   if (str == NULL)
      return 0;

   const char *minor_str = strchr(str, '.');
   const char *patch_str = minor_str ? strchr(minor_str + 1, '.') : NULL;

   int major = atoi(str);
   int minor = minor_str ? atoi(minor_str + 1) : 0;
   int patch = patch_str ? atoi(patch_str + 1) : VK_HEADER_VERSION;

   /* Do some basic version sanity checking */
   if (major < 1 || minor < 0 || patch < 0 || minor > 1023 || patch > 4095)
      return 0;

   return VK_MAKE_VERSION(major, minor, patch);
}

void
vk_warn_non_conformant_implementation(const char *driver_name)
{
   if (debug_get_bool_option("MESA_VK_IGNORE_CONFORMANCE_WARNING", false))
      return;

   fprintf(stderr, "WARNING: %s is not a conformant Vulkan implementation, "
                   "testing use only.\n", driver_name);
<<<<<<< HEAD
=======
}

struct nir_spirv_specialization*
vk_spec_info_to_nir_spirv(const VkSpecializationInfo *spec_info,
                          uint32_t *out_num_spec_entries)
{
   if (spec_info == NULL || spec_info->mapEntryCount == 0)
      return NULL;

   uint32_t num_spec_entries = spec_info->mapEntryCount;
   struct nir_spirv_specialization *spec_entries =
      calloc(num_spec_entries, sizeof(*spec_entries));

   for (uint32_t i = 0; i < num_spec_entries; i++) {
      VkSpecializationMapEntry entry = spec_info->pMapEntries[i];
      const void *data = (uint8_t *)spec_info->pData + entry.offset;
      assert((uint8_t *)data + entry.size <=
             (uint8_t *)spec_info->pData + spec_info->dataSize);

      spec_entries[i].id = spec_info->pMapEntries[i].constantID;
      switch (entry.size) {
      case 8:
         spec_entries[i].value.u64 = *(const uint64_t *)data;
         break;
      case 4:
         spec_entries[i].value.u32 = *(const uint32_t *)data;
         break;
      case 2:
         spec_entries[i].value.u16 = *(const uint16_t *)data;
         break;
      case 1:
         spec_entries[i].value.u8 = *(const uint8_t *)data;
         break;
      case 0:
      default:
         /* The Vulkan spec says:
          *
          *    "For a constantID specialization constant declared in a
          *    shader, size must match the byte size of the constantID. If
          *    the specialization constant is of type boolean, size must be
          *    the byte size of VkBool32."
          *
          * Therefore, since only scalars can be decorated as
          * specialization constants, we can assume that if it doesn't have
          * a size of 1, 2, 4, or 8, any use in a shader would be invalid
          * usage.  The spec further says:
          *
          *    "If a constantID value is not a specialization constant ID
          *    used in the shader, that map entry does not affect the
          *    behavior of the pipeline."
          *
          * so we should ignore any invalid specialization constants rather
          * than crash or error out when we see one.
          */
         break;
      }
   }

   *out_num_spec_entries = num_spec_entries;
   return spec_entries;
>>>>>>> e63b0571
}<|MERGE_RESOLUTION|>--- conflicted
+++ resolved
@@ -29,11 +29,8 @@
 #include "vk_util.h"
 #include "util/u_debug.h"
 
-<<<<<<< HEAD
-=======
 #include "compiler/spirv/nir_spirv.h"
 
->>>>>>> e63b0571
 uint32_t vk_get_driver_version(void)
 {
    const char *minor_string = strchr(PACKAGE_VERSION, '.');
@@ -83,8 +80,6 @@
 
    fprintf(stderr, "WARNING: %s is not a conformant Vulkan implementation, "
                    "testing use only.\n", driver_name);
-<<<<<<< HEAD
-=======
 }
 
 struct nir_spirv_specialization*
@@ -145,5 +140,4 @@
 
    *out_num_spec_entries = num_spec_entries;
    return spec_entries;
->>>>>>> e63b0571
 }