--- conflicted
+++ resolved
@@ -34,11 +34,7 @@
 #include "vk_debug_utils.h"
 #include "vk_physical_device.h"
 
-<<<<<<< HEAD
-#if USE_VK_COMPILER
-=======
 #if !VK_LITE_RUNTIME_INSTANCE
->>>>>>> e63b0571
 #include "compiler/glsl_types.h"
 #endif
 
@@ -207,11 +203,7 @@
    instance->trace_frame = (uint32_t)debug_get_num_option("MESA_VK_TRACE_FRAME", 0xFFFFFFFF);
    instance->trace_trigger_file = secure_getenv("MESA_VK_TRACE_TRIGGER");
 
-<<<<<<< HEAD
-#if USE_VK_COMPILER
-=======
 #if !VK_LITE_RUNTIME_INSTANCE
->>>>>>> e63b0571
    glsl_type_singleton_init_or_ref();
 #endif
 
@@ -233,11 +225,7 @@
 {
    destroy_physical_devices(instance);
 
-<<<<<<< HEAD
-#if USE_VK_COMPILER
-=======
 #if !VK_LITE_RUNTIME_INSTANCE
->>>>>>> e63b0571
    glsl_type_singleton_decref();
 #endif
 
