--- conflicted
+++ resolved
@@ -467,30 +467,6 @@
    struct wsi_wayland *wsi =
       (struct wsi_wayland *)wsi_device->wsi[VK_ICD_WSI_PLATFORM_WAYLAND];
 
-<<<<<<< HEAD
-   if (pSurfaceFormats == NULL) {
-      *pSurfaceFormatCount = u_vector_length(&display->formats);
-      return VK_SUCCESS;
-   }
-
-   uint32_t count = 0;
-   VkFormat *f;
-   u_vector_foreach(f, &display->formats) {
-      if (count == *pSurfaceFormatCount)
-         return VK_INCOMPLETE;
-
-      pSurfaceFormats[count++] = (VkSurfaceFormatKHR) {
-         .format = *f,
-         /* TODO: We should get this from the compositor somehow */
-         .colorSpace = VK_COLORSPACE_SRGB_NONLINEAR_KHR,
-      };
-   }
-
-   assert(*pSurfaceFormatCount <= count);
-   *pSurfaceFormatCount = count;
-
-   return VK_SUCCESS;
-=======
    struct wsi_wl_display display;
    if (wsi_wl_display_init(wsi, &display, surface->display, true))
       return VK_ERROR_SURFACE_LOST_KHR;
@@ -538,7 +514,6 @@
    wsi_wl_display_finish(&display);
 
    return vk_outarray_status(&out);
->>>>>>> 5d3caa1c
 }
 
 static VkResult
