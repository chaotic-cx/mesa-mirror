--- conflicted
+++ resolved
@@ -108,128 +108,6 @@
         }
 }
 
-<<<<<<< HEAD
-void
-mir_print_constant_component(FILE *fp, const midgard_constants *consts, unsigned c,
-                             midgard_reg_mode reg_mode, bool half,
-                             unsigned mod, midgard_alu_op op)
-{
-        bool is_sint = false, is_uint = false, is_hex = false;
-        const char *opname = alu_opcode_props[op].name;
-
-        /* Add a sentinel name to prevent crashing */
-        if (!opname)
-                opname = "unknown";
-
-        if (opname[0] == 'u') {
-                /* If the opcode starts with a 'u' we are sure we deal with an
-                 * unsigned int operation
-		 */
-                is_uint = true;
-	} else if (opname[0] == 'i') {
-                /* Bit ops are easier to follow when the constant is printed in
-                 * hexadecimal. Other operations starting with a 'i' are
-                 * considered to operate on signed integers. That might not
-                 * be true for all of them, but it's good enough for traces.
-                 */
-                if (op >= midgard_alu_op_iand &&
-                    op <= midgard_alu_op_ibitcount8)
-                        is_hex = true;
-                else
-                        is_sint = true;
-        }
-
-        if (half)
-                reg_mode--;
-
-        switch (reg_mode) {
-        case midgard_reg_mode_64:
-                if (is_sint) {
-                        fprintf(fp, "%"PRIi64, consts->i64[c]);
-                } else if (is_uint) {
-                        fprintf(fp, "%"PRIu64, consts->u64[c]);
-                } else if (is_hex) {
-                        fprintf(fp, "0x%"PRIX64, consts->u64[c]);
-                } else {
-                        double v = consts->f64[c];
-
-                        if (mod & MIDGARD_FLOAT_MOD_ABS) v = fabs(v);
-                        if (mod & MIDGARD_FLOAT_MOD_NEG) v = -v;
-
-                        printf("%g", v);
-                }
-                break;
-
-        case midgard_reg_mode_32:
-                if (is_sint) {
-                        int64_t v;
-
-                        if (half && mod == midgard_int_zero_extend)
-                                v = consts->u32[c];
-                        else if (half && mod == midgard_int_shift)
-                                v = (uint64_t)consts->u32[c] << 32;
-                        else
-                                v = consts->i32[c];
-
-                        fprintf(fp, "%"PRIi64, v);
-                } else if (is_uint || is_hex) {
-                        uint64_t v;
-
-                        if (half && mod == midgard_int_shift)
-                                v = (uint64_t)consts->u32[c] << 32;
-                        else
-                                v = consts->u32[c];
-
-                        fprintf(fp, is_uint ? "%"PRIu64 : "0x%"PRIX64, v);
-                } else {
-                        float v = consts->f32[c];
-
-                        if (mod & MIDGARD_FLOAT_MOD_ABS) v = fabsf(v);
-                        if (mod & MIDGARD_FLOAT_MOD_NEG) v = -v;
-
-                        fprintf(fp, "%g", v);
-                }
-                break;
-
-        case midgard_reg_mode_16:
-                if (is_sint) {
-                        int32_t v;
-
-                        if (half && mod == midgard_int_zero_extend)
-                                v = consts->u16[c];
-                        else if (half && mod == midgard_int_shift)
-                                v = (uint32_t)consts->u16[c] << 16;
-                        else
-                                v = consts->i16[c];
-
-                        fprintf(fp, "%d", v);
-                } else if (is_uint || is_hex) {
-                        uint32_t v;
-
-                        if (half && mod == midgard_int_shift)
-                                v = (uint32_t)consts->u16[c] << 16;
-                        else
-                                v = consts->u16[c];
-
-                        fprintf(fp, is_uint ? "%u" : "0x%X", v);
-                } else {
-                        float v = _mesa_half_to_float(consts->f16[c]);
-
-                        if (mod & MIDGARD_FLOAT_MOD_ABS) v = fabsf(v);
-                        if (mod & MIDGARD_FLOAT_MOD_NEG) v = -v;
-
-                        fprintf(fp, "%g", v);
-                }
-                break;
-
-        case midgard_reg_mode_8:
-                unreachable("XXX TODO: sort out how 8-bit constant encoding works");
-                break;
-        }
-}
-
-=======
->>>>>>> 6d8c6860
 static void
 mir_print_embedded_constant(midgard_instruction *ins, unsigned src_idx)
 {
