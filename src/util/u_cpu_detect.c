--- conflicted
+++ resolved
@@ -847,12 +847,9 @@
          case 0x19:
             util_cpu_caps.family = CPU_AMD_ZEN3;
             break;
-<<<<<<< HEAD
-=======
          default:
             if (util_cpu_caps.x86_cpu_type > 0x19)
                util_cpu_caps.family = CPU_AMD_ZEN_NEXT;
->>>>>>> be466399
          }
 
          /* general feature flags */
