--- conflicted
+++ resolved
@@ -745,8 +745,6 @@
 deflate_and_write_to_disk(const void *in_data, size_t in_data_size, int dest,
                           const char *filename)
 {
-<<<<<<< HEAD
-=======
 #ifdef HAVE_ZSTD
    /* from the zstd docs (https://facebook.github.io/zstd/zstd_manual.html):
     * compression runs faster if `dstCapacity` >= `ZSTD_compressBound(srcSize)`.
@@ -768,7 +766,6 @@
    free(out);
    return ret;
 #else
->>>>>>> 4392cf2d
    unsigned char *out;
 
    /* allocate deflate state */
