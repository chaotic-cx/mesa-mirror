# Mesa 3-D graphics library
#
# Copyright (C) 2010-2011 Chia-I Wu <olvaffe@gmail.com>
# Copyright (C) 2010-2011 LunarG Inc.
#
# Permission is hereby granted, free of charge, to any person obtaining a
# copy of this software and associated documentation files (the "Software"),
# to deal in the Software without restriction, including without limitation
# the rights to use, copy, modify, merge, publish, distribute, sublicense,
# and/or sell copies of the Software, and to permit persons to whom the
# Software is furnished to do so, subject to the following conditions:
#
# The above copyright notice and this permission notice shall be included
# in all copies or substantial portions of the Software.
#
# THE SOFTWARE IS PROVIDED "AS IS", WITHOUT WARRANTY OF ANY KIND, EXPRESS OR
# IMPLIED, INCLUDING BUT NOT LIMITED TO THE WARRANTIES OF MERCHANTABILITY,
# FITNESS FOR A PARTICULAR PURPOSE AND NONINFRINGEMENT.  IN NO EVENT SHALL
# THE AUTHORS OR COPYRIGHT HOLDERS BE LIABLE FOR ANY CLAIM, DAMAGES OR OTHER
# LIABILITY, WHETHER IN AN ACTION OF CONTRACT, TORT OR OTHERWISE, ARISING
# FROM, OUT OF OR IN CONNECTION WITH THE SOFTWARE OR THE USE OR OTHER
# DEALINGS IN THE SOFTWARE.

# Android.mk for libGLES_mesa

LOCAL_PATH := $(call my-dir)

include $(LOCAL_PATH)/Makefile.sources

# ---------------------------------------
# Build libGLES_mesa
# ---------------------------------------

include $(CLEAR_VARS)

LOCAL_SRC_FILES := \
	$(LIBEGL_C_FILES) \
	$(dri2_backend_core_FILES) \
	drivers/dri2/platform_android.c

LOCAL_CFLAGS := \
	-D_EGL_NATIVE_PLATFORM=_EGL_PLATFORM_ANDROID \
	-D_EGL_BUILT_IN_DRIVER_DRI2 \
	-DHAVE_ANDROID_PLATFORM

LOCAL_C_INCLUDES := \
	$(MESA_TOP)/src/egl/main \
	$(MESA_TOP)/src/egl/drivers/dri2

LOCAL_STATIC_LIBRARIES := \
	libmesa_util \
	libmesa_loader

LOCAL_SHARED_LIBRARIES := \
	libdl \
	libglapi \
	libhardware \
	liblog \
	libcutils \
<<<<<<< HEAD
	libsync
=======
	libgralloc_drm \
	libsync

ifeq ($(filter $(MESA_ANDROID_MAJOR_VERSION), 4 5 6 7),)
LOCAL_SHARED_LIBRARIES += libnativewindow
endif
>>>>>>> 5d3caa1c

# This controls enabling building of driver libraries
ifneq ($(HAVE_I915_DRI),)
LOCAL_REQUIRED_MODULES += i915_dri
endif
ifneq ($(HAVE_I965_DRI),)
LOCAL_REQUIRED_MODULES += i965_dri
endif
ifneq ($(MESA_BUILD_GALLIUM),)
LOCAL_REQUIRED_MODULES += gallium_dri
endif

LOCAL_MODULE := libGLES_mesa
LOCAL_MODULE_RELATIVE_PATH := egl

include $(MESA_COMMON_MK)
include $(BUILD_SHARED_LIBRARY)<|MERGE_RESOLUTION|>--- conflicted
+++ resolved
@@ -57,16 +57,18 @@
 	libhardware \
 	liblog \
 	libcutils \
-<<<<<<< HEAD
-	libsync
-=======
-	libgralloc_drm \
 	libsync
 
+ifeq ($(BOARD_USES_DRM_GRALLOC),true)
+	LOCAL_CFLAGS += -DHAVE_DRM_GRALLOC
+	LOCAL_SHARED_LIBRARIES += libgralloc_drm
+endif
+
 ifeq ($(filter $(MESA_ANDROID_MAJOR_VERSION), 4 5 6 7),)
+LOCAL_HEADER_LIBRARIES += libnativebase_headers
+LOCAL_STATIC_LIBRARIES += libarect
 LOCAL_SHARED_LIBRARIES += libnativewindow
 endif
->>>>>>> 5d3caa1c
 
 # This controls enabling building of driver libraries
 ifneq ($(HAVE_I915_DRI),)
