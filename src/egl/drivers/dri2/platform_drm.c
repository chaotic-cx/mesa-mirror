--- conflicted
+++ resolved
@@ -179,11 +179,7 @@
    dri2_surf->base.Height = surf->base.height;
    surf->dri_private = dri2_surf;
 
-<<<<<<< HEAD
-   if (!dri2_create_drawable(dri2_dpy, config, dri2_surf))
-=======
    if (!dri2_create_drawable(dri2_dpy, config, dri2_surf, dri2_surf->gbm_surf))
->>>>>>> 4392cf2d
       goto cleanup_surf;
 
    return &dri2_surf->base;
