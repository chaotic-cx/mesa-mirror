--- conflicted
+++ resolved
@@ -957,23 +957,9 @@
       const EGLint surface_type = EGL_WINDOW_BIT | EGL_PBUFFER_BIT;
       struct dri2_egl_config *dri2_conf;
 
-<<<<<<< HEAD
-      for (j = 0; dri2_dpy->driver_configs[j]; j++) {
-         const EGLint surface_type = EGL_WINDOW_BIT | EGL_PBUFFER_BIT;
-         struct dri2_egl_config *dri2_conf;
-         unsigned int double_buffered = 0;
-
-         dri2_dpy->core->getConfigAttrib(dri2_dpy->driver_configs[j],
-            __DRI_ATTRIB_DOUBLE_BUFFER, &double_buffered);
-
-         /* support only double buffered configs */
-         if (!double_buffered)
-            continue;
-=======
       for (j = 0; j < ARRAY_SIZE(visuals); j++) {
          config_attrs[1] = visuals[j].format;
          config_attrs[3] = visuals[j].format;
->>>>>>> 367bafc7
 
          dri2_conf = dri2_add_config(dpy, dri2_dpy->driver_configs[i],
                count + 1, surface_type, config_attrs, visuals[j].rgba_masks);
@@ -991,18 +977,6 @@
       }
    }
 
-<<<<<<< HEAD
-   /* post-process configs */
-   for (i = 0; i < dpy->Configs->Size; i++) {
-      struct dri2_egl_config *dri2_conf = dri2_egl_config(dpy->Configs->Elements[i]);
-
-      /* there is no front buffer so no OpenGL */
-      dri2_conf->base.RenderableType &= ~EGL_OPENGL_BIT;
-      dri2_conf->base.Conformant &= ~EGL_OPENGL_BIT;
-   }
-
-=======
->>>>>>> 367bafc7
    return (count != 0);
 }
 
