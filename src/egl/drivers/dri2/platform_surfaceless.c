/*
 * Mesa 3-D graphics library
 *
 * Copyright (c) 2014 The Chromium OS Authors.
 * Copyright © 2011 Intel Corporation
 *
 * Permission is hereby granted, free of charge, to any person obtaining a
 * copy of this software and associated documentation files (the "Software"),
 * to deal in the Software without restriction, including without limitation
 * the rights to use, copy, modify, merge, publish, distribute, sublicense,
 * and/or sell copies of the Software, and to permit persons to whom the
 * Software is furnished to do so, subject to the following conditions:
 *
 * The above copyright notice and this permission notice shall be included
 * in all copies or substantial portions of the Software.
 *
 * THE SOFTWARE IS PROVIDED "AS IS", WITHOUT WARRANTY OF ANY KIND, EXPRESS OR
 * IMPLIED, INCLUDING BUT NOT LIMITED TO THE WARRANTIES OF MERCHANTABILITY,
 * FITNESS FOR A PARTICULAR PURPOSE AND NONINFRINGEMENT.  IN NO EVENT SHALL
 * THE AUTHORS OR COPYRIGHT HOLDERS BE LIABLE FOR ANY CLAIM, DAMAGES OR OTHER
 * LIABILITY, WHETHER IN AN ACTION OF CONTRACT, TORT OR OTHERWISE, ARISING
 * FROM, OUT OF OR IN CONNECTION WITH THE SOFTWARE OR THE USE OR OTHER
 * DEALINGS IN THE SOFTWARE.
 */

#include <stdlib.h>
#include <stdio.h>
#include <string.h>
#include <xf86drm.h>
#include <dlfcn.h>
#include <sys/types.h>
#include <sys/stat.h>
#include <fcntl.h>
#include <unistd.h>

#include "egl_dri2.h"
#include "egl_dri2_fallbacks.h"
#include "loader.h"

static __DRIimage*
surfaceless_alloc_image(struct dri2_egl_display *dri2_dpy,
                     struct dri2_egl_surface *dri2_surf)
{
   return dri2_dpy->image->createImage(
            dri2_dpy->dri_screen,
            dri2_surf->base.Width,
            dri2_surf->base.Height,
            dri2_surf->visual,
            0,
            NULL);
}

static void
surfaceless_free_images(struct dri2_egl_surface *dri2_surf)
{
   struct dri2_egl_display *dri2_dpy =
      dri2_egl_display(dri2_surf->base.Resource.Display);

   if (dri2_surf->front) {
      dri2_dpy->image->destroyImage(dri2_surf->front);
      dri2_surf->front = NULL;
   }

   free(dri2_surf->swrast_device_buffer);
   dri2_surf->swrast_device_buffer = NULL;
}

static int
surfaceless_image_get_buffers(__DRIdrawable *driDrawable,
                        unsigned int format,
                        uint32_t *stamp,
                        void *loaderPrivate,
                        uint32_t buffer_mask,
                        struct __DRIimageList *buffers)
{
   struct dri2_egl_surface *dri2_surf = loaderPrivate;
   struct dri2_egl_display *dri2_dpy =
      dri2_egl_display(dri2_surf->base.Resource.Display);

   buffers->image_mask = 0;
   buffers->front = NULL;
   buffers->back = NULL;

   /* The EGL 1.5 spec states that pbuffers are single-buffered. Specifically,
    * the spec states that they have a back buffer but no front buffer, in
    * contrast to pixmaps, which have a front buffer but no back buffer.
    *
    * Single-buffered surfaces with no front buffer confuse Mesa; so we deviate
    * from the spec, following the precedent of Mesa's EGL X11 platform. The
    * X11 platform correctly assigns pbuffers to single-buffered configs, but
    * assigns the pbuffer a front buffer instead of a back buffer.
    *
    * Pbuffers in the X11 platform mostly work today, so let's just copy its
    * behavior instead of trying to fix (and hence potentially breaking) the
    * world.
    */

   if (buffer_mask & __DRI_IMAGE_BUFFER_FRONT) {

      if (!dri2_surf->front)
         dri2_surf->front =
            surfaceless_alloc_image(dri2_dpy, dri2_surf);

      buffers->image_mask |= __DRI_IMAGE_BUFFER_FRONT;
      buffers->front = dri2_surf->front;
   }

   return 1;
}

static _EGLSurface *
dri2_surfaceless_create_surface(_EGLDriver *drv, _EGLDisplay *disp, EGLint type,
                        _EGLConfig *conf, const EGLint *attrib_list)
{
   struct dri2_egl_display *dri2_dpy = dri2_egl_display(disp);
   struct dri2_egl_config *dri2_conf = dri2_egl_config(conf);
   struct dri2_egl_surface *dri2_surf;
   const __DRIconfig *config;

   /* Make sure to calloc so all pointers
    * are originally NULL.
    */
   dri2_surf = calloc(1, sizeof *dri2_surf);

   if (!dri2_surf) {
      _eglError(EGL_BAD_ALLOC, "eglCreatePbufferSurface");
      return NULL;
   }

   if (!dri2_init_surface(&dri2_surf->base, disp, type, conf, attrib_list,
                          false, NULL))
      goto cleanup_surface;

   config = dri2_get_dri_config(dri2_conf, type,
                                dri2_surf->base.GLColorspace);

   if (!config) {
      _eglError(EGL_BAD_MATCH, "Unsupported surfacetype/colorspace configuration");
      goto cleanup_surface;
   }

<<<<<<< HEAD
   if (!dri2_create_drawable(dri2_dpy, config, dri2_surf))
=======
   dri2_surf->visual = dri2_image_format_for_pbuffer_config(dri2_dpy, config);
   if (dri2_surf->visual == __DRI_IMAGE_FORMAT_NONE)
>>>>>>> 4392cf2d
      goto cleanup_surface;

   if (!dri2_create_drawable(dri2_dpy, config, dri2_surf, dri2_surf))
      goto cleanup_surface;

   return &dri2_surf->base;

   cleanup_surface:
      free(dri2_surf);
      return NULL;
}

static EGLBoolean
surfaceless_destroy_surface(_EGLDriver *drv, _EGLDisplay *disp, _EGLSurface *surf)
{
   struct dri2_egl_display *dri2_dpy = dri2_egl_display(disp);
   struct dri2_egl_surface *dri2_surf = dri2_egl_surface(surf);

   surfaceless_free_images(dri2_surf);

   dri2_dpy->core->destroyDrawable(dri2_surf->dri_drawable);

   dri2_fini_surface(surf);
   free(dri2_surf);
   return EGL_TRUE;
}

static _EGLSurface *
dri2_surfaceless_create_pbuffer_surface(_EGLDriver *drv, _EGLDisplay *disp,
                                _EGLConfig *conf, const EGLint *attrib_list)
{
   return dri2_surfaceless_create_surface(drv, disp, EGL_PBUFFER_BIT, conf,
                                  attrib_list);
}

static EGLBoolean
surfaceless_add_configs_for_visuals(_EGLDriver *drv, _EGLDisplay *disp)
{
   struct dri2_egl_display *dri2_dpy = dri2_egl_display(disp);
   static const struct {
      const char *format_name;
      int rgba_shifts[4];
      unsigned int rgba_sizes[4];
   } visuals[] = {
      { "ABGR16F",  { 0, 16, 32, 48 }, { 16, 16, 16, 16 } },
      { "XBGR16F",  { 0, 16, 32, -1 }, { 16, 16, 16, 0 } },
      { "A2RGB10",  { 20, 10, 0, 30 }, { 10, 10, 10, 2 } },
      { "X2RGB10",  { 20, 10, 0, -1 }, { 10, 10, 10, 0 } },
      { "ARGB8888", { 16, 8, 0, 24 }, { 8, 8, 8, 8 } },
      { "RGB888",   { 16, 8, 0, -1 }, { 8, 8, 8, 0 } },
      { "RGB565",   { 11, 5, 0, -1 }, { 5, 6, 5, 0 } },
   };
   unsigned int format_count[ARRAY_SIZE(visuals)] = { 0 };
   unsigned int config_count = 0;

   for (unsigned i = 0; dri2_dpy->driver_configs[i] != NULL; i++) {
      for (unsigned j = 0; j < ARRAY_SIZE(visuals); j++) {
         struct dri2_egl_config *dri2_conf;

         dri2_conf = dri2_add_config(disp, dri2_dpy->driver_configs[i],
               config_count + 1, EGL_PBUFFER_BIT, NULL,
               visuals[j].rgba_shifts, visuals[j].rgba_sizes);

         if (dri2_conf) {
            if (dri2_conf->base.ConfigID == config_count + 1)
               config_count++;
            format_count[j]++;
         }
      }
   }

   for (unsigned i = 0; i < ARRAY_SIZE(format_count); i++) {
      if (!format_count[i]) {
         _eglLog(_EGL_DEBUG, "No DRI config supports native format %s",
               visuals[i].format_name);
      }
   }

   return (config_count != 0);
}

static const struct dri2_egl_display_vtbl dri2_surfaceless_display_vtbl = {
   .create_pixmap_surface = dri2_fallback_create_pixmap_surface,
   .create_pbuffer_surface = dri2_surfaceless_create_pbuffer_surface,
   .destroy_surface = surfaceless_destroy_surface,
   .create_image = dri2_create_image_khr,
   .swap_buffers_region = dri2_fallback_swap_buffers_region,
   .post_sub_buffer = dri2_fallback_post_sub_buffer,
   .copy_buffers = dri2_fallback_copy_buffers,
   .query_buffer_age = dri2_fallback_query_buffer_age,
   .create_wayland_buffer_from_image = dri2_fallback_create_wayland_buffer_from_image,
   .get_sync_values = dri2_fallback_get_sync_values,
   .get_dri_drawable = dri2_surface_get_dri_drawable,
};

static void
surfaceless_flush_front_buffer(__DRIdrawable *driDrawable, void *loaderPrivate)
{
}

static unsigned
surfaceless_get_capability(void *loaderPrivate, enum dri_loader_cap cap)
{
   /* Note: loaderPrivate is _EGLDisplay* */
   switch (cap) {
   case DRI_LOADER_CAP_FP16:
      return 1;
   default:
      return 0;
   }
}

static const __DRIimageLoaderExtension image_loader_extension = {
   .base             = { __DRI_IMAGE_LOADER, 2 },
   .getBuffers       = surfaceless_image_get_buffers,
   .flushFrontBuffer = surfaceless_flush_front_buffer,
   .getCapability    = surfaceless_get_capability,
};

static const __DRIextension *image_loader_extensions[] = {
   &image_loader_extension.base,
   &image_lookup_extension.base,
   &use_invalidate.base,
   NULL,
};

static const __DRIextension *swrast_loader_extensions[] = {
   &swrast_pbuffer_loader_extension.base,
   &image_loader_extension.base,
   &image_lookup_extension.base,
   &use_invalidate.base,
   NULL,
};

static bool
surfaceless_probe_device(_EGLDisplay *disp, bool swrast)
{
#define MAX_DRM_DEVICES 64
   const unsigned node_type = swrast ? DRM_NODE_PRIMARY : DRM_NODE_RENDER;
   struct dri2_egl_display *dri2_dpy = disp->DriverData;
   drmDevicePtr device, devices[MAX_DRM_DEVICES] = { NULL };
   int i, num_devices;

   num_devices = drmGetDevices2(0, devices, ARRAY_SIZE(devices));
   if (num_devices < 0)
      return false;

   for (i = 0; i < num_devices; ++i) {
      device = devices[i];

      if (!(device->available_nodes & (1 << node_type)))
         continue;

      dri2_dpy->fd = loader_open_device(device->nodes[node_type]);
      if (dri2_dpy->fd < 0)
         continue;

      disp->Device = _eglAddDevice(dri2_dpy->fd, swrast);
      if (!disp->Device) {
         close(dri2_dpy->fd);
         dri2_dpy->fd = -1;
         continue;
      }

      char *driver_name = loader_get_driver_for_fd(dri2_dpy->fd);
      if (swrast) {
         /* Use kms swrast only with vgem / virtio_gpu.
          * virtio-gpu fallbacks to software rendering when 3D features
          * are unavailable since 6c5ab, and kms_swrast is more
          * feature complete than swrast.
          */
         if (driver_name &&
             (strcmp(driver_name, "vgem") == 0 ||
              strcmp(driver_name, "virtio_gpu") == 0))
            dri2_dpy->driver_name = strdup("kms_swrast");
         free(driver_name);
      } else {
         /* Use the given hardware driver */
         dri2_dpy->driver_name = driver_name;
      }

      if (dri2_dpy->driver_name && dri2_load_driver_dri3(disp))
         break;

      free(dri2_dpy->driver_name);
      dri2_dpy->driver_name = NULL;
      close(dri2_dpy->fd);
      dri2_dpy->fd = -1;
   }
   drmFreeDevices(devices, num_devices);

   if (i == num_devices)
      return false;

   if (swrast)
      dri2_dpy->loader_extensions = swrast_loader_extensions;
   else
      dri2_dpy->loader_extensions = image_loader_extensions;

   return true;
}

static bool
surfaceless_probe_device_sw(_EGLDisplay *disp)
{
   struct dri2_egl_display *dri2_dpy = disp->DriverData;

   dri2_dpy->fd = -1;
   disp->Device = _eglAddDevice(dri2_dpy->fd, true);
   assert(disp->Device);

   dri2_dpy->driver_name = strdup("swrast");
   if (!dri2_dpy->driver_name)
      return false;

   if (!dri2_load_driver_swrast(disp)) {
      free(dri2_dpy->driver_name);
      dri2_dpy->driver_name = NULL;
      return false;
   }

   dri2_dpy->loader_extensions = swrast_loader_extensions;
   return true;
}

EGLBoolean
dri2_initialize_surfaceless(_EGLDriver *drv, _EGLDisplay *disp)
{
   struct dri2_egl_display *dri2_dpy;
   const char* err;
   bool driver_loaded = false;

   dri2_dpy = calloc(1, sizeof *dri2_dpy);
   if (!dri2_dpy)
      return _eglError(EGL_BAD_ALLOC, "eglInitialize");

   dri2_dpy->fd = -1;
   disp->DriverData = (void *) dri2_dpy;

   if (!disp->Options.ForceSoftware) {
      driver_loaded = surfaceless_probe_device(disp, false);
      if (!driver_loaded)
         _eglLog(_EGL_WARNING,
                 "No hardware driver found, falling back to software rendering");
   }

   if (!driver_loaded)
      driver_loaded = surfaceless_probe_device(disp, true);

   if (!driver_loaded) {
      _eglLog(_EGL_DEBUG, "Falling back to surfaceless swrast without DRM.");
      if (!surfaceless_probe_device_sw(disp)) {
         err = "DRI2: failed to load driver";
         goto cleanup;
      }
   }

   if (!dri2_create_screen(disp)) {
      err = "DRI2: failed to create screen";
      goto cleanup;
   }

   if (!dri2_setup_extensions(disp)) {
      err = "DRI2: failed to find required DRI extensions";
      goto cleanup;
   }

   dri2_setup_screen(disp);
#ifdef HAVE_WAYLAND_PLATFORM
   dri2_dpy->device_name = loader_get_device_name_for_fd(dri2_dpy->fd);
#endif
   dri2_set_WL_bind_wayland_display(drv, disp);

   if (!surfaceless_add_configs_for_visuals(drv, disp)) {
      err = "DRI2: failed to add configs";
      goto cleanup;
   }

   /* Fill vtbl last to prevent accidentally calling virtual function during
    * initialization.
    */
   dri2_dpy->vtbl = &dri2_surfaceless_display_vtbl;

   return EGL_TRUE;

cleanup:
   dri2_display_destroy(disp);
   return _eglError(EGL_NOT_INITIALIZED, err);
}<|MERGE_RESOLUTION|>--- conflicted
+++ resolved
@@ -139,12 +139,8 @@
       goto cleanup_surface;
    }
 
-<<<<<<< HEAD
-   if (!dri2_create_drawable(dri2_dpy, config, dri2_surf))
-=======
    dri2_surf->visual = dri2_image_format_for_pbuffer_config(dri2_dpy, config);
    if (dri2_surf->visual == __DRI_IMAGE_FORMAT_NONE)
->>>>>>> 4392cf2d
       goto cleanup_surface;
 
    if (!dri2_create_drawable(dri2_dpy, config, dri2_surf, dri2_surf))
