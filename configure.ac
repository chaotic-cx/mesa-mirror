dnl Copyright © 2011-2014 Intel Corporation
dnl Copyright © 2011-2014 Emil Velikov <emil.l.velikov@gmail.com>
dnl Copyright © 2007-2010 Dan Nicholson
dnl Copyright © 2010-2014 Marek Olšák <maraeo@gmail.com>
dnl Copyright © 2010-2014 Christian König
dnl Copyright © 2012-2014 Tom Stellard <tstellar@gmail.com>
dnl Copyright © 2009-2012 Jakob Bornecrantz
dnl Copyright © 2009-2014 Jon TURNEY
dnl Copyright © 2011-2012 Benjamin Franzke
dnl Copyright © 2008-2014 David Airlie
dnl Copyright © 2009-2013 Brian Paul
dnl
dnl Permission is hereby granted, free of charge, to any person obtaining a
dnl copy of this software and associated documentation files (the "Software"),
dnl to deal in the Software without restriction, including without limitation
dnl the rights to use, copy, modify, merge, publish, distribute, sublicense,
dnl and/or sell copies of the Software, and to permit persons to whom the
dnl Software is furnished to do so, subject to the following conditions:
dnl
dnl The above copyright notice and this permission notice (including the next
dnl paragraph) shall be included in all copies or substantial portions of the
dnl Software.
dnl
dnl THE SOFTWARE IS PROVIDED "AS IS", WITHOUT WARRANTY OF ANY KIND, EXPRESS OR
dnl IMPLIED, INCLUDING BUT NOT LIMITED TO THE WARRANTIES OF MERCHANTABILITY,
dnl FITNESS FOR A PARTICULAR PURPOSE AND NONINFRINGEMENT.  IN NO EVENT SHALL
dnl THE AUTHORS OR COPYRIGHT HOLDERS BE LIABLE FOR ANY CLAIM, DAMAGES OR OTHER
dnl LIABILITY, WHETHER IN AN ACTION OF CONTRACT, TORT OR OTHERWISE, ARISING
dnl FROM, OUT OF OR IN CONNECTION WITH THE SOFTWARE OR THE USE OR OTHER
dnl DEALINGS IN THE SOFTWARE.
dnl
dnl Process this file with autoconf to create configure.

AC_PREREQ([2.60])

dnl Tell the user about autoconf.html in the --help output
m4_divert_once([HELP_END], [
See docs/autoconf.html for more details on the options for Mesa.])

<<<<<<< HEAD
AC_INIT([Mesa], [9.0.3],
    [https://bugs.freedesktop.org/enter_bug.cgi?product=Mesa])
AC_CONFIG_AUX_DIR([bin])
AC_CONFIG_MACRO_DIR([m4])
AC_CANONICAL_HOST
AM_INIT_AUTOMAKE([foreign])
=======
m4_define(MESA_VERSION, m4_normalize(m4_include(VERSION)))
AC_INIT([Mesa], [MESA_VERSION],
    [https://bugs.freedesktop.org/enter_bug.cgi?product=Mesa])
AC_CONFIG_AUX_DIR([bin])
AC_CONFIG_MACRO_DIR([m4])
AC_CANONICAL_SYSTEM
AM_INIT_AUTOMAKE([foreign tar-ustar dist-xz subdir-objects])
>>>>>>> 367bafc7

dnl We only support native Windows builds (MinGW/MSVC) through SCons.
case "$host_os" in
mingw*)
    AC_MSG_ERROR([MinGW build not supported through autoconf/automake, use SCons instead])
    ;;
esac

# Support silent build rules, requires at least automake-1.11. Disable
# by either passing --disable-silent-rules to configure or passing V=1
# to make
m4_ifdef([AM_SILENT_RULES], [AM_SILENT_RULES([yes])],
    [AC_SUBST([AM_DEFAULT_VERBOSITY], [1])])

m4_ifdef([AM_PROG_AR], [AM_PROG_AR])

dnl Set internal versions
OSMESA_VERSION=8
AC_SUBST([OSMESA_VERSION])
OPENCL_VERSION=1
AC_SUBST([OPENCL_VERSION])

dnl Set internal versions
OSMESA_VERSION=8
AC_SUBST([OSMESA_VERSION])

dnl Versions for external dependencies
LIBDRM_REQUIRED=2.4.66
LIBDRM_RADEON_REQUIRED=2.4.56
LIBDRM_AMDGPU_REQUIRED=2.4.63
LIBDRM_INTEL_REQUIRED=2.4.61
LIBDRM_NVVIEUX_REQUIRED=2.4.66
LIBDRM_NOUVEAU_REQUIRED=2.4.66
LIBDRM_FREEDRENO_REQUIRED=2.4.74
LIBDRM_VC4_REQUIRED=2.4.69
LIBDRM_ETNAVIV_REQUIRED=2.4.74
DRI2PROTO_REQUIRED=2.6
DRI3PROTO_REQUIRED=1.0
PRESENTPROTO_REQUIRED=1.0
GLPROTO_REQUIRED=1.4.14
LIBOMXIL_BELLAGIO_REQUIRED=0.0
LIBVA_REQUIRED=0.38.0
VDPAU_REQUIRED=1.1
WAYLAND_REQUIRED=1.11
XCB_REQUIRED=1.9.3
XCBDRI2_REQUIRED=1.8
XCBGLX_REQUIRED=1.8.1
XSHMFENCE_REQUIRED=1.1
XVMC_REQUIRED=1.0.6
PYTHON_MAKO_REQUIRED=0.8.0
LIBSENSORS_REQUIRED=4.0.0

dnl LLVM versions
LLVM_REQUIRED_GALLIUM=3.3.0
LLVM_REQUIRED_OPENCL=3.6.0
LLVM_REQUIRED_R600=3.6.0
LLVM_REQUIRED_RADEONSI=3.6.0
LLVM_REQUIRED_RADV=3.9.0
LLVM_REQUIRED_SWR=3.6.0

dnl Check for progs
AC_PROG_CPP
AC_PROG_CC
AC_PROG_CXX
AM_PROG_CC_C_O
AM_PROG_AS
<<<<<<< HEAD
AC_CHECK_PROGS([MAKE], [gmake make])
AC_CHECK_PROGS([PYTHON2], [python2 python])
AX_PYTHON_MODULE([libxml2], [needed])
=======
AX_CHECK_GNU_MAKE
AC_CHECK_PROGS([PYTHON2], [python2.7 python2 python])
>>>>>>> 367bafc7
AC_PROG_SED
AC_PROG_MKDIR_P

AC_SYS_LARGEFILE

LT_PREREQ([2.2])
LT_INIT([disable-static])

AC_CHECK_PROG(RM, rm, [rm -f])
AC_CHECK_PROG(XXD, xxd, [xxd])

AX_PROG_BISON([],
              AS_IF([test ! -f "$srcdir/src/compiler/glsl/glcpp/glcpp-parse.c"],
                    [AC_MSG_ERROR([bison not found - unable to compile glcpp-parse.y])]))
AX_PROG_FLEX([],
             AS_IF([test ! -f "$srcdir/src/compiler/glsl/glcpp/glcpp-lex.c"],
                   [AC_MSG_ERROR([flex not found - unable to compile glcpp-lex.l])]))

AC_CHECK_PROG(INDENT, indent, indent, cat)
if test "x$INDENT" != "xcat"; then
    # Only GNU indent is supported
    INDENT_VERSION=`indent --version | grep GNU`
    if test $? -eq 0; then
       AC_SUBST(INDENT_FLAGS, '-i4 -nut -br -brs -npcs -ce -TGLubyte -TGLbyte -TBool')
    else
       INDENT="cat"
    fi
fi

AX_CHECK_PYTHON_MAKO_MODULE($PYTHON_MAKO_REQUIRED)

if test -z "$PYTHON2"; then
    if test ! -f "$srcdir/src/util/format_srgb.c"; then
        AC_MSG_ERROR([Python not found - unable to generate sources])
    fi
else
    if test "x$acv_mako_found" = xno; then
        if test ! -f "$srcdir/src/mesa/main/format_unpack.c"; then
            AC_MSG_ERROR([Python mako module v$PYTHON_MAKO_REQUIRED or higher not found])
        fi
    fi
fi

AC_PROG_INSTALL

dnl We need a POSIX shell for parts of the build. Assume we have one
dnl in most cases.
case "$host_os" in
solaris*)
    # Solaris /bin/sh is too old/non-POSIX compliant
    AC_PATH_PROGS(POSIX_SHELL, [ksh93 ksh sh])
    SHELL="$POSIX_SHELL"
    ;;
esac

dnl clang is mostly GCC-compatible, but its version is much lower,
dnl so we have to check for it.
AC_MSG_CHECKING([if compiling with clang])

AC_COMPILE_IFELSE(
[AC_LANG_PROGRAM([], [[
#ifndef __clang__
       not clang
#endif
]])],
[acv_mesa_CLANG=yes], [acv_mesa_CLANG=no])

AC_MSG_RESULT([$acv_mesa_CLANG])

dnl If we're using GCC, make sure that it is at least version 4.2.0.  Older
dnl versions are explictly not supported.
GEN_ASM_OFFSETS=no
USE_GNU99=no
if test "x$GCC" = xyes -a "x$acv_mesa_CLANG" = xno; then
    AC_MSG_CHECKING([whether gcc version is sufficient])
    major=0
    minor=0

    GCC_VERSION=`$CC -dumpversion`
    if test $? -eq 0; then
        GCC_VERSION_MAJOR=`echo $GCC_VERSION | cut -d. -f1`
        GCC_VERSION_MINOR=`echo $GCC_VERSION | cut -d. -f2`
    fi

    if test $GCC_VERSION_MAJOR -lt 4 -o $GCC_VERSION_MAJOR -eq 4 -a $GCC_VERSION_MINOR -lt 2 ; then
        AC_MSG_RESULT([no])
        AC_MSG_ERROR([If using GCC, version 4.2.0 or later is required.])
    else
        AC_MSG_RESULT([yes])
    fi

    if test $GCC_VERSION_MAJOR -lt 4 -o $GCC_VERSION_MAJOR -eq 4 -a $GCC_VERSION_MINOR -lt 6 ; then
        USE_GNU99=yes
    fi
    if test "x$cross_compiling" = xyes; then
        GEN_ASM_OFFSETS=yes
    fi
fi

dnl We don't support building Mesa with Sun C compiler
dnl https://bugs.freedesktop.org/show_bug.cgi?id=93189
AC_CHECK_DECL([__SUNPRO_C], [SUNCC=yes], [SUNCC=no])
if test "x$SUNCC" = xyes; then
    AC_MSG_ERROR([Building with Sun C compiler is not supported, use GCC instead.])
fi

dnl Check for compiler builtins
AX_GCC_BUILTIN([__builtin_bswap32])
AX_GCC_BUILTIN([__builtin_bswap64])
AX_GCC_BUILTIN([__builtin_clz])
AX_GCC_BUILTIN([__builtin_clzll])
AX_GCC_BUILTIN([__builtin_ctz])
AX_GCC_BUILTIN([__builtin_expect])
AX_GCC_BUILTIN([__builtin_ffs])
AX_GCC_BUILTIN([__builtin_ffsll])
AX_GCC_BUILTIN([__builtin_popcount])
AX_GCC_BUILTIN([__builtin_popcountll])
AX_GCC_BUILTIN([__builtin_unreachable])

AX_GCC_FUNC_ATTRIBUTE([const])
AX_GCC_FUNC_ATTRIBUTE([flatten])
AX_GCC_FUNC_ATTRIBUTE([format])
AX_GCC_FUNC_ATTRIBUTE([malloc])
AX_GCC_FUNC_ATTRIBUTE([packed])
AX_GCC_FUNC_ATTRIBUTE([pure])
AX_GCC_FUNC_ATTRIBUTE([returns_nonnull])
AX_GCC_FUNC_ATTRIBUTE([unused])
AX_GCC_FUNC_ATTRIBUTE([visibility])
AX_GCC_FUNC_ATTRIBUTE([warn_unused_result])
AX_GCC_FUNC_ATTRIBUTE([weak])
AX_GCC_FUNC_ATTRIBUTE([alias])

AM_CONDITIONAL([GEN_ASM_OFFSETS], test "x$GEN_ASM_OFFSETS" = xyes)

dnl Make sure the pkg-config macros are defined
m4_ifndef([PKG_PROG_PKG_CONFIG],
    [m4_fatal([Could not locate the pkg-config autoconf macros.
  These are usually located in /usr/share/aclocal/pkg.m4. If your macros
  are in a different location, try setting the environment variable
  ACLOCAL="aclocal -I/other/macro/dir" before running autoreconf.])])
PKG_PROG_PKG_CONFIG()

dnl LIB_DIR - library basename
LIB_DIR=`echo $libdir | $SED 's%.*/%%'`
AC_SUBST([LIB_DIR])

dnl Cache LDFLAGS and CPPFLAGS so we can add to them and restore later
_SAVE_LDFLAGS="$LDFLAGS"
_SAVE_CPPFLAGS="$CPPFLAGS"

dnl Compiler macros
DEFINES="-D__STDC_LIMIT_MACROS -D__STDC_CONSTANT_MACROS"
AC_SUBST([DEFINES])
android=no
case "$host_os" in
<<<<<<< HEAD
linux*|*-gnu*|gnu*)
    DEFINES="$DEFINES -D_GNU_SOURCE -DHAVE_PTHREAD"
    ;;
solaris*)
    DEFINES="$DEFINES -DHAVE_PTHREAD -DSVR4"
    ;;
cygwin*)
    DEFINES="$DEFINES -DHAVE_PTHREAD"
=======
*-android)
    android=yes
    ;;
linux*|*-gnu*|gnu*|cygwin*)
    DEFINES="$DEFINES -D_GNU_SOURCE"
    ;;
solaris*)
    DEFINES="$DEFINES -DSVR4"
>>>>>>> 367bafc7
    ;;
esac

AM_CONDITIONAL(HAVE_ANDROID, test "x$android" = xyes)

dnl Add flags for gcc and g++
if test "x$GCC" = xyes; then
    CFLAGS="$CFLAGS -Wall"

    if test "x$USE_GNU99" = xyes; then
	CFLAGS="$CFLAGS -std=gnu99"
    else
	CFLAGS="$CFLAGS -std=c99"
    fi

    # Enable -Werror=implicit-function-declaration and
    # -Werror=missing-prototypes, if available, or otherwise, just
    # -Wmissing-prototypes.  This is particularly useful to avoid
    # generating a loadable driver module that has undefined symbols.
    save_CFLAGS="$CFLAGS"
    AC_MSG_CHECKING([whether $CC supports -Werror=missing-prototypes])
    CFLAGS="$CFLAGS -Werror=implicit-function-declaration"
    CFLAGS="$CFLAGS -Werror=missing-prototypes"
    AC_LINK_IFELSE([AC_LANG_PROGRAM()],
		   AC_MSG_RESULT([yes]),
		   [CFLAGS="$save_CFLAGS -Wmissing-prototypes";
		    AC_MSG_RESULT([no])]);

    # Enable -fvisibility=hidden if using a gcc that supports it
    save_CFLAGS="$CFLAGS"
    AC_MSG_CHECKING([whether $CC supports -fvisibility=hidden])
    VISIBILITY_CFLAGS="-fvisibility=hidden"
    CFLAGS="$CFLAGS $VISIBILITY_CFLAGS"
    AC_LINK_IFELSE([AC_LANG_PROGRAM()], AC_MSG_RESULT([yes]),
		   [VISIBILITY_CFLAGS=""; AC_MSG_RESULT([no])]);

    # Restore CFLAGS; VISIBILITY_CFLAGS are added to it where needed.
    CFLAGS=$save_CFLAGS

    # We don't want floating-point math functions to set errno or trap
    CFLAGS="$CFLAGS -fno-math-errno -fno-trapping-math"

    # Flags to help ensure that certain portions of the code -- and only those
    # portions -- can be built with MSVC:
    # - src/util, src/gallium/auxiliary, rc/gallium/drivers/llvmpipe, and
    # - non-Linux/Posix OpenGL portions needs to build on MSVC 2013 (which
    #   supports most of C99)
    # - the rest has no compiler compiler restrictions
    MSVC2013_COMPAT_CFLAGS="-Werror=pointer-arith"
    MSVC2013_COMPAT_CXXFLAGS="-Werror=pointer-arith"

    # Enable -Werror=vla if compiler supports it
    save_CFLAGS="$CFLAGS"
    AC_MSG_CHECKING([whether $CC supports -Werror=vla])
    CFLAGS="$CFLAGS -Werror=vla"
    AC_LINK_IFELSE([AC_LANG_PROGRAM()],
		   [MSVC2013_COMPAT_CFLAGS="$MSVC2013_COMPAT_CFLAGS -Werror=vla";
		    MSVC2013_COMPAT_CXXFLAGS="$MSVC2013_COMPAT_CXXFLAGS -Werror=vla";
		    AC_MSG_RESULT([yes])],
		    AC_MSG_RESULT([no]));
    CFLAGS="$save_CFLAGS"
fi
if test "x$GXX" = xyes; then
    CXXFLAGS="$CXXFLAGS -Wall"

    # Enable -fvisibility=hidden if using a gcc that supports it
    save_CXXFLAGS="$CXXFLAGS"
    AC_MSG_CHECKING([whether $CXX supports -fvisibility=hidden])
    VISIBILITY_CXXFLAGS="-fvisibility=hidden"
    CXXFLAGS="$CXXFLAGS $VISIBILITY_CXXFLAGS"
    AC_LANG_PUSH([C++])
    AC_LINK_IFELSE([AC_LANG_PROGRAM()], AC_MSG_RESULT([yes]),
		   [VISIBILITY_CXXFLAGS="" ; AC_MSG_RESULT([no])]);
    AC_LANG_POP([C++])

    # Restore CXXFLAGS; VISIBILITY_CXXFLAGS are added to it where needed.
    CXXFLAGS=$save_CXXFLAGS

    # We don't want floating-point math functions to set errno or trap
    CXXFLAGS="$CXXFLAGS -fno-math-errno -fno-trapping-math"
fi

AC_SUBST([MSVC2013_COMPAT_CFLAGS])
AC_SUBST([MSVC2013_COMPAT_CXXFLAGS])

dnl even if the compiler appears to support it, using visibility attributes isn't
dnl going to do anything useful currently on cygwin apart from emit lots of warnings
case "$host_os" in
cygwin*)
    VISIBILITY_CFLAGS=""
    VISIBILITY_CXXFLAGS=""
    ;;
esac

AC_SUBST([VISIBILITY_CFLAGS])
AC_SUBST([VISIBILITY_CXXFLAGS])

dnl
dnl Optional flags, check for compiler support
dnl
SSE41_CFLAGS="-msse4.1"
dnl Code compiled by GCC with -msse* assumes a 16 byte aligned
dnl stack, but on x86-32 such alignment is not guaranteed.
case "$target_cpu" in
i?86)
    SSE41_CFLAGS="$SSE41_CFLAGS -mstackrealign"
    ;;
esac
save_CFLAGS="$CFLAGS"
CFLAGS="$SSE41_CFLAGS $CFLAGS"
AC_COMPILE_IFELSE([AC_LANG_SOURCE([[
#include <smmintrin.h>
int param;
int main () {
    __m128i a = _mm_set1_epi32 (param), b = _mm_set1_epi32 (param + 1), c;
    c = _mm_max_epu32(a, b);
    return _mm_cvtsi128_si32(c);
}]])], SSE41_SUPPORTED=1)
CFLAGS="$save_CFLAGS"
if test "x$SSE41_SUPPORTED" = x1; then
    DEFINES="$DEFINES -DUSE_SSE41"
fi
AM_CONDITIONAL([SSE41_SUPPORTED], [test x$SSE41_SUPPORTED = x1])
AC_SUBST([SSE41_CFLAGS], $SSE41_CFLAGS)

dnl Check for new-style atomic builtins
AC_COMPILE_IFELSE([AC_LANG_SOURCE([[
int main() {
    int n;
    return __atomic_load_n(&n, __ATOMIC_ACQUIRE);
}]])], GCC_ATOMIC_BUILTINS_SUPPORTED=1)
if test "x$GCC_ATOMIC_BUILTINS_SUPPORTED" = x1; then
    DEFINES="$DEFINES -DUSE_GCC_ATOMIC_BUILTINS"
fi
AM_CONDITIONAL([GCC_ATOMIC_BUILTINS_SUPPORTED], [test x$GCC_ATOMIC_BUILTINS_SUPPORTED = x1])

dnl Check for Endianness
AC_C_BIGENDIAN(
   little_endian=no,
   little_endian=yes,
   little_endian=no,
   little_endian=no
)

dnl Check for POWER8 Architecture
PWR8_CFLAGS="-mpower8-vector"
have_pwr8_intrinsics=no
AC_MSG_CHECKING(whether gcc supports -mpower8-vector)
save_CFLAGS=$CFLAGS
CFLAGS="$PWR8_CFLAGS $CFLAGS"
AC_COMPILE_IFELSE([AC_LANG_SOURCE([[
#if defined(__GNUC__) && (__GNUC__ < 4 || (__GNUC__ == 4 && __GNUC_MINOR__ < 8))
#error "Need GCC >= 4.8 for sane POWER8 support"
#endif
#include <altivec.h>
int main () {
    vector unsigned char r;
    vector unsigned int v = vec_splat_u32 (1);
    r = __builtin_vec_vgbbd ((vector unsigned char) v);
    return 0;
}]])], have_pwr8_intrinsics=yes)
CFLAGS=$save_CFLAGS

AC_ARG_ENABLE(pwr8,
   [AC_HELP_STRING([--disable-pwr8-inst],
                   [disable POWER8-specific instructions])],
   [enable_pwr8=$enableval], [enable_pwr8=auto])

if test "x$enable_pwr8" = xno ; then
   have_pwr8_intrinsics=disabled
fi

if test $have_pwr8_intrinsics = yes && test $little_endian = yes ; then
   DEFINES="$DEFINES -D_ARCH_PWR8"
   CXXFLAGS="$CXXFLAGS $PWR8_CFLAGS"
   CFLAGS="$CFLAGS $PWR8_CFLAGS"
else
   PWR8_CFLAGS=
fi

AC_MSG_RESULT($have_pwr8_intrinsics)
if test "x$enable_pwr8" = xyes && test $have_pwr8_intrinsics = no ; then
   AC_MSG_ERROR([POWER8 compiler support not detected])
fi

if test $have_pwr8_intrinsics = yes && test $little_endian = no ; then
   AC_MSG_WARN([POWER8 optimization is enabled only on POWER8 Little-Endian])
fi

AC_SUBST([PWR8_CFLAGS], $PWR8_CFLAGS)

dnl Can't have static and shared libraries, default to static if user
dnl explicitly requested. If both disabled, set to static since shared
dnl was explicitly requested.
case "x$enable_static$enable_shared" in
xyesyes)
    AC_MSG_ERROR([Cannot enable both static and shared. Building using --enable-shared is strongly recommended])
    ;;
xnono)
    AC_MSG_ERROR([Cannot disable both static and shared. Building using --enable-shared is strongly recommended])
    ;;
esac

AM_CONDITIONAL(BUILD_SHARED, test "x$enable_shared" = xyes)

dnl
dnl other compiler options
dnl
AC_ARG_ENABLE([debug],
    [AS_HELP_STRING([--enable-debug],
        [use debug compiler flags and macros @<:@default=disabled@:>@])],
    [enable_debug="$enableval"],
    [enable_debug=no]
)

AC_ARG_ENABLE([profile],
    [AS_HELP_STRING([--enable-profile],
        [enable profiling of code @<:@default=disabled@:>@])],
    [enable_profile="$enableval"],
    [enable_profile=no]
)

if test "x$enable_profile" = xyes; then
    DEFINES="$DEFINES -DPROFILE"
    if test "x$GCC" = xyes; then
        CFLAGS="$CFLAGS -fno-omit-frame-pointer"
    fi
    if test "x$GXX" = xyes; then
        CXXFLAGS="$CXXFLAGS -fno-omit-frame-pointer"
    fi
fi

if test "x$enable_debug" = xyes; then
    DEFINES="$DEFINES -DDEBUG"
    if test "x$enable_profile" = xyes; then
        AC_MSG_WARN([Debug and Profile are enabled at the same time])
    fi
    if test "x$GCC" = xyes; then
        if ! echo "$CFLAGS" | grep -q -e '-g'; then
            CFLAGS="$CFLAGS -g"
        fi
        if ! echo "$CFLAGS" | grep -q -e '-O'; then
            CFLAGS="$CFLAGS -O0"
        fi
    fi
    if test "x$GXX" = xyes; then
        if ! echo "$CXXFLAGS" | grep -q -e '-g'; then
            CXXFLAGS="$CXXFLAGS -g"
        fi
        if ! echo "$CXXFLAGS" | grep -q -e '-O'; then
            CXXFLAGS="$CXXFLAGS -O0"
        fi
    fi
else
   DEFINES="$DEFINES -DNDEBUG"
fi

DEFAULT_GL_LIB_NAME=GL

dnl
dnl Check if linker supports -Bsymbolic
dnl
save_LDFLAGS=$LDFLAGS
LDFLAGS="$LDFLAGS -Wl,-Bsymbolic"
AC_MSG_CHECKING([if ld supports -Bsymbolic])
AC_LINK_IFELSE(
    [AC_LANG_SOURCE([int main() { return 0;}])],
    [AC_MSG_RESULT([yes])
        BSYMBOLIC="-Wl,-Bsymbolic";],
    [AC_MSG_RESULT([no])
        BSYMBOLIC="";])
LDFLAGS=$save_LDFLAGS

AC_SUBST([BSYMBOLIC])

dnl
dnl Check if linker supports garbage collection
dnl
save_LDFLAGS=$LDFLAGS
LDFLAGS="$LDFLAGS -Wl,--gc-sections"
AC_MSG_CHECKING([whether ld supports --gc-sections])
AC_LINK_IFELSE(
    [AC_LANG_SOURCE([static char UnusedFunc() { return 5; } int main() { return 0;}])],
    [AC_MSG_RESULT([yes])
        GC_SECTIONS="-Wl,--gc-sections";],
    [AC_MSG_RESULT([no])
        GC_SECTIONS="";])
LDFLAGS=$save_LDFLAGS

AC_SUBST([GC_SECTIONS])

dnl
dnl OpenBSD does not have DT_NEEDED entries for libc by design
dnl so when these flags are passed to ld via libtool the checks will fail
dnl
case "$host_os" in
openbsd* | darwin* )
    LD_NO_UNDEFINED="" ;;
*)
    LD_NO_UNDEFINED="-Wl,--no-undefined" ;;
esac

AC_SUBST([LD_NO_UNDEFINED])

dnl
dnl Check if linker supports version scripts
dnl
AC_MSG_CHECKING([if the linker supports version-scripts])
save_LDFLAGS=$LDFLAGS
LDFLAGS="$LDFLAGS -Wl,--version-script=conftest.map"
cat > conftest.map <<EOF
VERSION_1 {
     global:
         main;

     local:
         *;
};
EOF
AC_LINK_IFELSE(
    [AC_LANG_SOURCE([int main() { return 0;}])],
    [have_ld_version_script=yes;AC_MSG_RESULT(yes)],
    [have_ld_version_script=no; AC_MSG_RESULT(no)])
LDFLAGS=$save_LDFLAGS
AM_CONDITIONAL(HAVE_LD_VERSION_SCRIPT, test "$have_ld_version_script" = "yes")

dnl
dnl Check if linker supports dynamic list files
dnl
AC_MSG_CHECKING([if the linker supports --dynamic-list])
save_LDFLAGS=$LDFLAGS
LDFLAGS="$LDFLAGS -Wl,--dynamic-list=conftest.dyn"
cat > conftest.dyn <<EOF
{
	radeon_drm_winsys_create;
};
EOF
AC_LINK_IFELSE(
    [AC_LANG_SOURCE([int main() { return 0;}])],
    [have_ld_dynamic_list=yes;AC_MSG_RESULT(yes)],
    [have_ld_dynamic_list=no; AC_MSG_RESULT(no)])
LDFLAGS=$save_LDFLAGS
AM_CONDITIONAL(HAVE_LD_DYNAMIC_LIST, test "$have_ld_dynamic_list" = "yes")

dnl
dnl compatibility symlinks
dnl
case "$host_os" in
linux* )
    HAVE_COMPAT_SYMLINKS=yes ;;
* )
    HAVE_COMPAT_SYMLINKS=no ;;
esac

AM_CONDITIONAL(HAVE_COMPAT_SYMLINKS, test "x$HAVE_COMPAT_SYMLINKS" = xyes)

DEFAULT_GL_LIB_NAME=GL

dnl
dnl Libglvnd configuration
dnl
AC_ARG_ENABLE([libglvnd],
    [AS_HELP_STRING([--enable-libglvnd],
        [Build for libglvnd @<:@default=disabled@:>@])],
    [enable_libglvnd="$enableval"],
    [enable_libglvnd=no])
AM_CONDITIONAL(USE_LIBGLVND_GLX, test "x$enable_libglvnd" = xyes)
#AM_COND_IF([USE_LIBGLVND_GLX], [DEFINES="${DEFINES} -DUSE_LIBGLVND_GLX=1"])
if test "x$enable_libglvnd" = xyes ; then
    DEFINES="${DEFINES} -DUSE_LIBGLVND_GLX=1"
    DEFAULT_GL_LIB_NAME=GLX_mesa
fi

dnl
dnl library names
dnl
dnl Unfortunately we need to do a few things that libtool can't help us with,
dnl so we need some knowledge of shared library filenames:
dnl
dnl LIB_EXT is the extension used when creating symlinks for alternate
dnl filenames for a shared library which will be dynamically loaded
dnl
dnl IMP_LIB_EXT is the extension used when checking for the presence of a
dnl the file for a shared library we wish to link with
dnl
case "$host_os" in
darwin* )
    LIB_EXT='dylib'
    IMP_LIB_EXT=$LIB_EXT
    ;;
cygwin* )
    LIB_EXT='dll'
    IMP_LIB_EXT='dll.a'
    ;;
aix* )
    LIB_EXT='a'
    IMP_LIB_EXT=$LIB_EXT
    ;;
* )
    LIB_EXT='so'
    IMP_LIB_EXT=$LIB_EXT
    ;;
esac

AC_SUBST([LIB_EXT])

AC_ARG_WITH([gl-lib-name],
  [AS_HELP_STRING([--with-gl-lib-name@<:@=NAME@:>@],
    [specify GL library name @<:@default=GL@:>@])],
  [GL_LIB=$withval],
<<<<<<< HEAD
  [GL_LIB=GL])
=======
  [GL_LIB="$DEFAULT_GL_LIB_NAME"])
>>>>>>> 367bafc7
AC_ARG_WITH([osmesa-lib-name],
  [AS_HELP_STRING([--with-osmesa-lib-name@<:@=NAME@:>@],
    [specify OSMesa library name @<:@default=OSMesa@:>@])],
  [OSMESA_LIB=$withval],
  [OSMESA_LIB=OSMesa])
<<<<<<< HEAD
AS_IF([test "x$GL_LIB" = xyes], [GL_LIB=GL])
=======
AS_IF([test "x$GL_LIB" = xyes], [GL_LIB="$DEFAULT_GL_LIB_NAME"])
>>>>>>> 367bafc7
AS_IF([test "x$OSMESA_LIB" = xyes], [OSMESA_LIB=OSMesa])

dnl
dnl Mangled Mesa support
dnl
AC_ARG_ENABLE([mangling],
  [AS_HELP_STRING([--enable-mangling],
    [enable mangled symbols and library name @<:@default=disabled@:>@])],
  [enable_mangling="${enableval}"],
  [enable_mangling=no]
)
if test "x${enable_mangling}" = "xyes" ; then
  DEFINES="${DEFINES} -DUSE_MGL_NAMESPACE"
  GL_LIB="Mangled${GL_LIB}"
  OSMESA_LIB="Mangled${OSMESA_LIB}"
fi
AC_SUBST([GL_LIB])
AC_SUBST([OSMESA_LIB])

dnl
dnl potentially-infringing-but-nobody-knows-for-sure stuff
dnl
AC_ARG_ENABLE([texture-float],
    [AS_HELP_STRING([--enable-texture-float],
        [enable floating-point textures and renderbuffers @<:@default=disabled@:>@])],
    [enable_texture_float="$enableval"],
    [enable_texture_float=no]
)
if test "x$enable_texture_float" = xyes; then
    AC_MSG_WARN([Floating-point textures enabled.])
    AC_MSG_WARN([Please consult docs/patents.txt with your lawyer before building Mesa.])
    DEFINES="$DEFINES -DTEXTURE_FLOAT_ENABLED"
fi

<<<<<<< HEAD
GL_LIB_NAME='lib$(GL_LIB).'${LIB_EXTENSION}
OSMESA_LIB_NAME='lib$(OSMESA_LIB).'${LIB_EXTENSION}
EGL_LIB_NAME='lib$(EGL_LIB).'${LIB_EXTENSION}
GLESv1_CM_LIB_NAME='lib$(GLESv1_CM_LIB).'${LIB_EXTENSION}
GLESv2_LIB_NAME='lib$(GLESv2_LIB).'${LIB_EXTENSION}
VG_LIB_NAME='lib$(VG_LIB).'${LIB_EXTENSION}
GLAPI_LIB_NAME='lib$(GLAPI_LIB).'${LIB_EXTENSION}

GL_LIB_GLOB=${LIB_PREFIX_GLOB}'$(GL_LIB)'${LIB_VERSION_SEPARATOR}'*'${LIB_EXTENSION}'*'
EGL_LIB_GLOB=${LIB_PREFIX_GLOB}'$(EGL_LIB)'${LIB_VERSION_SEPARATOR}'*'${LIB_EXTENSION}'*'
EGL_LIB_GLOB=${LIB_PREFIX_GLOB}'$(EGL_LIB)'${LIB_VERSION_SEPARATOR}'*'${LIB_EXTENSION}'*'
GLESv1_CM_LIB_GLOB=${LIB_PREFIX_GLOB}'$(GLESv1_CM_LIB)'${LIB_VERSION_SEPARATOR}'*'${LIB_EXTENSION}'*'
GLESv2_LIB_GLOB=${LIB_PREFIX_GLOB}'$(GLESv2_LIB)'${LIB_VERSION_SEPARATOR}'*'${LIB_EXTENSION}'*'
VG_LIB_GLOB=${LIB_PREFIX_GLOB}'$(VG_LIB)'${LIB_VERSION_SEPARATOR}'*'${LIB_EXTENSION}'*'
GLAPI_LIB_GLOB=${LIB_PREFIX_GLOB}'$(GLAPI_LIB)'${LIB_VERSION_SEPARATOR}'*'${LIB_EXTENSION}'*'

AC_SUBST([GL_LIB_NAME])
AC_SUBST([OSMESA_LIB_NAME])
AC_SUBST([EGL_LIB_NAME])
AC_SUBST([GLESv1_CM_LIB_NAME])
AC_SUBST([GLESv2_LIB_NAME])
AC_SUBST([VG_LIB_NAME])
AC_SUBST([GLAPI_LIB_NAME])

AC_SUBST([GL_LIB_GLOB])
AC_SUBST([EGL_LIB_GLOB])
AC_SUBST([GLESv1_CM_LIB_GLOB])
AC_SUBST([GLESv2_LIB_GLOB])
AC_SUBST([VG_LIB_GLOB])
AC_SUBST([GLAPI_LIB_GLOB])

=======
>>>>>>> 367bafc7
dnl
dnl Arch/platform-specific settings
dnl
AC_ARG_ENABLE([asm],
    [AS_HELP_STRING([--disable-asm],
        [disable assembly usage @<:@default=enabled on supported plaforms@:>@])],
    [enable_asm="$enableval"],
    [enable_asm=yes]
)
asm_arch=""
AC_MSG_CHECKING([whether to enable assembly])
test "x$enable_asm" = xno && AC_MSG_RESULT([no])
# disable if cross compiling on x86/x86_64 since we must run gen_matypes
if test "x$enable_asm" = xyes -a "x$cross_compiling" = xyes; then
    case "$host_cpu" in
    i?86 | x86_64 | amd64)
        if test "x$host_cpu" != "x$target_cpu"; then
            enable_asm=no
            AC_MSG_RESULT([no, cross compiling])
        fi
        ;;
    esac
fi
# check for supported arches
if test "x$enable_asm" = xyes; then
    case "$host_cpu" in
    i?86)
        case "$host_os" in
        linux* | *freebsd* | dragonfly* | *netbsd* | openbsd* | gnu*)
            asm_arch=x86
            ;;
        esac
        ;;
    x86_64|amd64)
        case "$host_os" in
        linux* | *freebsd* | dragonfly* | *netbsd* | openbsd*)
            asm_arch=x86_64
            ;;
        esac
        ;;
    sparc*)
        case "$host_os" in
        linux*)
            asm_arch=sparc
            ;;
        esac
        ;;
    esac

    case "$asm_arch" in
    x86)
        DEFINES="$DEFINES -DUSE_X86_ASM -DUSE_MMX_ASM -DUSE_3DNOW_ASM -DUSE_SSE_ASM"
        AC_MSG_RESULT([yes, x86])
        ;;
    x86_64|amd64)
        DEFINES="$DEFINES -DUSE_X86_64_ASM"
        AC_MSG_RESULT([yes, x86_64])
        ;;
    sparc)
        DEFINES="$DEFINES -DUSE_SPARC_ASM"
        AC_MSG_RESULT([yes, sparc])
        ;;
    *)
        AC_MSG_RESULT([no, platform not supported])
        ;;
    esac
fi

AC_HEADER_MAJOR
AC_CHECK_HEADER([xlocale.h], [DEFINES="$DEFINES -DHAVE_XLOCALE_H"])
AC_CHECK_HEADER([sys/sysctl.h], [DEFINES="$DEFINES -DHAVE_SYS_SYSCTL_H"])
AC_CHECK_FUNC([strtof], [DEFINES="$DEFINES -DHAVE_STRTOF"])
AC_CHECK_FUNC([mkostemp], [DEFINES="$DEFINES -DHAVE_MKOSTEMP"])

dnl Check to see if dlopen is in default libraries (like Solaris, which
dnl has it in libc), or if libdl is needed to get it.
AC_CHECK_FUNC([dlopen], [DEFINES="$DEFINES -DHAVE_DLOPEN"],
    [AC_CHECK_LIB([dl], [dlopen],
       [DEFINES="$DEFINES -DHAVE_DLOPEN"; DLOPEN_LIBS="-ldl"])])
AC_SUBST([DLOPEN_LIBS])

dnl Check if that library also has dladdr
save_LIBS="$LIBS"
LIBS="$LIBS $DLOPEN_LIBS"
AC_CHECK_FUNCS([dladdr])
LIBS="$save_LIBS"

case "$host_os" in
darwin*)
    ;;
*)
    AC_CHECK_FUNCS([clock_gettime], [CLOCK_LIB=],
                   [AC_CHECK_LIB([rt], [clock_gettime], [CLOCK_LIB=-lrt],
                                 [AC_MSG_ERROR([Could not find clock_gettime])])])
    AC_SUBST([CLOCK_LIB])
    ;;
esac

dnl See if posix_memalign is available
AC_CHECK_FUNC([posix_memalign], [DEFINES="$DEFINES -DHAVE_POSIX_MEMALIGN"])

dnl Check for pthreads
AX_PTHREAD
<<<<<<< HEAD
dnl AX_PTHREADS leaves PTHREAD_LIBS empty for gcc and sets PTHREAD_CFLAGS
dnl to -pthread, which causes problems if we need -lpthread to appear in
dnl pkgconfig files.
test -z "$PTHREAD_LIBS" && PTHREAD_LIBS="-lpthread"
=======
if test "x$ax_pthread_ok" = xno; then
    AC_MSG_ERROR([Building mesa on this platform requires pthreads])
fi
dnl AX_PTHREADS leaves PTHREAD_LIBS empty for gcc and sets PTHREAD_CFLAGS
dnl to -pthread, which causes problems if we need -lpthread to appear in
dnl pkgconfig files.  Since Android doesn't have a pthread lib, this check
dnl is not valid for that platform.
if test "x$android" = xno; then
    test -z "$PTHREAD_LIBS" && PTHREAD_LIBS="-lpthread"
fi

dnl pthread-stubs is mandatory on targets where it exists
case "$host_os" in
cygwin* )
    pthread_stubs_possible="no"
    ;;
* )
    pthread_stubs_possible="yes"
    ;;
esac

if test "x$pthread_stubs_possible" = xyes; then
    PKG_CHECK_MODULES(PTHREADSTUBS, pthread-stubs)
    AC_SUBST(PTHREADSTUBS_CFLAGS)
    AC_SUBST(PTHREADSTUBS_LIBS)
fi
>>>>>>> 367bafc7

dnl SELinux awareness.
AC_ARG_ENABLE([selinux],
    [AS_HELP_STRING([--enable-selinux],
        [Build SELinux-aware Mesa @<:@default=disabled@:>@])],
    [MESA_SELINUX="$enableval"],
    [MESA_SELINUX=no])
if test "x$enable_selinux" = "xyes"; then
    PKG_CHECK_MODULES([SELINUX], [libselinux], [],
        [AC_CHECK_HEADER([selinux/selinux.h],[],
                         [AC_MSG_ERROR([SELinux headers not found])])
         AC_CHECK_LIB([selinux],[is_selinux_enabled],[],
                      [AC_MSG_ERROR([SELinux library not found])])
         SELINUX_LIBS="-lselinux"])
    DEFINES="$DEFINES -DMESA_SELINUX"
fi
<<<<<<< HEAD
AC_SUBST([SELINUX_LIBS])
=======
AC_SUBST([SELINUX_CFLAGS])
AC_SUBST([SELINUX_LIBS])

dnl
dnl LLVM
dnl
AC_ARG_ENABLE([llvm-shared-libs],
    [AS_HELP_STRING([--enable-llvm-shared-libs],
        [link with LLVM shared libraries @<:@default=enabled@:>@])],
    [enable_llvm_shared_libs="$enableval"],
    [enable_llvm_shared_libs=yes])

AC_ARG_WITH([llvm-prefix],
    [AS_HELP_STRING([--with-llvm-prefix],
        [Prefix for LLVM installations in non-standard locations])],
    [llvm_prefix="$withval"],
    [llvm_prefix=''])

PKG_CHECK_MODULES([LIBELF], [libelf], [have_libelf=yes], [have_libelf=no])
if test "x$have_libelf" = xno; then
   LIBELF_LIBS=''
   LIBELF_CFLAGS=''
   AC_CHECK_LIB([elf], [elf_memory], [have_libelf=yes;LIBELF_LIBS=-lelf], [have_libelf=no])
   AC_SUBST([LIBELF_LIBS])
   AC_SUBST([LIBELF_CFLAGS])
fi

if test -z "$LLVM_CONFIG"; then
    if test -n "$llvm_prefix"; then
        AC_PATH_TOOL([LLVM_CONFIG], [llvm-config], [no], ["$llvm_prefix/bin"])
    else
        AC_PATH_TOOL([LLVM_CONFIG], [llvm-config], [no])
    fi
fi

llvm_add_component() {
    new_llvm_component=$1
    driver_name=$2

    if $LLVM_CONFIG --components | grep -iqw $new_llvm_component ; then
        LLVM_COMPONENTS="${LLVM_COMPONENTS} ${new_llvm_component}"
    else
        AC_MSG_ERROR([LLVM component '$new_llvm_component' not enabled in your LLVM build. Required by $driver_name.])
    fi
}

llvm_add_default_components() {
    driver_name=$1

    # Required default components
    llvm_add_component "bitwriter" $driver_name
    llvm_add_component "engine" $driver_name
    llvm_add_component "mcdisassembler" $driver_name
    llvm_add_component "mcjit" $driver_name

    # Optional default components
    if $LLVM_CONFIG --components | grep -iqw inteljitevents ; then
        LLVM_COMPONENTS="$LLVM_COMPONENTS inteljitevents"
    fi
}

llvm_add_target() {
    new_llvm_target=$1
    driver_name=$2

    if $LLVM_CONFIG --targets-built | grep -iqw $new_llvm_target ; then
        llvm_add_component $new_llvm_target $driver_name
    else
        AC_MSG_ERROR([LLVM target '$new_llvm_target' not enabled in your LLVM build. Required by $driver_name.])
    fi
}

# Call this inside ` ` to get the return value.
# $1 is the llvm-config command with arguments.
strip_unwanted_llvm_flags() {
    # Use \> (marks the end of the word)
    echo " `$1`" | sed \
        -e 's/\s\+-m\S*//g' \
        -e 's/\s\+-DNDEBUG\>//g' \
        -e 's/\s\+-D_GNU_SOURCE\>//g' \
        -e 's/\s\+-pedantic\>//g' \
        -e 's/\s\+-W\S*//g' \
        -e 's/\s\+-O\S*//g' \
        -e 's/\s\+-g\S*//g' \
        -e 's/-fno-rtti\>/-Fno-rtti/g' \
        -e 's/\s\+-f\S*//g' \
        -e 's/-Fno-rtti\>/-fno-rtti/g' \
        -e 's/^ //'
}

llvm_set_environment_variables() {
    if test "x$LLVM_CONFIG" != xno; then
        LLVM_VERSION=`$LLVM_CONFIG --version | egrep -o '^[[0-9.]]+'`
        LLVM_BINDIR=`$LLVM_CONFIG --bindir`
        LLVM_CPPFLAGS=`strip_unwanted_llvm_flags "$LLVM_CONFIG --cppflags"`
        LLVM_INCLUDEDIR=`$LLVM_CONFIG --includedir`
        LLVM_LIBDIR=`$LLVM_CONFIG --libdir`

        # We need to respect LLVM_CPPFLAGS when compiling LLVM headers.
        save_CFLAGS="$CFLAGS"
        CFLAGS="$CFLAGS $LLVM_CPPFLAGS"

        AC_COMPUTE_INT([LLVM_VERSION_MAJOR], [LLVM_VERSION_MAJOR],
            [#include "${LLVM_INCLUDEDIR}/llvm/Config/llvm-config.h"])
        AC_COMPUTE_INT([LLVM_VERSION_MINOR], [LLVM_VERSION_MINOR],
            [#include "${LLVM_INCLUDEDIR}/llvm/Config/llvm-config.h"])
        AC_COMPUTE_INT([LLVM_VERSION_PATCH], [LLVM_VERSION_PATCH],
            [#include "${LLVM_INCLUDEDIR}/llvm/Config/llvm-config.h"])

        CFLAGS="$save_CFLAGS"

        # Only needed for LLVM < 3.6.0
        if test -z "$LLVM_VERSION_PATCH"; then
            LLVM_VERSION_PATCH=0
        fi

        if test "$LLVM_VERSION_MINOR" -lt 10; then
            LLVM_VERSION_INT="${LLVM_VERSION_MAJOR}0${LLVM_VERSION_MINOR}"
        else
            LLVM_VERSION_INT="${LLVM_VERSION_MAJOR}${LLVM_VERSION_MINOR}"
        fi

        FOUND_LLVM=yes
    else
        FOUND_LLVM=no
        LLVM_VERSION_INT=0
    fi
}

require_llvm() {
    if test "x$enable_gallium_llvm" != "xyes"; then
        AC_MSG_ERROR([--enable-gallium-llvm is required when building $1])
    fi
}

llvm_require_version() {
    require_llvm $2

    llvm_target_version_major=`echo $1 | cut -d. -f1 | egrep -o '^[[0-9]]+'`
    llvm_target_version_minor=`echo $1 | cut -d. -f2 | egrep -o '^[[0-9]]+'`
    llvm_target_version_patch=`echo $1 | cut -d. -f3 | egrep -o '^[[0-9]]+'`

    if test "$LLVM_VERSION_MAJOR" -gt "$llvm_target_version_major"; then
        # major > required major
        #  --> OK
        return
    fi

    if test "$LLVM_VERSION_MAJOR" -eq "$llvm_target_version_major"; then
        if test "$LLVM_VERSION_MINOR" -gt "$llvm_target_version_minor"; then
            # major = required major and
            # minor > required minor
            #  --> OK
            return
        else
            if test "$LLVM_VERSION_MINOR" -eq "$llvm_target_version_minor"; then
                if test "$LLVM_VERSION_PATCH" -ge "$llvm_target_version_patch"; then
                    # major = required major and
                    # minor = required minor and
                    # patch >= required patch
                    #  --> OK
                    return
                fi
            fi
        fi
    fi

    AC_MSG_ERROR([LLVM $1 or newer is required for $2])
}

radeon_llvm_check() {
    if test ${LLVM_VERSION_INT} -lt 307; then
        amdgpu_llvm_target_name='r600'
    else
        amdgpu_llvm_target_name='amdgpu'
    fi

    llvm_require_version $*

    llvm_add_target $amdgpu_llvm_target_name $2

    llvm_add_default_components $2
    llvm_add_component "bitreader" $2
    llvm_add_component "ipo" $2

    NEED_RADEON_LLVM=yes
    if test "x$have_libelf" != xyes; then
       AC_MSG_ERROR([$1 requires libelf when using llvm])
    fi
}

llvm_set_environment_variables

AC_SUBST([MESA_LLVM])
AC_SUBST([LLVM_BINDIR])
AC_SUBST([LLVM_CFLAGS])
AC_SUBST([LLVM_CPPFLAGS])
AC_SUBST([LLVM_CXXFLAGS])
AC_SUBST([LLVM_LIBDIR])
AC_SUBST([LLVM_LIBS])
AC_SUBST([LLVM_LDFLAGS])
AC_SUBST([LLVM_INCLUDEDIR])
AC_SUBST([LLVM_VERSION])
>>>>>>> 367bafc7

dnl Options for APIs
AC_ARG_ENABLE([opengl],
    [AS_HELP_STRING([--disable-opengl],
        [disable support for standard OpenGL API @<:@default=enabled@:>@])],
    [enable_opengl="$enableval"],
    [enable_opengl=yes])
AC_ARG_ENABLE([gles1],
    [AS_HELP_STRING([--disable-gles1],
        [disable support for OpenGL ES 1.x API @<:@default=enabled@:>@])],
    [enable_gles1="$enableval"],
    [enable_gles1=yes])
AC_ARG_ENABLE([gles2],
    [AS_HELP_STRING([--disable-gles2],
        [disable support for OpenGL ES 2.x API @<:@default=enabled@:>@])],
    [enable_gles2="$enableval"],
    [enable_gles2=yes])

AC_ARG_ENABLE([dri],
    [AS_HELP_STRING([--enable-dri],
        [enable DRI modules @<:@default=enabled@:>@])],
    [enable_dri="$enableval"],
    [enable_dri=yes])

AC_ARG_ENABLE([gallium-extra-hud],
    [AS_HELP_STRING([--enable-gallium-extra-hud],
        [enable HUD block/NIC I/O HUD stats support @<:@default=disabled@:>@])],
    [enable_gallium_extra_hud="$enableval"],
    [enable_gallium_extra_hud=no])
AM_CONDITIONAL(HAVE_GALLIUM_EXTRA_HUD, test "x$enable_gallium_extra_hud" = xyes)
if test "x$enable_gallium_extra_hud" = xyes ; then
    DEFINES="${DEFINES} -DHAVE_GALLIUM_EXTRA_HUD=1"
fi

#TODO: no pkgconfig .pc available for libsensors.
#PKG_CHECK_MODULES([LIBSENSORS], [libsensors >= $LIBSENSORS_REQUIRED], [enable_lmsensors=yes], [enable_lmsensors=no])
AC_ARG_ENABLE([lmsensors],
    [AS_HELP_STRING([--enable-lmsensors],
        [enable HUD lmsensor support @<:@default=disabled@:>@])],
    [enable_lmsensors="$enableval"],
    [enable_lmsensors=no])
AM_CONDITIONAL(HAVE_LIBSENSORS, test "x$enable_lmsensors" = xyes)
if test "x$enable_lmsensors" = xyes ; then
    DEFINES="${DEFINES} -DHAVE_LIBSENSORS=1"
    LIBSENSORS_LIBS="-lsensors"
else
    LIBSENSORS_LIBS=""
fi
AC_SUBST(LIBSENSORS_LIBS)

case "$host_os" in
linux*)
    dri3_default=yes
    ;;
*)
    dri3_default=no
    ;;
esac

if test "x$enable_dri" = xno; then
    dri3_default=no
fi

AC_ARG_ENABLE([dri3],
    [AS_HELP_STRING([--enable-dri3],
        [enable DRI3 @<:@default=auto@:>@])],
    [enable_dri3="$enableval"],
    [enable_dri3="$dri3_default"])
AC_ARG_ENABLE([glx],
    [AS_HELP_STRING([--enable-glx@<:@=dri|xlib|gallium-xlib@:>@],
        [enable the GLX library and choose an implementation @<:@default=auto@:>@])],
    [enable_glx="$enableval"],
    [enable_glx=yes])
AC_ARG_ENABLE([osmesa],
    [AS_HELP_STRING([--enable-osmesa],
        [enable OSMesa library @<:@default=disabled@:>@])],
    [enable_osmesa="$enableval"],
    [enable_osmesa=no])
AC_ARG_ENABLE([gallium-osmesa],
    [AS_HELP_STRING([--enable-gallium-osmesa],
        [enable Gallium implementation of the OSMesa library @<:@default=disabled@:>@])],
    [enable_gallium_osmesa="$enableval"],
    [enable_gallium_osmesa=no])
AC_ARG_ENABLE([egl],
    [AS_HELP_STRING([--disable-egl],
        [disable EGL library @<:@default=enabled@:>@])],
    [enable_egl="$enableval"],
    [enable_egl=yes])

AC_ARG_ENABLE([xa],
    [AS_HELP_STRING([--enable-xa],
        [enable build of the XA X Acceleration API @<:@default=disabled@:>@])],
    [enable_xa="$enableval"],
    [enable_xa=no])
AC_ARG_ENABLE([gbm],
   [AS_HELP_STRING([--enable-gbm],
         [enable gbm library @<:@default=yes except cygwin@:>@])],
   [enable_gbm="$enableval"],
   [case "$host_os" in
       cygwin*)
          enable_gbm=no
          ;;
       *)
          enable_gbm=yes
          ;;
    esac])
AC_ARG_ENABLE([nine],
    [AS_HELP_STRING([--enable-nine],
        [enable build of the nine Direct3D9 API @<:@default=no@:>@])],
    [enable_nine="$enableval"],
    [enable_nine=no])

AC_ARG_ENABLE([xvmc],
   [AS_HELP_STRING([--enable-xvmc],
         [enable xvmc library @<:@default=auto@:>@])],
   [enable_xvmc="$enableval"],
   [enable_xvmc=auto])
AC_ARG_ENABLE([vdpau],
   [AS_HELP_STRING([--enable-vdpau],
         [enable vdpau library @<:@default=auto@:>@])],
   [enable_vdpau="$enableval"],
   [enable_vdpau=auto])
AC_ARG_ENABLE([omx],
   [AS_HELP_STRING([--enable-omx],
         [enable OpenMAX library @<:@default=disabled@:>@])],
   [enable_omx="$enableval"],
   [enable_omx=no])
AC_ARG_ENABLE([va],
   [AS_HELP_STRING([--enable-va],
         [enable va library @<:@default=auto@:>@])],
   [enable_va="$enableval"],
   [enable_va=auto])
AC_ARG_ENABLE([opencl],
   [AS_HELP_STRING([--enable-opencl],
         [enable OpenCL library @<:@default=disabled@:>@])],
   [enable_opencl="$enableval"],
   [enable_opencl=no])
AC_ARG_ENABLE([opencl_icd],
   [AS_HELP_STRING([--enable-opencl-icd],
          [Build an OpenCL ICD library to be loaded by an ICD implementation
           @<:@default=disabled@:>@])],
    [enable_opencl_icd="$enableval"],
    [enable_opencl_icd=no])

AC_ARG_ENABLE([gallium-tests],
    [AS_HELP_STRING([--enable-gallium-tests],
        [Enable optional Gallium tests) @<:@default=disabled@:>@])],
    [enable_gallium_tests="$enableval"],
    [enable_gallium_tests=no])

# Option for Gallium drivers

# Keep this in sync with the --with-gallium-drivers help string default value
GALLIUM_DRIVERS_DEFAULT="r300,r600,svga,swrast"

AC_ARG_WITH([gallium-drivers],
    [AS_HELP_STRING([--with-gallium-drivers@<:@=DIRS...@:>@],
        [comma delimited Gallium drivers list, e.g.
        "i915,ilo,nouveau,r300,r600,radeonsi,freedreno,svga,swrast,vc4,virgl,etnaviv,imx"
        @<:@default=r300,r600,svga,swrast@:>@])],
    [with_gallium_drivers="$withval"],
    [with_gallium_drivers="$GALLIUM_DRIVERS_DEFAULT"])

# Doing '--without-gallium-drivers' will set this variable to 'no'.  Clear it
# here so that the script doesn't choke on an unknown driver name later.
case "$with_gallium_drivers" in
    yes) with_gallium_drivers="$GALLIUM_DRIVERS_DEFAULT" ;;
    no) with_gallium_drivers='' ;;
esac

if test "x$enable_opengl" = xno -a \
        "x$enable_gles1" = xno -a \
        "x$enable_gles2" = xno -a \
        "x$enable_nine" = xno -a \
        "x$enable_xa" = xno -a \
        "x$enable_xvmc" = xno -a \
        "x$enable_vdpau" = xno -a \
        "x$enable_omx" = xno -a \
        "x$enable_va" = xno -a \
        "x$enable_opencl" = xno; then
    AC_MSG_ERROR([at least one API should be enabled])
fi

# Building OpenGL ES1 and/or ES2 without OpenGL is not supported on mesa 9.0.x
if test "x$enable_opengl" = xno -a \
        "x$enable_gles1" = xyes; then
    AC_MSG_ERROR([Building OpenGL ES1 without OpenGL is not supported])
<<<<<<< HEAD
fi

if test "x$enable_opengl" = xno -a \
        "x$enable_gles2" = xyes; then
    AC_MSG_ERROR([Building OpenGL ES2 without OpenGL is not supported])
fi

API_DEFINES=""
if test "x$enable_opengl" = xno; then
    API_DEFINES="$API_DEFINES -DFEATURE_GL=0"
else
    API_DEFINES="$API_DEFINES -DFEATURE_GL=1"
fi
if test "x$enable_gles1" = xyes; then
    API_DEFINES="$API_DEFINES -DFEATURE_ES1=1"
fi
if test "x$enable_gles2" = xyes; then
    API_DEFINES="$API_DEFINES -DFEATURE_ES2=1"
=======
>>>>>>> 367bafc7
fi

if test "x$enable_opengl" = xno -a \
        "x$enable_gles2" = xyes; then
    AC_MSG_ERROR([Building OpenGL ES2 without OpenGL is not supported])
fi

AM_CONDITIONAL(HAVE_OPENGL, test "x$enable_opengl" = xyes)
AM_CONDITIONAL(HAVE_OPENGL_ES1, test "x$enable_gles1" = xyes)
AM_CONDITIONAL(HAVE_OPENGL_ES2, test "x$enable_gles2" = xyes)
AM_CONDITIONAL(NEED_OPENGL_COMMON, test "x$enable_opengl" = xyes -o \
                                        "x$enable_gles1" = xyes -o \
                                        "x$enable_gles2" = xyes)

<<<<<<< HEAD
if test "x$enable_opengl$enable_xlib_glx" = xnoyes; then
    AC_MSG_ERROR([Xlib-GLX cannot be built without OpenGL])
fi

# Disable GLX if OpenGL is not enabled
if test "x$enable_glx$enable_opengl" = xyesno; then
    AC_MSG_WARN([OpenGL not enabled, disabling GLX])
    enable_glx=no
fi

# Disable GLX if DRI and Xlib-GLX are not enabled
if test "x$enable_glx" = xyes -a \
        "x$enable_dri" = xno -a \
        "x$enable_xlib_glx" = xno; then
    AC_MSG_WARN([Neither DRI nor Xlib-GLX enabled, disabling GLX])
    enable_glx=no
=======
# Validate GLX options
if test "x$enable_glx" = xyes; then
    if test "x$enable_dri" = xyes; then
        enable_glx=dri
    elif test -n "$with_gallium_drivers"; then
        enable_glx=gallium-xlib
    else
        enable_glx=xlib
    fi
>>>>>>> 367bafc7
fi
case "x$enable_glx" in
xdri | xxlib | xgallium-xlib)
    # GLX requires OpenGL
    if test "x$enable_opengl" = xno; then
        AC_MSG_ERROR([GLX cannot be built without OpenGL])
    fi

    # Check individual dependencies
    case "x$enable_glx" in
    xdri)
        if test "x$enable_dri" = xno; then
            AC_MSG_ERROR([DRI-based GLX requires DRI to be enabled])
        fi
        ;;
    xxlib)
        if test "x$enable_dri" = xyes; then
            AC_MSG_ERROR([Xlib-based GLX cannot be built with DRI enabled])
        fi
        ;;
    xgallium-xlib )
        if test "x$enable_dri" = xyes; then
            AC_MSG_ERROR([Xlib-based (Gallium) GLX cannot be built with DRI enabled])
        fi
        if test -z "$with_gallium_drivers"; then
            AC_MSG_ERROR([Xlib-based (Gallium) GLX cannot be built without Gallium enabled])
        fi
        ;;
    esac
    ;;
xno)
    ;;
*)
    AC_MSG_ERROR([Illegal value for --enable-glx: $enable_glx])
    ;;
esac

AM_CONDITIONAL(HAVE_GLX, test "x$enable_glx" != xno)
AM_CONDITIONAL(HAVE_DRI_GLX, test "x$enable_glx" = xdri)
AM_CONDITIONAL(HAVE_XLIB_GLX, test "x$enable_glx" = xxlib)
AM_CONDITIONAL(HAVE_GALLIUM_XLIB_GLX, test "x$enable_glx" = xgallium-xlib)

dnl
dnl Libglvnd configuration
dnl
AC_ARG_ENABLE([libglvnd],
    [AS_HELP_STRING([--enable-libglvnd],
        [Build for libglvnd @<:@default=disabled@:>@])],
    [enable_libglvnd="$enableval"],
    [enable_libglvnd=no])
AM_CONDITIONAL(USE_LIBGLVND_GLX, test "x$enable_libglvnd" = xyes)
if test "x$enable_libglvnd" = xyes ; then
    dnl XXX: update once we can handle more than libGL/glx.
    dnl Namely: we should error out if neither of the glvnd enabled libraries
    dnl are built
    case "x$enable_glx" in
    xno)
        AC_MSG_ERROR([cannot build libglvnd without GLX])
        ;;
    xxlib | xgallium-xlib )
        AC_MSG_ERROR([cannot build libgvnd when Xlib-GLX or Gallium-Xlib-GLX is enabled])
        ;;
    xdri)
        ;;
    esac

    PKG_CHECK_MODULES([GLVND], libglvnd >= 0.1.0)
    DEFINES="${DEFINES} -DUSE_LIBGLVND_GLX=1"
    DEFAULT_GL_LIB_NAME=GLX_mesa
fi

# Check for libdrm
PKG_CHECK_MODULES([LIBDRM], [libdrm >= $LIBDRM_REQUIRED],
                  [have_libdrm=yes], [have_libdrm=no])
if test "x$have_libdrm" = xyes; then
	DEFINES="$DEFINES -DHAVE_LIBDRM"
fi

require_libdrm() {
    if test "x$have_libdrm" != xyes; then
       AC_MSG_ERROR([$1 requires libdrm >= $LIBDRM_REQUIRED])
    fi
}


# Select which platform-dependent DRI code gets built
case "$host_os" in
darwin*)
    dri_platform='apple' ;;
cygwin*)
    dri_platform='windows' ;;
gnu*)
    dri_platform='none' ;;
*)
    dri_platform='drm' ;;
esac

if test "x$enable_dri" = xyes -a "x$dri_platform" = xdrm -a "x$have_libdrm" = xyes; then
    have_drisw_kms='yes'
fi

AM_CONDITIONAL(HAVE_DRICOMMON, test "x$enable_dri" = xyes )
AM_CONDITIONAL(HAVE_DRISW, test "x$enable_dri" = xyes )
AM_CONDITIONAL(HAVE_DRISW_KMS, test "x$have_drisw_kms" = xyes )
AM_CONDITIONAL(HAVE_DRI2, test "x$enable_dri" = xyes -a "x$dri_platform" = xdrm -a "x$have_libdrm" = xyes )
AM_CONDITIONAL(HAVE_DRI3, test "x$enable_dri3" = xyes -a "x$dri_platform" = xdrm -a "x$have_libdrm" = xyes )
AM_CONDITIONAL(HAVE_APPLEDRI, test "x$enable_dri" = xyes -a "x$dri_platform" = xapple )
AM_CONDITIONAL(HAVE_LMSENSORS, test "x$enable_lmsensors" = xyes )
AM_CONDITIONAL(HAVE_GALLIUM_EXTRA_HUD, test "x$enable_gallium_extra_hud" = xyes )
AM_CONDITIONAL(HAVE_WINDOWSDRI, test "x$enable_dri" = xyes -a "x$dri_platform" = xwindows )

AC_ARG_ENABLE([shared-glapi],
    [AS_HELP_STRING([--enable-shared-glapi],
        [Enable shared glapi for OpenGL @<:@default=enabled@:>@])],
    [enable_shared_glapi="$enableval"],
    [enable_shared_glapi=yes])

case "x$enable_opengl$enable_gles1$enable_gles2" in
x*yes*yes*)
    if test "x$enable_shared_glapi" = xno; then
        AC_MSG_ERROR([shared GLAPI required when building two or more of
                      the following APIs - opengl, gles1 gles2])
    fi
    ;;
esac

AM_CONDITIONAL(HAVE_SHARED_GLAPI, test "x$enable_shared_glapi" = xyes)

# Build the pipe-drivers as separate libraries/modules.
# Do not touch this unless you know what you are doing.
# XXX: Expose via configure option ?
enable_shared_pipe_drivers=no

dnl
dnl Driver specific build directories
dnl

if test "x$enable_gallium_osmesa" = xyes; then
    if ! echo "$with_gallium_drivers" | grep -q 'swrast'; then
        AC_MSG_ERROR([gallium_osmesa requires the gallium swrast driver])
    fi
    if test "x$enable_osmesa" = xyes; then
        AC_MSG_ERROR([Cannot enable both classic and Gallium OSMesa implementations])
    fi
fi

require_dri_shared_libs_and_glapi() {
    if test "x$enable_static" = xyes; then
        AC_MSG_ERROR([$1 cannot be build as static library])
    fi

    if test "x$enable_dri" != xyes; then
        # There is only a single backend which won't be build/used otherwise.
        # XXX: Revisit this as the egl/haiku is a thing.
        AC_MSG_ERROR([$1 requires --enable-dri])
    fi

    if test "x$enable_shared_glapi" != xyes; then
        AC_MSG_ERROR([$1 requires --enable-shared-glapi])
    fi
}

if test "x$enable_dri" = xyes; then
    require_dri_shared_libs_and_glapi "DRI"

    # not a hard requirement as swrast does not depend on it
    if test "x$have_libdrm" = xyes; then
        DRI_PC_REQ_PRIV="libdrm >= $LIBDRM_REQUIRED"
    fi
fi

AC_ARG_ENABLE([driglx-direct],
    [AS_HELP_STRING([--disable-driglx-direct],
        [disable direct rendering in GLX and EGL for DRI \
            @<:@default=auto@:>@])],
    [driglx_direct="$enableval"],
    [driglx_direct="yes"])

dnl
dnl libGL configuration per driver
dnl
if test "x$enable_glx" != xno; then
    PKG_CHECK_MODULES([GLPROTO], [glproto >= $GLPROTO_REQUIRED])
fi
case "x$enable_glx" in
xxlib | xgallium-xlib)
    # Xlib-based GLX
    dri_modules="x11 xext xcb"
    PKG_CHECK_MODULES([XLIBGL], [$dri_modules])
    GL_PC_REQ_PRIV="$GL_PC_REQ_PRIV $dri_modules"
    X11_INCLUDES="$X11_INCLUDES $XLIBGL_CFLAGS"
    GL_LIB_DEPS="$XLIBGL_LIBS"
    GL_LIB_DEPS="$GL_LIB_DEPS $SELINUX_LIBS -lm $PTHREAD_LIBS $DLOPEN_LIBS"
    GL_PC_LIB_PRIV="$GL_PC_LIB_PRIV $SELINUX_LIBS -lm $PTHREAD_LIBS"
    ;;
xdri)
    # DRI-based GLX
<<<<<<< HEAD
    PKG_CHECK_MODULES([GLPROTO], [glproto >= $GLPROTO_REQUIRED])
=======

    # find the DRI deps for libGL
    dri_modules="x11 xext xdamage xfixes x11-xcb xcb xcb-glx >= $XCBGLX_REQUIRED"

>>>>>>> 367bafc7
    if test x"$driglx_direct" = xyes; then
        if test x"$dri_platform" = xdrm ; then
            DEFINES="$DEFINES -DGLX_USE_DRM"
            require_libdrm "Direct rendering"

            PKG_CHECK_MODULES([DRI2PROTO], [dri2proto >= $DRI2PROTO_REQUIRED])
            GL_PC_REQ_PRIV="$GL_PC_REQ_PRIV libdrm >= $LIBDRM_REQUIRED"
            if test x"$enable_dri3" = xyes; then
               PKG_CHECK_MODULES([DRI3PROTO], [dri3proto >= $DRI3PROTO_REQUIRED])
               PKG_CHECK_MODULES([PRESENTPROTO], [presentproto >= $PRESENTPROTO_REQUIRED])
            fi

            if test x"$enable_dri" = xyes; then
               dri_modules="$dri_modules xcb-dri2 >= $XCBDRI2_REQUIRED"
            fi

            if test x"$enable_dri3" = xyes; then
               PKG_CHECK_EXISTS([xcb >= $XCB_REQUIRED], [], AC_MSG_ERROR([DRI3 requires xcb >= $XCB_REQUIRED]))
               dri3_modules="xcb xcb-dri3 xcb-present xcb-sync xshmfence >= $XSHMFENCE_REQUIRED"
               PKG_CHECK_MODULES([XCB_DRI3], [$dri3_modules])
            fi
        fi
        if test x"$dri_platform" = xapple ; then
            DEFINES="$DEFINES -DGLX_USE_APPLEGL"
        fi
        if test x"$dri_platform" = xwindows ; then
            DEFINES="$DEFINES -DGLX_USE_WINDOWSGL"
        fi
<<<<<<< HEAD
        PKG_CHECK_MODULES([DRI2PROTO], [dri2proto >= $DRI2PROTO_REQUIRED])
        GL_PC_REQ_PRIV="$GL_PC_REQ_PRIV libdrm >= $LIBDRM_REQUIRED"
=======
>>>>>>> 367bafc7
    fi

    # add xf86vidmode if available
    PKG_CHECK_MODULES([XF86VIDMODE], [xxf86vm], HAVE_XF86VIDMODE=yes, HAVE_XF86VIDMODE=no)
    if test "$HAVE_XF86VIDMODE" = yes ; then
        dri_modules="$dri_modules xxf86vm"
    fi

    PKG_CHECK_MODULES([DRIGL], [$dri_modules])
    GL_PC_REQ_PRIV="$GL_PC_REQ_PRIV $dri_modules"
    X11_INCLUDES="$X11_INCLUDES $DRIGL_CFLAGS"
    GL_LIB_DEPS="$DRIGL_LIBS"

    # need DRM libs, $PTHREAD_LIBS, etc.
    GL_LIB_DEPS="$GL_LIB_DEPS $LIBDRM_LIBS -lm $PTHREAD_LIBS $DLOPEN_LIBS"
    GL_PC_LIB_PRIV="-lm $PTHREAD_LIBS $DLOPEN_LIBS"
    ;;
esac

# This is outside the case (above) so that it is invoked even for non-GLX
# builds.
AM_CONDITIONAL(HAVE_XF86VIDMODE, test "x$HAVE_XF86VIDMODE" = xyes)

GLESv1_CM_LIB_DEPS="$LIBDRM_LIBS -lm $PTHREAD_LIBS $DLOPEN_LIBS"
GLESv1_CM_PC_LIB_PRIV="-lm $PTHREAD_LIBS $DLOPEN_LIBS"
GLESv2_LIB_DEPS="$LIBDRM_LIBS -lm $PTHREAD_LIBS $DLOPEN_LIBS"
GLESv2_PC_LIB_PRIV="-lm $PTHREAD_LIBS $DLOPEN_LIBS"

AC_SUBST([X11_INCLUDES])
AC_SUBST([GL_LIB_DEPS])
AC_SUBST([GL_PC_REQ_PRIV])
AC_SUBST([GL_PC_LIB_PRIV])
AC_SUBST([GL_PC_CFLAGS])
AC_SUBST([DRI_PC_REQ_PRIV])
AC_SUBST([GLESv1_CM_LIB_DEPS])
AC_SUBST([GLESv1_CM_PC_LIB_PRIV])
AC_SUBST([GLESv2_LIB_DEPS])
AC_SUBST([GLESv2_PC_LIB_PRIV])

<<<<<<< HEAD
DRI_LIB_DEPS="\$(top_builddir)/src/mesa/libdricore/libdricore${VERSION}.la"

=======
>>>>>>> 367bafc7
AC_SUBST([HAVE_XF86VIDMODE])

dnl
dnl More GLX setup
dnl
case "x$enable_glx" in
xxlib | xgallium-xlib)
    DEFINES="$DEFINES -DUSE_XSHM"
    ;;
xdri)
    DEFINES="$DEFINES -DGLX_INDIRECT_RENDERING"
    if test "x$driglx_direct" = xyes; then
        DEFINES="$DEFINES -DGLX_DIRECT_RENDERING"
    fi
    ;;
esac

dnl
dnl TLS detection
dnl

AC_ARG_ENABLE([glx-tls],
    [AS_HELP_STRING([--enable-glx-tls],
        [enable TLS support in GLX @<:@default=enabled@:>@])],
    [GLX_USE_TLS="$enableval"],
    [GLX_USE_TLS=yes])
AC_SUBST(GLX_TLS, ${GLX_USE_TLS})

<<<<<<< HEAD
AS_IF([test "x$GLX_USE_TLS" = xyes -a "x$ax_pthread_ok" = xyes],
      [DEFINES="${DEFINES} -DGLX_USE_TLS -DHAVE_PTHREAD"])
=======
if test "x$GLX_USE_TLS" = xyes; then
    DEFINES="$DEFINES -DGLX_USE_TLS"
fi

dnl Read-only text section on x86 hardened platforms
AC_ARG_ENABLE([glx-read-only-text],
    [AS_HELP_STRING([--enable-glx-read-only-text],
        [Disable writable .text section on x86 (decreases performance) @<:@default=disabled@:>@])],
    [enable_glx_read_only_text="$enableval"],
    [enable_glx_read_only_text=no])
if test "x$enable_glx_read_only_text" = xyes; then
    DEFINES="$DEFINES -DGLX_X86_READONLY_TEXT"
fi
>>>>>>> 367bafc7

dnl
dnl More DRI setup
dnl
dnl Directory for DRI drivers
AC_ARG_WITH([dri-driverdir],
    [AS_HELP_STRING([--with-dri-driverdir=DIR],
        [directory for the DRI drivers @<:@${libdir}/dri@:>@])],
    [DRI_DRIVER_INSTALL_DIR="$withval"],
    [DRI_DRIVER_INSTALL_DIR='${libdir}/dri'])
AC_SUBST([DRI_DRIVER_INSTALL_DIR])
dnl Extra search path for DRI drivers
AC_ARG_WITH([dri-searchpath],
    [AS_HELP_STRING([--with-dri-searchpath=DIRS...],
        [semicolon delimited DRI driver search directories @<:@${libdir}/dri@:>@])],
    [DRI_DRIVER_SEARCH_DIR="$withval"],
    [DRI_DRIVER_SEARCH_DIR='${DRI_DRIVER_INSTALL_DIR}'])
AC_SUBST([DRI_DRIVER_SEARCH_DIR])
dnl Which drivers to build - default is chosen by platform
AC_ARG_WITH([dri-drivers],
    [AS_HELP_STRING([--with-dri-drivers@<:@=DIRS...@:>@],
        [comma delimited classic DRI drivers list, e.g.
        "swrast,i965,radeon" @<:@default=auto@:>@])],
    [with_dri_drivers="$withval"],
    [with_dri_drivers=auto])

if test "x$with_dri_drivers" = xauto; then
    if test "x$enable_opengl" = xyes -a "x$enable_dri" = xyes; then
        with_dri_drivers="yes"
    else
        with_dri_drivers="no"
    fi
fi
if test "x$with_dri_drivers" = xno; then
    with_dri_drivers=''
fi

dnl If $with_dri_drivers is yes, drivers will be added through
dnl platform checks. Set DEFINES and LIB_DEPS
if test "x$enable_dri" = xyes; then
    # Platform specific settings and drivers to build
    case "$host_os" in
    linux*)
        if test "x$enable_dri3" = xyes; then
            DEFINES="$DEFINES -DHAVE_DRI3"
        fi

        case "$host_cpu" in
        powerpc* | sparc*)
            # Build only the drivers for cards that exist on PowerPC/sparc
            if test "x$with_dri_drivers" = "xyes"; then
                with_dri_drivers="r200 radeon swrast"
            fi
            ;;
        esac
        ;;
<<<<<<< HEAD
    freebsd* | dragonfly* | *netbsd*)
        DEFINES="$DEFINES -DHAVE_PTHREAD -DUSE_EXTERNAL_DXTN_LIB=1"
        DEFINES="$DEFINES -DIN_DRI_DRIVER -DHAVE_ALIAS"

        if test "x$DRI_DIRS" = "xyes"; then
            DRI_DIRS="i915 i965 nouveau r200 radeon swrast"
=======
    cygwin*)
        if test "x$with_dri_drivers" = "xyes"; then
            with_dri_drivers="swrast"
>>>>>>> 367bafc7
        fi
        ;;
    darwin*)
        DEFINES="$DEFINES -DBUILDING_MESA"
        if test "x$with_dri_drivers" = "xyes"; then
            with_dri_drivers="swrast"
        fi
        ;;
    esac

    # default drivers
    if test "x$with_dri_drivers" = "xyes"; then
        with_dri_drivers="i915 i965 nouveau r200 radeon swrast"
    fi

    # Check for expat
    PKG_CHECK_MODULES([EXPAT], [expat], [],
        # expat version 2.0 and earlier do not provide expat.pc
        [AC_CHECK_HEADER([expat.h],[],
                         [AC_MSG_ERROR([Expat headers required for DRI not found])])
         AC_CHECK_LIB([expat],[XML_ParserCreate],[],
                     [AC_MSG_ERROR([Expat library required for DRI not found])])
         EXPAT_LIBS="-lexpat"])

    # put all the necessary libs together
<<<<<<< HEAD
    DRI_LIB_DEPS="$DRI_LIB_DEPS $SELINUX_LIBS $LIBDRM_LIBS $EXPAT_LIB -lm $PTHREAD_LIBS $DLOPEN_LIBS"
    GALLIUM_DRI_LIB_DEPS="$GALLIUM_DRI_LIB_DEPS $SELINUX_LIBS $LIBDRM_LIBS $EXPAT_LIB -lm $PTHREAD_LIBS $DLOPEN_LIBS"
fi
AM_CONDITIONAL(NEED_LIBDRICORE, test -n "$DRI_DIRS")
AC_SUBST([DRI_DIRS])
AC_SUBST([EXPAT_INCLUDES])
=======
    DRI_LIB_DEPS="$DRI_LIB_DEPS $SELINUX_LIBS $LIBDRM_LIBS $EXPAT_LIBS -lm $PTHREAD_LIBS $DLOPEN_LIBS"
fi

>>>>>>> 367bafc7
AC_SUBST([DRI_LIB_DEPS])

DRI_DIRS=''
dnl Duplicates in DRI_DIRS are removed by sorting it at the end of this block
if test -n "$with_dri_drivers"; then
    if test "x$enable_opengl" != xyes; then
        AC_MSG_ERROR([--with-dri-drivers requires OpenGL])
    fi

    dri_drivers=`IFS=', '; echo $with_dri_drivers`
    for driver in $dri_drivers; do
        DRI_DIRS="$DRI_DIRS $driver"
        case "x$driver" in
        xi915)
            HAVE_I915_DRI=yes;
            PKG_CHECK_MODULES([INTEL], [libdrm_intel >= $LIBDRM_INTEL_REQUIRED])
            ;;
        xi965)
            HAVE_I965_DRI=yes;
            PKG_CHECK_MODULES([INTEL], [libdrm_intel >= $LIBDRM_INTEL_REQUIRED])
            ;;
        xnouveau)
            HAVE_NOUVEAU_DRI=yes;
            PKG_CHECK_MODULES([NVVIEUX], [libdrm_nouveau >= $LIBDRM_NVVIEUX_REQUIRED])
            ;;
        xradeon)
            HAVE_RADEON_DRI=yes;
            PKG_CHECK_MODULES([RADEON], [libdrm_radeon >= $LIBDRM_RADEON_REQUIRED])
            ;;
        xr200)
            HAVE_R200_DRI=yes;
            PKG_CHECK_MODULES([RADEON], [libdrm_radeon >= $LIBDRM_RADEON_REQUIRED])
            ;;
        xswrast)
            HAVE_SWRAST_DRI=yes;
            ;;
        *)
            AC_MSG_ERROR([classic DRI driver '$driver' does not exist])
            ;;
        esac
    done
    DRI_DIRS=`echo $DRI_DIRS|tr " " "\n"|sort -u|tr "\n" " "`
fi


dnl
dnl Gallium LLVM
dnl
dnl With follow-up commits we'll rework --enable-gallium-llvm to --enable-llvm
dnl Since that is too invasive to stable, do the more conservative thing for now
dnl and consider it as a global LLVM toggle.
dnl
AC_ARG_ENABLE([gallium-llvm],
    [AS_HELP_STRING([--enable-gallium-llvm],
        [build gallium LLVM support @<:@default=enabled on x86/x86_64@:>@])],
    [enable_gallium_llvm="$enableval"],
    [enable_gallium_llvm=auto])

if test "x$enable_gallium_llvm" = xauto; then
    if test "x$FOUND_LLVM" = xyes; then
        case "$host_cpu" in
        i*86|x86_64|amd64) enable_gallium_llvm=yes;;
        *) enable_gallium_llvm=no;;
        esac
    else
        enable_gallium_llvm=no
    fi
fi

if test "x$enable_gallium_llvm" = xyes -a "x$FOUND_LLVM" = xno; then
    AC_MSG_ERROR([--enable-gallium-llvm selected but llvm-config is not found])
fi

#
# Vulkan driver configuration
#

AC_ARG_WITH([vulkan-drivers],
    [AS_HELP_STRING([--with-vulkan-drivers@<:@=DIRS...@:>@],
        [comma delimited Vulkan drivers list, e.g.
        "intel,radeon"
        @<:@default=no@:>@])],
    [with_vulkan_drivers="$withval"],
    [with_vulkan_drivers="no"])

# Doing '--without-vulkan-drivers' will set this variable to 'no'.  Clear it
# here so that the script doesn't choke on an unknown driver name later.
case "x$with_vulkan_drivers" in
    xyes) with_vulkan_drivers="$VULKAN_DRIVERS_DEFAULT" ;;
    xno) with_vulkan_drivers='' ;;
esac

AC_ARG_WITH([vulkan-icddir],
    [AS_HELP_STRING([--with-vulkan-icddir=DIR],
        [directory for the Vulkan driver icd files @<:@${datarootdir}/vulkan/icd.d@:>@])],
    [VULKAN_ICD_INSTALL_DIR="$withval"],
    [VULKAN_ICD_INSTALL_DIR='${datarootdir}/vulkan/icd.d'])
AC_SUBST([VULKAN_ICD_INSTALL_DIR])

if test -n "$with_vulkan_drivers"; then
    VULKAN_DRIVERS=`IFS=', '; echo $with_vulkan_drivers`
    for driver in $VULKAN_DRIVERS; do
        case "x$driver" in
        xintel)
            if test "x$HAVE_I965_DRI" != xyes; then
                AC_MSG_ERROR([Intel Vulkan driver requires the i965 dri driver])
            fi
            HAVE_INTEL_VULKAN=yes;

            ;;
        xradeon)
            PKG_CHECK_MODULES([AMDGPU], [libdrm_amdgpu >= $LIBDRM_AMDGPU_REQUIRED])
            radeon_llvm_check $LLVM_REQUIRED_RADV "radv"
            HAVE_RADEON_VULKAN=yes;
            ;;
        *)
            AC_MSG_ERROR([Vulkan driver '$driver' does not exist])
            ;;
        esac
    done
    VULKAN_DRIVERS=`echo $VULKAN_DRIVERS|tr " " "\n"|sort -u|tr "\n" " "`
fi


DEFINES="$DEFINES -DENABLE_SHADER_CACHE"
AM_CONDITIONAL(NEED_MEGADRIVER, test -n "$DRI_DIRS")
AM_CONDITIONAL(NEED_LIBMESA, test "x$enable_glx" = xxlib -o \
                                  "x$enable_osmesa" = xyes -o \
                                  -n "$DRI_DIRS")

dnl
dnl OSMesa configuration
dnl

dnl Configure the channel bits for OSMesa (libOSMesa, libOSMesa16, ...)
AC_ARG_WITH([osmesa-bits],
    [AS_HELP_STRING([--with-osmesa-bits=BITS],
        [OSMesa channel bits and library name: 8, 16, 32 @<:@default=8@:>@])],
    [osmesa_bits="$withval"],
    [osmesa_bits=8])
if test "x$osmesa_bits" != x8; then
    if test "x$enable_dri" = xyes -o "x$enable_glx" != xno; then
        AC_MSG_WARN([Ignoring OSMesa channel bits because of non-OSMesa driver])
        osmesa_bits=8
    fi
fi
case "x$osmesa_bits" in
x8)
    OSMESA_LIB="${OSMESA_LIB}"
    ;;
x16|x32)
    OSMESA_LIB="${OSMESA_LIB}$osmesa_bits"
    DEFINES="$DEFINES -DCHAN_BITS=$osmesa_bits -DDEFAULT_SOFTWARE_DEPTH_BITS=31"
    ;;
*)
    AC_MSG_ERROR([OSMesa bits '$osmesa_bits' is not a valid option])
    ;;
esac

if test "x$enable_osmesa" = xyes -o "x$enable_gallium_osmesa" = xyes; then
    # only link libraries with osmesa if shared
    if test "$enable_static" = no; then
        OSMESA_LIB_DEPS="-lm $PTHREAD_LIBS $SELINUX_LIBS $DLOPEN_LIBS"
    else
        OSMESA_LIB_DEPS=""
    fi
<<<<<<< HEAD
    OSMESA_MESA_DEPS=""
=======
>>>>>>> 367bafc7
    OSMESA_PC_LIB_PRIV="-lm $PTHREAD_LIBS $SELINUX_LIBS $DLOPEN_LIBS"
fi

AC_SUBST([OSMESA_LIB_DEPS])
AC_SUBST([OSMESA_PC_REQ])
AC_SUBST([OSMESA_PC_LIB_PRIV])

dnl
dnl gbm configuration
dnl
if test "x$enable_gbm" = xyes; then
<<<<<<< HEAD
    SRC_DIRS="$SRC_DIRS gbm"

    PKG_CHECK_MODULES([LIBUDEV], [libudev], [],
                      AC_MSG_ERROR([gbm needs udev]))

    if test "x$enable_dri" = xyes; then
        GBM_BACKEND_DIRS="$GBM_BACKEND_DIRS dri"
        if test "x$enable_shared_glapi" = xno; then
            AC_MSG_ERROR([gbm_dri requires --enable-shared-glapi])
        fi
    fi
=======
    require_dri_shared_libs_and_glapi "gbm"
>>>>>>> 367bafc7
fi
AM_CONDITIONAL(HAVE_GBM, test "x$enable_gbm" = xyes)
# FINISHME: GBM has a number of dependencies which we should add below
GBM_PC_REQ_PRIV=""
GBM_PC_LIB_PRIV="$DLOPEN_LIBS"
AC_SUBST([GBM_PC_REQ_PRIV])
AC_SUBST([GBM_PC_LIB_PRIV])

dnl
dnl EGL configuration
dnl

if test "x$enable_egl" = xyes; then
<<<<<<< HEAD
    SRC_DIRS="$SRC_DIRS egl"
=======
>>>>>>> 367bafc7
    EGL_LIB_DEPS="$DLOPEN_LIBS $SELINUX_LIBS $PTHREAD_LIBS"

    AC_CHECK_FUNC(mincore, [DEFINES="$DEFINES -DHAVE_MINCORE"])

    require_dri_shared_libs_and_glapi "egl"
fi
AM_CONDITIONAL(HAVE_EGL, test "x$enable_egl" = xyes)
AC_SUBST([EGL_LIB_DEPS])

gallium_st="mesa"

dnl
dnl XA configuration
dnl
if test "x$enable_xa" = xyes; then
    if test "x$with_gallium_drivers" = xswrast; then
       AC_MSG_ERROR([
          Building xa requires at least one non swrast gallium driver.
          If you are looking to use libxatracker.so with the VMware driver,
          make sure to include svga in the gallium drivers list, apart from
          enabling XA.
          Example: ./configure --enable-xa --with-gallium-drivers=svga...])
    fi
    gallium_st="$gallium_st xa"
fi
AM_CONDITIONAL(HAVE_ST_XA, test "x$enable_xa" = xyes)

dnl
dnl Gallium G3DVL configuration
dnl
if test -n "$with_gallium_drivers" -a "x$with_gallium_drivers" != xswrast; then
    if test "x$enable_xvmc" = xauto; then
	PKG_CHECK_EXISTS([xvmc >= $XVMC_REQUIRED], [enable_xvmc=yes], [enable_xvmc=no])
    fi

    if test "x$enable_vdpau" = xauto; then
	PKG_CHECK_EXISTS([vdpau >= $VDPAU_REQUIRED], [enable_vdpau=yes], [enable_vdpau=no])
    fi

    if test "x$enable_omx" = xauto; then
	PKG_CHECK_EXISTS([libomxil-bellagio >= $LIBOMXIL_BELLAGIO_REQUIRED], [enable_omx=yes], [enable_omx=no])
    fi

    if test "x$enable_va" = xauto; then
        PKG_CHECK_EXISTS([libva >= $LIBVA_REQUIRED], [enable_va=yes], [enable_va=no])
    fi
fi

if test "x$enable_dri" = xyes -o \
        "x$enable_xvmc" = xyes -o \
        "x$enable_vdpau" = xyes -o \
        "x$enable_omx" = xyes -o \
        "x$enable_va" = xyes; then
    need_gallium_vl=yes
fi
AM_CONDITIONAL(NEED_GALLIUM_VL, test "x$need_gallium_vl" = xyes)

if test "x$enable_xvmc" = xyes -o \
        "x$enable_vdpau" = xyes -o \
        "x$enable_omx" = xyes -o \
        "x$enable_va" = xyes; then
    if test x"$enable_dri3" = xyes; then
        PKG_CHECK_MODULES([VL], [xcb-dri3 xcb-present xcb-sync xshmfence >= $XSHMFENCE_REQUIRED
                                 xcb-xfixes x11-xcb xcb xcb-dri2 >= $XCBDRI2_REQUIRED])
    else
        PKG_CHECK_MODULES([VL], [x11-xcb xcb xcb-dri2 >= $XCBDRI2_REQUIRED])
    fi
    need_gallium_vl_winsys=yes
fi
AM_CONDITIONAL(NEED_GALLIUM_VL_WINSYS, test "x$need_gallium_vl_winsys" = xyes)

<<<<<<< HEAD
    EGL_CLIENT_APIS="$EGL_CLIENT_APIS "'$(VG_LIB)'
    VG_LIB_DEPS="$VG_LIB_DEPS $SELINUX_LIBS $PTHREAD_LIBS"
    CORE_DIRS="$CORE_DIRS mapi/vgapi"
    GALLIUM_STATE_TRACKERS_DIRS="vega $GALLIUM_STATE_TRACKERS_DIRS"
    HAVE_ST_VEGA=yes
    VG_PC_LIB_PRIV="-lm $PTHREAD_LIBS $DLOPEN_LIBS"
    AC_SUBST([VG_PC_LIB_PRIV])
=======
if test "x$enable_xvmc" = xyes; then
    PKG_CHECK_MODULES([XVMC], [xvmc >= $XVMC_REQUIRED])
    gallium_st="$gallium_st xvmc"
>>>>>>> 367bafc7
fi
AM_CONDITIONAL(HAVE_ST_XVMC, test "x$enable_xvmc" = xyes)

if test "x$enable_vdpau" = xyes; then
    PKG_CHECK_MODULES([VDPAU], [vdpau >= $VDPAU_REQUIRED])
    gallium_st="$gallium_st vdpau"
    DEFINES="$DEFINES -DHAVE_ST_VDPAU"
fi
AM_CONDITIONAL(HAVE_ST_VDPAU, test "x$enable_vdpau" = xyes)

if test "x$enable_omx" = xyes; then
    PKG_CHECK_MODULES([OMX], [libomxil-bellagio >= $LIBOMXIL_BELLAGIO_REQUIRED])
    gallium_st="$gallium_st omx"
fi
AM_CONDITIONAL(HAVE_ST_OMX, test "x$enable_omx" = xyes)

if test "x$enable_va" = xyes; then
    PKG_CHECK_MODULES([VA], [libva >= $LIBVA_REQUIRED])
    gallium_st="$gallium_st va"
fi
AM_CONDITIONAL(HAVE_ST_VA, test "x$enable_va" = xyes)

dnl
dnl Nine Direct3D9 configuration
dnl
if test "x$enable_nine" = xyes; then
    if ! echo "$with_gallium_drivers" | grep -q 'swrast'; then
        AC_MSG_ERROR([nine requires the gallium swrast driver])
    fi
    if test "x$with_gallium_drivers" = xswrast; then
        AC_MSG_ERROR([nine requires at least one non-swrast gallium driver])
    fi
    if test $GCC_VERSION_MAJOR -lt 4 -o $GCC_VERSION_MAJOR -eq 4 -a $GCC_VERSION_MINOR -lt 6; then
        AC_MSG_ERROR([gcc >= 4.6 is required to build nine])
    fi

    if test "x$enable_dri3" = xno; then
        AC_MSG_WARN([using nine together with wine requires DRI3 enabled system])
    fi

    gallium_st="$gallium_st nine"
fi
AM_CONDITIONAL(HAVE_ST_NINE, test "x$enable_nine" = xyes)

dnl
dnl OpenCL configuration
dnl

<<<<<<< HEAD
AC_ARG_WITH([libclc-path],
   [AS_HELP_STRING([--with-libclc-path],
         [DEPRECATED: See http://dri.freedesktop.org/wiki/GalliumCompute#How_to_Install])],
   [LIBCLC_PATH="$withval"],
   [LIBCLC_PATH=""])

if test "x$LIBCLC_PATH" != x; then
   AC_MSG_ERROR([The --with-libclc-path option has been deprecated.
                  Please review the updated build instructions for clover:
		  http://dri.freedesktop.org/wiki/GalliumCompute])
fi


=======
>>>>>>> 367bafc7
AC_ARG_WITH([clang-libdir],
   [AS_HELP_STRING([--with-clang-libdir],
         [Path to Clang libraries @<:@default=llvm-config --libdir@:>@])],
   [CLANG_LIBDIR="$withval"],
   [CLANG_LIBDIR=''])

<<<<<<< HEAD
LIBCLC_INCLUDEDIR=`pkg-config --variable=includedir libclc`
LIBCLC_LIBEXECDIR=`pkg-config --variable=libexecdir libclc`
AC_SUBST([LIBCLC_INCLUDEDIR])
AC_SUBST([LIBCLC_LIBEXECDIR])
=======
PKG_CHECK_EXISTS([libclc], [have_libclc=yes], [have_libclc=no])
>>>>>>> 367bafc7

if test "x$enable_opencl" = xyes; then
    if test -z "$with_gallium_drivers"; then
        AC_MSG_ERROR([cannot enable OpenCL without Gallium])
    fi

    if test $GCC_VERSION_MAJOR -lt 4 -o $GCC_VERSION_MAJOR -eq 4 -a $GCC_VERSION_MINOR -lt 7; then
        AC_MSG_ERROR([gcc >= 4.7 is required to build clover])
    fi

<<<<<<< HEAD
    if test "x$LIBCLC_INCLUDEDIR" == x || test "x$LIBCLC_LIBEXECDIR" == x; then
        AC_MSG_ERROR([pkg-config cannot use libclc.pc which is required to build clover])
    fi

    GALLIUM_STATE_TRACKERS_DIRS="$GALLIUM_STATE_TRACKERS_DIRS clover"
    GALLIUM_TARGET_DIRS="$GALLIUM_TARGET_DIRS opencl"
    enable_gallium_loader=yes
fi

=======
    if test "x$have_libclc" = xno; then
        AC_MSG_ERROR([pkg-config cannot find libclc.pc which is required to build clover.
                    Make sure the directory containing libclc.pc is specified in your
                    PKG_CONFIG_PATH environment variable.
                    By default libclc.pc is installed to /usr/local/share/pkgconfig/])
    else
        LIBCLC_INCLUDEDIR=`$PKG_CONFIG --variable=includedir libclc`
        LIBCLC_LIBEXECDIR=`$PKG_CONFIG --variable=libexecdir libclc`
        AC_SUBST([LIBCLC_INCLUDEDIR])
        AC_SUBST([LIBCLC_LIBEXECDIR])
    fi

    gallium_st="$gallium_st clover"

    if test "x$enable_opencl_icd" = xyes; then
        OPENCL_LIBNAME="MesaOpenCL"
    else
        OPENCL_LIBNAME="OpenCL"
    fi

    if test "x$have_libelf" != xyes; then
       AC_MSG_ERROR([Clover requires libelf])
    fi

    if test "x${ac_cv_cxx_compiler_gnu}" = xyes; then
        altivec_enabled=no
        AC_COMPILE_IFELSE([AC_LANG_SOURCE([
        #if !defined(__VEC__) || !defined(__ALTIVEC__)
        #error "AltiVec not enabled"
        #endif
        ])], altivec_enabled=yes)

        if test "$altivec_enabled" = yes; then
            CLOVER_STD_OVERRIDE="-std=gnu++11"
        fi
        AC_SUBST([CLOVER_STD_OVERRIDE])
    fi

    llvm_require_version $LLVM_REQUIRED_OPENCL "opencl"

    llvm_add_default_components "opencl"
    llvm_add_component "all-targets" "opencl"
    llvm_add_component "linker" "opencl"
    llvm_add_component "instrumentation" "opencl"
    llvm_add_component "ipo" "opencl"
    llvm_add_component "irreader" "opencl"
    llvm_add_component "option" "opencl"
    llvm_add_component "objcarcopts" "opencl"
    llvm_add_component "profiledata" "opencl"

    dnl Check for Clang internal headers
    if test -z "$CLANG_LIBDIR"; then
        CLANG_LIBDIR=${LLVM_LIBDIR}
    fi
    CLANG_RESOURCE_DIR=$CLANG_LIBDIR/clang/${LLVM_VERSION}
    AS_IF([test ! -f "$CLANG_RESOURCE_DIR/include/stddef.h"],
        [AC_MSG_ERROR([Could not find clang internal header stddef.h in $CLANG_RESOURCE_DIR Use --with-clang-libdir to specify the correct path to the clang libraries.])])
fi
AM_CONDITIONAL(HAVE_CLOVER, test "x$enable_opencl" = xyes)
AM_CONDITIONAL(HAVE_CLOVER_ICD, test "x$enable_opencl_icd" = xyes)
AC_SUBST([OPENCL_LIBNAME])
AC_SUBST([CLANG_RESOURCE_DIR])

>>>>>>> 367bafc7
dnl
dnl Gallium configuration
dnl
AM_CONDITIONAL(HAVE_GALLIUM, test -n "$with_gallium_drivers")

dnl
dnl EGL Platforms configuration
dnl
AC_ARG_WITH([egl-platforms],
    [AS_HELP_STRING([--with-egl-platforms@<:@=DIRS...@:>@],
        [comma delimited native platforms libEGL supports, e.g.
        "x11,drm" @<:@default=auto@:>@])],
    [with_egl_platforms="$withval"],
    [if test "x$enable_egl" = xyes; then
        if test "x$enable_gbm" = xyes; then
           with_egl_platforms="x11,drm"
        else
           with_egl_platforms="x11"
        fi
    else
        with_egl_platforms=""
    fi])

if test "x$with_egl_platforms" != "x" -a "x$enable_egl" != xyes; then
    AC_MSG_ERROR([cannot build egl state tracker without EGL library])
fi

PKG_CHECK_MODULES([WAYLAND_SCANNER], [wayland-scanner],
        WAYLAND_SCANNER=`$PKG_CONFIG --variable=wayland_scanner wayland-scanner`,
        WAYLAND_SCANNER='')
if test "x$WAYLAND_SCANNER" = x; then
    AC_PATH_PROG([WAYLAND_SCANNER], [wayland-scanner])
fi

# Do per-EGL platform setups and checks
egl_platforms=`IFS=', '; echo $with_egl_platforms`
for plat in $egl_platforms; do
	case "$plat" in
	wayland)
<<<<<<< HEAD
		PKG_CHECK_MODULES([WAYLAND], [wayland-client >= 1.0.2 wayland-server >= 1.0.2])
		GALLIUM_WINSYS_DIRS="$GALLIUM_WINSYS_DIRS sw/wayland"
=======
>>>>>>> 367bafc7

		PKG_CHECK_MODULES([WAYLAND], [wayland-client >= $WAYLAND_REQUIRED wayland-server >= $WAYLAND_REQUIRED])

		if test "x$WAYLAND_SCANNER" = x; then
			AC_MSG_ERROR([wayland-scanner is needed to compile the wayland egl platform])
		fi
		;;

	x11)
		PKG_CHECK_MODULES([XCB_DRI2], [x11-xcb xcb xcb-dri2 >= $XCBDRI2_REQUIRED xcb-xfixes])
		;;

	drm)
		test "x$enable_gbm" = "xno" &&
			AC_MSG_ERROR([EGL platform drm needs gbm])
		;;

	surfaceless)
		;;

	android)
		PKG_CHECK_MODULES([ANDROID], [cutils hardware sync])
		;;

	*)
		AC_MSG_ERROR([EGL platform '$plat' does not exist])
		;;
	esac

	case "$plat" in
	wayland|drm|surfaceless)
		require_libdrm "Platform $plat"
		;;
	esac
done

# libEGL wants to default to the first platform specified in
# ./configure.  parse that here.
if test "x$egl_platforms" != "x"; then
    FIRST_PLATFORM_CAPS=`echo $egl_platforms | sed 's| .*||' | tr '[[a-z]]' '[[A-Z]]'`
    EGL_NATIVE_PLATFORM="_EGL_PLATFORM_$FIRST_PLATFORM_CAPS"
else
    EGL_NATIVE_PLATFORM="_EGL_INVALID_PLATFORM"
fi

AM_CONDITIONAL(HAVE_PLATFORM_X11, echo "$egl_platforms" | grep -q 'x11')
AM_CONDITIONAL(HAVE_PLATFORM_WAYLAND, echo "$egl_platforms" | grep -q 'wayland')
AM_CONDITIONAL(HAVE_EGL_PLATFORM_DRM, echo "$egl_platforms" | grep -q 'drm')
AM_CONDITIONAL(HAVE_EGL_PLATFORM_SURFACELESS, echo "$egl_platforms" | grep -q 'surfaceless')
AM_CONDITIONAL(HAVE_EGL_PLATFORM_ANDROID, echo "$egl_platforms" | grep -q 'android')

AC_SUBST([EGL_NATIVE_PLATFORM])
AC_SUBST([EGL_CFLAGS])

<<<<<<< HEAD
AC_ARG_WITH([egl-driver-dir],
    [AS_HELP_STRING([--with-egl-driver-dir=DIR],
                    [directory for EGL drivers [[default=${libdir}/egl]]])],
    [EGL_DRIVER_INSTALL_DIR="$withval"],
    [EGL_DRIVER_INSTALL_DIR='${libdir}/egl'])
AC_SUBST([EGL_DRIVER_INSTALL_DIR])

AC_ARG_WITH([xorg-driver-dir],
    [AS_HELP_STRING([--with-xorg-driver-dir=DIR],
                    [Default xorg driver directory[[default=${libdir}/xorg/modules/drivers]]])],
    [XORG_DRIVER_INSTALL_DIR="$withval"],
    [XORG_DRIVER_INSTALL_DIR="${libdir}/xorg/modules/drivers"])
AC_SUBST([XORG_DRIVER_INSTALL_DIR])

AC_ARG_WITH([max-width],
    [AS_HELP_STRING([--with-max-width=N],
                    [Maximum framebuffer width (4096)])],
    [DEFINES="${DEFINES} -DMAX_WIDTH=${withval}";
     AS_IF([test "${withval}" -gt "4096"],
           [AC_MSG_WARN([Large framebuffer: see s_tritemp.h comments.])])]
)
AC_ARG_WITH([max-height],
    [AS_HELP_STRING([--with-max-height=N],
                    [Maximum framebuffer height (4096)])],
    [DEFINES="${DEFINES} -DMAX_HEIGHT=${withval}";
     AS_IF([test "${withval}" -gt "4096"],
           [AC_MSG_WARN([Large framebuffer: see s_tritemp.h comments.])])]
)

dnl
dnl Gallium LLVM
dnl
AC_ARG_ENABLE([gallium-llvm],
    [AS_HELP_STRING([--enable-gallium-llvm],
        [build gallium LLVM support @<:@default=enabled on x86/x86_64@:>@])],
    [enable_gallium_llvm="$enableval"],
    [enable_gallium_llvm=auto])

AC_ARG_WITH([llvm-shared-libs],
    [AS_HELP_STRING([--with-llvm-shared-libs],
        [link with LLVM shared libraries @<:@default=disabled@:>@])],
    [with_llvm_shared_libs=yes],
    [with_llvm_shared_libs=no])

AC_ARG_WITH([llvm-prefix],
    [AS_HELP_STRING([--with-llvm-prefix],
        [Prefix for LLVM installations in non-standard locations])],
    [llvm_prefix="$withval"],
    [llvm_prefix=""])


if test "x$with_gallium_drivers" = x; then
    enable_gallium_llvm=no
fi
if test "x$enable_gallium_llvm" = xauto; then
    case "$host_cpu" in
    i*86|x86_64) enable_gallium_llvm=yes;;
    esac
fi
if test "x$enable_gallium_llvm" = xyes; then
    if test "x$llvm_prefix" != x; then
        AC_PATH_PROG([LLVM_CONFIG], [llvm-config], [no], ["$llvm_prefix/bin"])
    else
        AC_PATH_PROG([LLVM_CONFIG], [llvm-config], [no])
    fi

    if test "x$LLVM_CONFIG" != xno; then
	LLVM_VERSION=`$LLVM_CONFIG --version | sed 's/svn.*//g'`
	LLVM_CFLAGS=`$LLVM_CONFIG --cppflags|sed -e 's/-DNDEBUG\>//g' -e 's/-pedantic//g' -e 's/-Wcovered-switch-default//g'`
	if test "x$with_llvm_shared_libs" = xyes; then
	    dnl We can't use $LLVM_VERSION because it has 'svn' stripped out,
	    LLVM_LIBS="-lLLVM-`$LLVM_CONFIG --version`"
	else
            LLVM_COMPONENTS="engine bitwriter"
            if $LLVM_CONFIG --components | grep -q '\<mcjit\>'; then
                LLVM_COMPONENTS="${LLVM_COMPONENTS} mcjit"
            fi
            if test "x$enable_opencl" = xyes; then
                LLVM_COMPONENTS="${LLVM_COMPONENTS} ipo linker instrumentation"
            fi
            LLVM_LIBS="`$LLVM_CONFIG --libs ${LLVM_COMPONENTS}`"
	fi
	LLVM_LDFLAGS=`$LLVM_CONFIG --ldflags`
	LLVM_BINDIR=`$LLVM_CONFIG --bindir`
	LLVM_CXXFLAGS=`$LLVM_CONFIG --cxxflags|sed -e 's/-DNDEBUG\>//g' -e 's/-pedantic//g' -e 's/-Wcovered-switch-default//g'`
	LLVM_CPPFLAGS=`$LLVM_CONFIG --cppflags|sed -e 's/-DNDEBUG\>//g' -e 's/-pedantic//g' -e 's/-Wcovered-switch-default//g'`
	LLVM_INCLUDEDIR=`$LLVM_CONFIG --includedir`
	LLVM_LIBDIR=`$LLVM_CONFIG --libdir`
	DEFINES="${DEFINES} -DHAVE_LLVM=`echo $LLVM_VERSION | sed -e 's/\([[0-9]]\)\.\([[0-9]]\)/0x0\10\2/g'`"
	MESA_LLVM=1

	dnl Check for Clang interanl headers
        if test "x$enable_opencl" = xyes; then
            if test "x$CLANG_LIBDIR" = x; then
                CLANG_LIBDIR=${LLVM_LIBDIR}
            fi
            CLANG_RESOURCE_DIR=$CLANG_LIBDIR/clang/${LLVM_VERSION}
            AC_CHECK_FILE("$CLANG_RESOURCE_DIR/include/stddef.h",,
                AC_MSG_ERROR([Could not find clang internal header stddef.h in $CLANG_RESOURCE_DIR Use --with-clang-libdir to specify the correct path to the clang libraries.]))
        fi
    else
	MESA_LLVM=0
    fi
else
    MESA_LLVM=0
=======
# If we don't have the X11 platform, set this define so we don't try to include
# the X11 headers.
if ! echo "$egl_platforms" | grep -q 'x11'; then
    DEFINES="$DEFINES -DMESA_EGL_NO_X11_HEADERS"
    GL_PC_CFLAGS="$GL_PC_CFLAGS -DMESA_EGL_NO_X11_HEADERS"
>>>>>>> 367bafc7
fi

dnl Directory for XVMC libs
AC_ARG_WITH([xvmc-libdir],
    [AS_HELP_STRING([--with-xvmc-libdir=DIR],
        [directory for the XVMC libraries @<:@default=${libdir}@:>@])],
    [XVMC_LIB_INSTALL_DIR="$withval"],
    [XVMC_LIB_INSTALL_DIR='${libdir}'])
AC_SUBST([XVMC_LIB_INSTALL_DIR])

dnl
dnl Gallium Tests
dnl
AM_CONDITIONAL(HAVE_GALLIUM_TESTS, test "x$enable_gallium_tests" = xyes)

dnl Directory for VDPAU libs
AC_ARG_WITH([vdpau-libdir],
    [AS_HELP_STRING([--with-vdpau-libdir=DIR],
        [directory for the VDPAU libraries @<:@default=${libdir}/vdpau@:>@])],
    [VDPAU_LIB_INSTALL_DIR="$withval"],
    [VDPAU_LIB_INSTALL_DIR='${libdir}/vdpau'])
AC_SUBST([VDPAU_LIB_INSTALL_DIR])

dnl Directory for OMX libs

AC_ARG_WITH([omx-libdir],
    [AS_HELP_STRING([--with-omx-libdir=DIR],
        [directory for the OMX libraries])],
    [OMX_LIB_INSTALL_DIR="$withval"],
    [OMX_LIB_INSTALL_DIR=`$PKG_CONFIG --define-variable=libdir=\$libdir --variable=pluginsdir libomxil-bellagio`])
AC_SUBST([OMX_LIB_INSTALL_DIR])

dnl Directory for VA libs

AC_ARG_WITH([va-libdir],
    [AS_HELP_STRING([--with-va-libdir=DIR],
        [directory for the VA libraries @<:@${libdir}/dri@:>@])],
    [VA_LIB_INSTALL_DIR="$withval"],
    [VA_LIB_INSTALL_DIR="${libdir}/dri"])
AC_SUBST([VA_LIB_INSTALL_DIR])

AC_ARG_WITH([d3d-libdir],
    [AS_HELP_STRING([--with-d3d-libdir=DIR],
        [directory for the D3D modules @<:@${libdir}/d3d@:>@])],
    [D3D_DRIVER_INSTALL_DIR="$withval"],
    [D3D_DRIVER_INSTALL_DIR="${libdir}/d3d"])
AC_SUBST([D3D_DRIVER_INSTALL_DIR])

dnl
dnl r300 doesn't strictly require LLVM, but for performance reasons we
dnl highly recommend LLVM usage. So require it at least on x86 and x86_64
dnl architectures.
dnl
r300_require_llvm() {
    case "$host" in *gnux32) return;; esac
    case "$host_cpu" in
    i*86|x86_64|amd64) require_llvm $1
        ;;
    esac
}

dnl
dnl DRM is needed by X, Wayland, and offscreen rendering.
dnl Surfaceless is an alternative for the last one.
dnl
require_basic_egl() {
    case "$with_egl_platforms" in
        *drm*|*surfaceless*)
            ;;
        *)
            AC_MSG_ERROR([$1 requires one of these:
                  1) --with-egl-platforms=drm (X, Wayland, offscreen rendering based on DRM)
                  2) --with-egl-platforms=surfaceless (offscreen only)
                  Recommended options: drm,x11])
            ;;
    esac
}

radeon_gallium_llvm_check() {
    if test "x$enable_gallium_llvm" != "xyes"; then
        AC_MSG_ERROR([--enable-gallium-llvm is required when building $2])
    fi
    radeon_llvm_check $*
}

swr_require_cxx_feature_flags() {
    feature_name="$1"
    preprocessor_test="$2"
    option_list="$3"
    output_var="$4"

    AC_MSG_CHECKING([whether $CXX supports $feature_name])
    AC_LANG_PUSH([C++])
    save_CXXFLAGS="$CXXFLAGS"
    save_IFS="$IFS"
    IFS=","
    found=0
    for opts in $option_list
    do
        unset IFS
        CXXFLAGS="$opts $save_CXXFLAGS"
        AC_COMPILE_IFELSE(
            [AC_LANG_PROGRAM(
                [   #if !($preprocessor_test)
                    #error
                    #endif
                ])],
            [found=1; break],
            [])
        IFS=","
    done
    IFS="$save_IFS"
    CXXFLAGS="$save_CXXFLAGS"
    AC_LANG_POP([C++])
    if test $found -eq 1; then
        AC_MSG_RESULT([$opts])
        eval "$output_var=\$opts"
        return 0
    fi
    AC_MSG_RESULT([no])
    AC_MSG_ERROR([swr requires $feature_name support])
    return 1
}

dnl Duplicates in GALLIUM_DRIVERS_DIRS are removed by sorting it after this block
if test -n "$with_gallium_drivers"; then
    gallium_drivers=`IFS=', '; echo $with_gallium_drivers`
    for driver in $gallium_drivers; do
        case "x$driver" in
        xsvga)
            HAVE_GALLIUM_SVGA=yes
            require_libdrm "svga"
            ;;
        xi915)
            HAVE_GALLIUM_I915=yes
            PKG_CHECK_MODULES([INTEL], [libdrm_intel >= $LIBDRM_INTEL_REQUIRED])
            require_libdrm "Gallium i915"
            ;;
        xilo)
            HAVE_GALLIUM_ILO=yes
            PKG_CHECK_MODULES([INTEL], [libdrm_intel >= $LIBDRM_INTEL_REQUIRED])
            require_libdrm "Gallium i965/ilo"
            ;;
        xr300)
            HAVE_GALLIUM_R300=yes
            PKG_CHECK_MODULES([RADEON], [libdrm_radeon >= $LIBDRM_RADEON_REQUIRED])
            require_libdrm "r300"
            r300_require_llvm "r300"
            ;;
        xr600)
            HAVE_GALLIUM_R600=yes
            PKG_CHECK_MODULES([RADEON], [libdrm_radeon >= $LIBDRM_RADEON_REQUIRED])
            require_libdrm "r600"
            if test "x$enable_opencl" = xyes; then
                radeon_gallium_llvm_check $LLVM_REQUIRED_R600 "r600"

                llvm_add_component "asmparser" "r600"
                llvm_add_component "bitreader" "r600"
            fi
            ;;
        xradeonsi)
            HAVE_GALLIUM_RADEONSI=yes
            PKG_CHECK_MODULES([RADEON], [libdrm_radeon >= $LIBDRM_RADEON_REQUIRED])
            PKG_CHECK_MODULES([AMDGPU], [libdrm_amdgpu >= $LIBDRM_AMDGPU_REQUIRED])
            require_libdrm "radeonsi"
            radeon_gallium_llvm_check $LLVM_REQUIRED_RADEONSI "radeonsi"
            if test "x$enable_egl" = xyes; then
                require_basic_egl "radeonsi"
            fi
            ;;
        xnouveau)
            HAVE_GALLIUM_NOUVEAU=yes
            PKG_CHECK_MODULES([NOUVEAU], [libdrm_nouveau >= $LIBDRM_NOUVEAU_REQUIRED])
            require_libdrm "nouveau"
            ;;
        xfreedreno)
            HAVE_GALLIUM_FREEDRENO=yes
            PKG_CHECK_MODULES([FREEDRENO], [libdrm_freedreno >= $LIBDRM_FREEDRENO_REQUIRED])
            require_libdrm "freedreno"
            ;;
        xetnaviv)
            HAVE_GALLIUM_ETNAVIV=yes
            PKG_CHECK_MODULES([ETNAVIV], [libdrm_etnaviv >= $LIBDRM_ETNAVIV_REQUIRED])
            require_libdrm "etnaviv"
            ;;
       ximx)
            HAVE_GALLIUM_IMX=yes
            ;;
        xswrast)
            HAVE_GALLIUM_SOFTPIPE=yes
            if test "x$enable_gallium_llvm" = xyes; then
                HAVE_GALLIUM_LLVMPIPE=yes
            fi
            ;;
        xswr)
            llvm_require_version $LLVM_REQUIRED_SWR "swr"

            swr_require_cxx_feature_flags "C++11" "__cplusplus >= 201103L" \
                ",-std=c++11" \
                SWR_CXX11_CXXFLAGS
            AC_SUBST([SWR_CXX11_CXXFLAGS])

            swr_require_cxx_feature_flags "AVX" "defined(__AVX__)" \
                ",-mavx,-march=core-avx" \
                SWR_AVX_CXXFLAGS
            AC_SUBST([SWR_AVX_CXXFLAGS])

            swr_require_cxx_feature_flags "AVX2" "defined(__AVX2__)" \
                ",-mavx2 -mfma -mbmi2 -mf16c,-march=core-avx2" \
                SWR_AVX2_CXXFLAGS
            AC_SUBST([SWR_AVX2_CXXFLAGS])

            HAVE_GALLIUM_SWR=yes
            ;;
        xvc4)
            HAVE_GALLIUM_VC4=yes
            PKG_CHECK_MODULES([VC4], [libdrm_vc4 >= $LIBDRM_VC4_REQUIRED])
            require_libdrm "vc4"

            PKG_CHECK_MODULES([SIMPENROSE], [simpenrose],
                              [USE_VC4_SIMULATOR=yes;
                               DEFINES="$DEFINES -DUSE_VC4_SIMULATOR"],
                              [USE_VC4_SIMULATOR=no])
            ;;
        xvirgl)
            HAVE_GALLIUM_VIRGL=yes
            require_libdrm "virgl"
            require_basic_egl "virgl"
            ;;
        *)
            AC_MSG_ERROR([Unknown Gallium driver: $driver])
            ;;
        esac
    done
fi

if test "x$enable_gallium_llvm" == "xyes" -a "$with_gallium_drivers"; then
    llvm_require_version $LLVM_REQUIRED_GALLIUM "gallium"
    llvm_add_default_components "gallium"
fi

dnl We need to validate some needed dependencies for renderonly drivers.

if test "x$HAVE_GALLIUM_ETNAVIV" != xyes -a "x$HAVE_GALLIUM_IMX" == xyes  ; then
    AC_ERROR([Building with imx requires etnaviv])
fi

dnl
dnl Set defines and buildtime variables only when using LLVM.
dnl
if test "x$enable_gallium_llvm" = xyes; then
    DEFINES="${DEFINES} -DHAVE_LLVM=0x0$LLVM_VERSION_INT -DMESA_LLVM_VERSION_PATCH=$LLVM_VERSION_PATCH"

    LLVM_LDFLAGS=`$LLVM_CONFIG --ldflags`
    LLVM_CFLAGS=$LLVM_CPPFLAGS   # CPPFLAGS seem to be sufficient
    LLVM_CXXFLAGS=`strip_unwanted_llvm_flags "$LLVM_CONFIG --cxxflags"`

    dnl Set LLVM_LIBS - This is done after the driver configuration so
    dnl that drivers can add additional components to LLVM_COMPONENTS.
    dnl Previously, gallium drivers were updating LLVM_LIBS directly
    dnl by calling llvm-config --libs ${DRIVER_LLVM_COMPONENTS}, but
    dnl this was causing the same libraries to be appear multiple times
    dnl in LLVM_LIBS.

    if ! $LLVM_CONFIG --libs ${LLVM_COMPONENTS} >/dev/null; then
       AC_MSG_ERROR([Calling ${LLVM_CONFIG} failed])
    fi
    LLVM_LIBS="`$LLVM_CONFIG --libs ${LLVM_COMPONENTS}`"

    dnl llvm-config may not give the right answer when llvm is a built as a
    dnl single shared library, so we must work the library name out for
    dnl ourselves.
    dnl (See https://llvm.org/bugs/show_bug.cgi?id=6823)
    if test "x$enable_llvm_shared_libs" = xyes; then
        dnl We can't use $LLVM_VERSION because it has 'svn' stripped out,
        LLVM_SO_NAME=LLVM-`$LLVM_CONFIG --version`
        AS_IF([test -f "$LLVM_LIBDIR/lib$LLVM_SO_NAME.$IMP_LIB_EXT"], [llvm_have_one_so=yes])

        if test "x$llvm_have_one_so" = xyes; then
            dnl LLVM was built using auto*, so there is only one shared object.
            LLVM_LIBS="-l$LLVM_SO_NAME"
        else
            dnl If LLVM was built with CMake, there will be one shared object per
            dnl component.
            AS_IF([test ! -f "$LLVM_LIBDIR/libLLVMTarget.$IMP_LIB_EXT"],
                    [AC_MSG_ERROR([Could not find llvm shared libraries:
	Please make sure you have built llvm with the --enable-shared option
	and that your llvm libraries are installed in $LLVM_LIBDIR
	If you have installed your llvm libraries to a different directory you
	can use the --with-llvm-prefix= configure flag to specify this directory.
	NOTE: Mesa is attempting to use llvm shared libraries by default.
	If you do not want to build with llvm shared libraries and instead want to
	use llvm static libraries then add --disable-llvm-shared-libs to your configure
	invocation and rebuild.])])

           dnl We don't need to update LLVM_LIBS in this case because the LLVM
           dnl install uses a shared object for each component and we have
           dnl already added all of these objects to LLVM_LIBS.
        fi
    else
        AC_MSG_WARN([Building mesa with statically linked LLVM may cause compilation issues])
        dnl We need to link to llvm system libs when using static libs
        dnl However, only llvm 3.5+ provides --system-libs
        if test $LLVM_VERSION_MAJOR -ge 4 -o $LLVM_VERSION_MAJOR -eq 3 -a $LLVM_VERSION_MINOR -ge 5; then
            LLVM_LIBS="$LLVM_LIBS `$LLVM_CONFIG --system-libs`"
        fi
    fi
fi

AM_CONDITIONAL(HAVE_GALLIUM_SVGA, test "x$HAVE_GALLIUM_SVGA" = xyes)
AM_CONDITIONAL(HAVE_GALLIUM_I915, test "x$HAVE_GALLIUM_I915" = xyes)
AM_CONDITIONAL(HAVE_GALLIUM_ILO, test "x$HAVE_GALLIUM_ILO" = xyes)
AM_CONDITIONAL(HAVE_GALLIUM_R300, test "x$HAVE_GALLIUM_R300" = xyes)
AM_CONDITIONAL(HAVE_GALLIUM_R600, test "x$HAVE_GALLIUM_R600" = xyes)
AM_CONDITIONAL(HAVE_GALLIUM_RADEONSI, test "x$HAVE_GALLIUM_RADEONSI" = xyes)
AM_CONDITIONAL(HAVE_GALLIUM_RADEON_COMMON, test "x$HAVE_GALLIUM_R600" = xyes -o \
                                                "x$HAVE_GALLIUM_RADEONSI" = xyes)
AM_CONDITIONAL(HAVE_GALLIUM_NOUVEAU, test "x$HAVE_GALLIUM_NOUVEAU" = xyes)
AM_CONDITIONAL(HAVE_GALLIUM_FREEDRENO, test "x$HAVE_GALLIUM_FREEDRENO" = xyes)
AM_CONDITIONAL(HAVE_GALLIUM_ETNAVIV, test "x$HAVE_GALLIUM_ETNAVIV" = xyes)
AM_CONDITIONAL(HAVE_GALLIUM_IMX, test "x$HAVE_GALLIUM_IMX" = xyes)
AM_CONDITIONAL(HAVE_GALLIUM_SOFTPIPE, test "x$HAVE_GALLIUM_SOFTPIPE" = xyes)
AM_CONDITIONAL(HAVE_GALLIUM_LLVMPIPE, test "x$HAVE_GALLIUM_LLVMPIPE" = xyes)
AM_CONDITIONAL(HAVE_GALLIUM_SWR, test "x$HAVE_GALLIUM_SWR" = xyes)
AM_CONDITIONAL(HAVE_GALLIUM_SWRAST, test "x$HAVE_GALLIUM_SOFTPIPE" = xyes -o \
                                         "x$HAVE_GALLIUM_LLVMPIPE" = xyes -o \
                                         "x$HAVE_GALLIUM_SWR" = xyes)
AM_CONDITIONAL(HAVE_GALLIUM_VC4, test "x$HAVE_GALLIUM_VC4" = xyes)
AM_CONDITIONAL(HAVE_GALLIUM_VIRGL, test "x$HAVE_GALLIUM_VIRGL" = xyes)

AM_CONDITIONAL(HAVE_GALLIUM_STATIC_TARGETS, test "x$enable_shared_pipe_drivers" = xno)

if test "x$enable_dri" = xyes; then
    GALLIUM_PIPE_LOADER_DEFINES="$GALLIUM_PIPE_LOADER_DEFINES -DHAVE_PIPE_LOADER_DRI"
fi

if test "x$have_drisw_kms" = xyes; then
    GALLIUM_PIPE_LOADER_DEFINES="$GALLIUM_PIPE_LOADER_DEFINES -DHAVE_PIPE_LOADER_KMS"
fi
AC_SUBST([GALLIUM_PIPE_LOADER_DEFINES])

AM_CONDITIONAL(HAVE_I915_DRI, test x$HAVE_I915_DRI = xyes)
AM_CONDITIONAL(HAVE_I965_DRI, test x$HAVE_I965_DRI = xyes)
AM_CONDITIONAL(HAVE_NOUVEAU_DRI, test x$HAVE_NOUVEAU_DRI = xyes)
AM_CONDITIONAL(HAVE_R200_DRI, test x$HAVE_R200_DRI = xyes)
AM_CONDITIONAL(HAVE_RADEON_DRI, test x$HAVE_RADEON_DRI = xyes)
AM_CONDITIONAL(HAVE_SWRAST_DRI, test x$HAVE_SWRAST_DRI = xyes)

AM_CONDITIONAL(HAVE_RADEON_VULKAN, test "x$HAVE_RADEON_VULKAN" = xyes)
AM_CONDITIONAL(HAVE_INTEL_VULKAN, test "x$HAVE_INTEL_VULKAN" = xyes)

AM_CONDITIONAL(HAVE_AMD_DRIVERS, test "x$HAVE_GALLIUM_R600" = xyes -o \
                                      "x$HAVE_GALLIUM_RADEONSI" = xyes -o \
                                      "x$HAVE_RADEON_VULKAN" = xyes)

AM_CONDITIONAL(HAVE_INTEL_DRIVERS, test "x$HAVE_INTEL_VULKAN" = xyes -o \
                                        "x$HAVE_I965_DRI" = xyes)

AM_CONDITIONAL(NEED_RADEON_DRM_WINSYS, test "x$HAVE_GALLIUM_R300" = xyes -o \
                                            "x$HAVE_GALLIUM_R600" = xyes -o \
                                            "x$HAVE_GALLIUM_RADEONSI" = xyes)
AM_CONDITIONAL(NEED_WINSYS_XLIB, test "x$enable_glx" = xgallium-xlib)
AM_CONDITIONAL(NEED_RADEON_LLVM, test x$NEED_RADEON_LLVM = xyes)
AM_CONDITIONAL(HAVE_GALLIUM_COMPUTE, test x$enable_opencl = xyes)
AM_CONDITIONAL(HAVE_GALLIUM_LLVM, test "x$enable_gallium_llvm" = xyes)
AM_CONDITIONAL(USE_VC4_SIMULATOR, test x$USE_VC4_SIMULATOR = xyes)
if test "x$USE_VC4_SIMULATOR" = xyes -a "x$HAVE_GALLIUM_ILO" = xyes; then
    AC_MSG_ERROR([VC4 simulator on x86 replaces i965 driver build, so ilo must be disabled.])
fi

AM_CONDITIONAL(HAVE_LIBDRM, test "x$have_libdrm" = xyes)
AM_CONDITIONAL(HAVE_OSMESA, test "x$enable_osmesa" = xyes)
AM_CONDITIONAL(HAVE_GALLIUM_OSMESA, test "x$enable_gallium_osmesa" = xyes)
AM_CONDITIONAL(HAVE_COMMON_OSMESA, test "x$enable_osmesa" = xyes -o \
                                        "x$enable_gallium_osmesa" = xyes)

AM_CONDITIONAL(HAVE_X86_ASM, test "x$asm_arch" = xx86 -o "x$asm_arch" = xx86_64)
AM_CONDITIONAL(HAVE_X86_64_ASM, test "x$asm_arch" = xx86_64)
AM_CONDITIONAL(HAVE_SPARC_ASM, test "x$asm_arch" = xsparc)

<<<<<<< HEAD
dnl prepend CORE_DIRS to SRC_DIRS
SRC_DIRS="$CORE_DIRS $SRC_DIRS"
=======
AC_SUBST([NINE_MAJOR], 1)
AC_SUBST([NINE_MINOR], 0)
AC_SUBST([NINE_TINY], 0)
AC_SUBST([NINE_VERSION], "$NINE_MAJOR.$NINE_MINOR.$NINE_TINY")

AC_SUBST([VDPAU_MAJOR], 1)
AC_SUBST([VDPAU_MINOR], 0)

VA_MAJOR=`$PKG_CONFIG --modversion libva | $SED -n 's/\([[^\.]]*\)\..*$/\1/p'`
VA_MINOR=`$PKG_CONFIG --modversion libva | $SED -n 's/.*\.\(.*\)\..*$/\1/p'`
AC_SUBST([VA_MAJOR], $VA_MAJOR)
AC_SUBST([VA_MINOR], $VA_MINOR)

AM_CONDITIONAL(HAVE_VULKAN_COMMON, test "x$VULKAN_DRIVERS" != "x")

AC_SUBST([XVMC_MAJOR], 1)
AC_SUBST([XVMC_MINOR], 0)

XA_HEADER="$srcdir/src/gallium/state_trackers/xa/xa_tracker.h"
XA_MAJOR=`grep "#define XA_TRACKER_VERSION_MAJOR" $XA_HEADER | $SED 's/^#define XA_TRACKER_VERSION_MAJOR //'`
XA_MINOR=`grep "#define XA_TRACKER_VERSION_MINOR" $XA_HEADER | $SED 's/^#define XA_TRACKER_VERSION_MINOR //'`
XA_TINY=`grep "#define XA_TRACKER_VERSION_PATCH" $XA_HEADER | $SED 's/^#define XA_TRACKER_VERSION_PATCH //'`

AC_SUBST([XA_MAJOR], $XA_MAJOR)
AC_SUBST([XA_MINOR], $XA_MINOR)
AC_SUBST([XA_TINY], $XA_TINY)
AC_SUBST([XA_VERSION], "$XA_MAJOR.$XA_MINOR.$XA_TINY")

AC_ARG_ENABLE(valgrind,
              [AS_HELP_STRING([--enable-valgrind],
                             [Build mesa with valgrind support (default: auto)])],
                             [VALGRIND=$enableval], [VALGRIND=auto])
if test "x$VALGRIND" != xno; then
	PKG_CHECK_MODULES(VALGRIND, [valgrind], [have_valgrind=yes], [have_valgrind=no])
fi
AC_MSG_CHECKING([whether to enable Valgrind support])
if test "x$VALGRIND" = xauto; then
	VALGRIND="$have_valgrind"
fi

if test "x$VALGRIND" = "xyes"; then
	if ! test "x$have_valgrind" = xyes; then
		AC_MSG_ERROR([Valgrind support required but not present])
	fi
	AC_DEFINE([HAVE_VALGRIND], 1, [Use valgrind intrinsics to suppress false warnings])
fi

AC_MSG_RESULT([$VALGRIND])
>>>>>>> 367bafc7

dnl Restore LDFLAGS and CPPFLAGS
LDFLAGS="$_SAVE_LDFLAGS"
CPPFLAGS="$_SAVE_CPPFLAGS"

dnl Suppress clang's warnings about unused CFLAGS and CXXFLAGS
if test "x$acv_mesa_CLANG" = xyes; then
    CFLAGS="$CFLAGS -Qunused-arguments"
    CXXFLAGS="$CXXFLAGS -Qunused-arguments"
fi

dnl Add user CFLAGS and CXXFLAGS
CFLAGS="$CFLAGS $USER_CFLAGS"
CXXFLAGS="$CXXFLAGS $USER_CXXFLAGS"

dnl Substitute the config
AC_CONFIG_FILES([Makefile
		src/Makefile
		src/amd/Makefile
		src/amd/vulkan/Makefile
		src/compiler/Makefile
		src/egl/Makefile
		src/egl/main/egl.pc
		src/egl/wayland/wayland-drm/Makefile
		src/egl/wayland/wayland-egl/Makefile
		src/egl/wayland/wayland-egl/wayland-egl.pc
		src/gallium/Makefile
		src/gallium/auxiliary/Makefile
		src/gallium/auxiliary/pipe-loader/Makefile
		src/gallium/drivers/freedreno/Makefile
		src/gallium/drivers/ddebug/Makefile
		src/gallium/drivers/i915/Makefile
		src/gallium/drivers/ilo/Makefile
		src/gallium/drivers/llvmpipe/Makefile
		src/gallium/drivers/noop/Makefile
		src/gallium/drivers/nouveau/Makefile
		src/gallium/drivers/r300/Makefile
		src/gallium/drivers/r600/Makefile
		src/gallium/drivers/radeon/Makefile
		src/gallium/drivers/radeonsi/Makefile
		src/gallium/drivers/rbug/Makefile
		src/gallium/drivers/softpipe/Makefile
		src/gallium/drivers/svga/Makefile
		src/gallium/drivers/swr/Makefile
		src/gallium/drivers/trace/Makefile
		src/gallium/drivers/etnaviv/Makefile
		src/gallium/drivers/imx/Makefile
		src/gallium/drivers/vc4/Makefile
		src/gallium/drivers/virgl/Makefile
		src/gallium/state_trackers/clover/Makefile
		src/gallium/state_trackers/dri/Makefile
		src/gallium/state_trackers/glx/xlib/Makefile
		src/gallium/state_trackers/nine/Makefile
		src/gallium/state_trackers/omx/Makefile
		src/gallium/state_trackers/osmesa/Makefile
		src/gallium/state_trackers/va/Makefile
		src/gallium/state_trackers/vdpau/Makefile
		src/gallium/state_trackers/xa/Makefile
		src/gallium/state_trackers/xvmc/Makefile
		src/gallium/targets/d3dadapter9/Makefile
		src/gallium/targets/d3dadapter9/d3d.pc
		src/gallium/targets/dri/Makefile
		src/gallium/targets/libgl-xlib/Makefile
		src/gallium/targets/omx/Makefile
		src/gallium/targets/opencl/Makefile
		src/gallium/targets/opencl/mesa.icd
		src/gallium/targets/osmesa/Makefile
		src/gallium/targets/osmesa/osmesa.pc
		src/gallium/targets/pipe-loader/Makefile
		src/gallium/targets/va/Makefile
		src/gallium/targets/vdpau/Makefile
		src/gallium/targets/xa/Makefile
		src/gallium/targets/xa/xatracker.pc
		src/gallium/targets/xvmc/Makefile
		src/gallium/tests/trivial/Makefile
		src/gallium/tests/unit/Makefile
		src/gallium/winsys/etnaviv/drm/Makefile
		src/gallium/winsys/imx/drm/Makefile
		src/gallium/winsys/freedreno/drm/Makefile
		src/gallium/winsys/i915/drm/Makefile
		src/gallium/winsys/intel/drm/Makefile
		src/gallium/winsys/nouveau/drm/Makefile
		src/gallium/winsys/radeon/drm/Makefile
		src/gallium/winsys/amdgpu/drm/Makefile
		src/gallium/winsys/svga/drm/Makefile
		src/gallium/winsys/sw/dri/Makefile
		src/gallium/winsys/sw/kms-dri/Makefile
		src/gallium/winsys/sw/null/Makefile
		src/gallium/winsys/sw/wrapper/Makefile
		src/gallium/winsys/sw/xlib/Makefile
		src/gallium/winsys/vc4/drm/Makefile
		src/gallium/winsys/virgl/drm/Makefile
		src/gallium/winsys/virgl/vtest/Makefile
		src/gbm/Makefile
		src/gbm/main/gbm.pc
		src/glx/Makefile
		src/glx/apple/Makefile
		src/glx/tests/Makefile
		src/glx/windows/Makefile
		src/glx/windows/windowsdriproto.pc
		src/gtest/Makefile
		src/intel/Makefile
		src/intel/tools/Makefile
		src/intel/vulkan/Makefile
		src/loader/Makefile
		src/mapi/Makefile
		src/mapi/es1api/glesv1_cm.pc
		src/mapi/es2api/glesv2.pc
		src/mapi/glapi/gen/Makefile
		src/mesa/Makefile
		src/mesa/gl.pc
		src/mesa/drivers/dri/dri.pc
		src/mesa/drivers/dri/common/Makefile
		src/mesa/drivers/dri/common/xmlpool/Makefile
		src/mesa/drivers/dri/i915/Makefile
		src/mesa/drivers/dri/i965/Makefile
		src/mesa/drivers/dri/Makefile
		src/mesa/drivers/dri/nouveau/Makefile
		src/mesa/drivers/dri/r200/Makefile
		src/mesa/drivers/dri/radeon/Makefile
		src/mesa/drivers/dri/swrast/Makefile
		src/mesa/drivers/osmesa/Makefile
		src/mesa/drivers/osmesa/osmesa.pc
		src/mesa/drivers/x11/Makefile
		src/mesa/main/tests/Makefile
		src/util/Makefile
		src/util/tests/hash_table/Makefile
		src/vulkan/wsi/Makefile])

AC_OUTPUT

# Fix up dependencies in *.Plo files, where we changed the extension of a
# source file
$SED -i -e 's/brw_blorp.cpp/brw_blorp.c/' src/mesa/drivers/dri/i965/.deps/brw_blorp.Plo


dnl
dnl Output some configuration info for the user
dnl
echo ""
echo "        prefix:          $prefix"
echo "        exec_prefix:     $exec_prefix"
echo "        libdir:          $libdir"
echo "        includedir:      $includedir"

dnl API info
echo ""
echo "        OpenGL:          $enable_opengl (ES1: $enable_gles1 ES2: $enable_gles2)"

dnl Driver info
echo ""
case "x$enable_osmesa$enable_gallium_osmesa" in
xnoyes)
        echo "        OSMesa:          lib$OSMESA_LIB (Gallium)"
        ;;
xyesno)
        echo "        OSMesa:          lib$OSMESA_LIB"
        ;;
xnono)
        echo "        OSMesa:          no"
        ;;
esac

echo ""
if test "x$enable_dri" != xno; then
        echo "        DRI platform:    $dri_platform"
        if test -z "$DRI_DIRS"; then
            echo "        DRI drivers:     no"
        else
            echo "        DRI drivers:     $DRI_DIRS"
        fi
        echo "        DRI driver dir:  $DRI_DRIVER_INSTALL_DIR"
fi

case "x$enable_glx" in
xdri)
    echo "        GLX:             DRI-based"
    ;;
xxlib)
    echo "        GLX:             Xlib-based"
    ;;
xgallium-xlib)
    echo "        GLX:             Xlib-based (Gallium)"
    ;;
*)
    echo "        GLX:             $enable_glx"
    ;;
esac

dnl EGL
echo ""
echo "        EGL:             $enable_egl"
if test "$enable_egl" = yes; then
    echo "        EGL platforms:   $egl_platforms"

    egl_drivers=""
    if test "x$enable_dri" != "xno"; then
        egl_drivers="$egl_drivers builtin:egl_dri2"
    fi
    if test "x$enable_dri3" != "xno"; then
        egl_drivers="$egl_drivers builtin:egl_dri3"
    fi

    echo "        EGL drivers:    $egl_drivers"
fi
if test "x$enable_gbm" = xyes; then
    echo "        GBM:             yes"
else
    echo "        GBM:             no"
fi

# Vulkan
echo ""
if test "x$VULKAN_DRIVERS" != x; then
    echo "        Vulkan drivers:  $VULKAN_DRIVERS"
    echo "        Vulkan ICD dir:  $VULKAN_ICD_INSTALL_DIR"
else
    echo "        Vulkan drivers:  no"
fi

echo ""
if test "x$enable_gallium_llvm" = xyes; then
    echo "        llvm:            yes"
    echo "        llvm-config:     $LLVM_CONFIG"
    echo "        llvm-version:    $LLVM_VERSION"
else
    echo "        llvm:            no"
fi

echo ""
if test -n "$with_gallium_drivers"; then
    echo "        Gallium drivers: $gallium_drivers"
    echo "        Gallium st:      $gallium_st"
else
    echo "        Gallium:         no"
fi

echo ""
if test "x$enable_gallium_extra_hud" != xyes; then
    echo "        HUD extra stats: no"
else
    echo "        HUD extra stats: yes"
fi

if test "x$enable_lmsensors" != xyes; then
    echo "        HUD lmsensors:   no"
else
    echo "        HUD lmsensors:   yes"
fi

dnl Libraries
echo ""
echo "        Shared libs:     $enable_shared"
echo "        Static libs:     $enable_static"
echo "        Shared-glapi:    $enable_shared_glapi"

dnl Compiler options
# cleanup the CFLAGS/CXXFLAGS/DEFINES vars
cflags=`echo $CFLAGS | \
    $SED 's/^ *//;s/  */ /;s/ *$//'`
cxxflags=`echo $CXXFLAGS | \
    $SED 's/^ *//;s/  */ /;s/ *$//'`
defines=`echo $DEFINES | $SED 's/^ *//;s/  */ /;s/ *$//'`
echo ""
echo "        CFLAGS:          $cflags"
echo "        CXXFLAGS:        $cxxflags"
echo "        Macros:          $defines"
echo ""
if test "x$enable_gallium_llvm" = xyes; then
    echo "        LLVM_CFLAGS:     $LLVM_CFLAGS"
    echo "        LLVM_CXXFLAGS:   $LLVM_CXXFLAGS"
    echo "        LLVM_CPPFLAGS:   $LLVM_CPPFLAGS"
    echo "        LLVM_LDFLAGS:    $LLVM_LDFLAGS"
    echo ""
fi
echo "        PYTHON2:         $PYTHON2"

echo ""
echo "        Run '${MAKE-make}' to build Mesa"
echo ""<|MERGE_RESOLUTION|>--- conflicted
+++ resolved
@@ -37,14 +37,6 @@
 m4_divert_once([HELP_END], [
 See docs/autoconf.html for more details on the options for Mesa.])
 
-<<<<<<< HEAD
-AC_INIT([Mesa], [9.0.3],
-    [https://bugs.freedesktop.org/enter_bug.cgi?product=Mesa])
-AC_CONFIG_AUX_DIR([bin])
-AC_CONFIG_MACRO_DIR([m4])
-AC_CANONICAL_HOST
-AM_INIT_AUTOMAKE([foreign])
-=======
 m4_define(MESA_VERSION, m4_normalize(m4_include(VERSION)))
 AC_INIT([Mesa], [MESA_VERSION],
     [https://bugs.freedesktop.org/enter_bug.cgi?product=Mesa])
@@ -52,7 +44,6 @@
 AC_CONFIG_MACRO_DIR([m4])
 AC_CANONICAL_SYSTEM
 AM_INIT_AUTOMAKE([foreign tar-ustar dist-xz subdir-objects])
->>>>>>> 367bafc7
 
 dnl We only support native Windows builds (MinGW/MSVC) through SCons.
 case "$host_os" in
@@ -74,10 +65,6 @@
 AC_SUBST([OSMESA_VERSION])
 OPENCL_VERSION=1
 AC_SUBST([OPENCL_VERSION])
-
-dnl Set internal versions
-OSMESA_VERSION=8
-AC_SUBST([OSMESA_VERSION])
 
 dnl Versions for external dependencies
 LIBDRM_REQUIRED=2.4.66
@@ -119,14 +106,8 @@
 AC_PROG_CXX
 AM_PROG_CC_C_O
 AM_PROG_AS
-<<<<<<< HEAD
-AC_CHECK_PROGS([MAKE], [gmake make])
-AC_CHECK_PROGS([PYTHON2], [python2 python])
-AX_PYTHON_MODULE([libxml2], [needed])
-=======
 AX_CHECK_GNU_MAKE
 AC_CHECK_PROGS([PYTHON2], [python2.7 python2 python])
->>>>>>> 367bafc7
 AC_PROG_SED
 AC_PROG_MKDIR_P
 
@@ -282,16 +263,6 @@
 AC_SUBST([DEFINES])
 android=no
 case "$host_os" in
-<<<<<<< HEAD
-linux*|*-gnu*|gnu*)
-    DEFINES="$DEFINES -D_GNU_SOURCE -DHAVE_PTHREAD"
-    ;;
-solaris*)
-    DEFINES="$DEFINES -DHAVE_PTHREAD -DSVR4"
-    ;;
-cygwin*)
-    DEFINES="$DEFINES -DHAVE_PTHREAD"
-=======
 *-android)
     android=yes
     ;;
@@ -300,7 +271,6 @@
     ;;
 solaris*)
     DEFINES="$DEFINES -DSVR4"
->>>>>>> 367bafc7
     ;;
 esac
 
@@ -711,21 +681,13 @@
   [AS_HELP_STRING([--with-gl-lib-name@<:@=NAME@:>@],
     [specify GL library name @<:@default=GL@:>@])],
   [GL_LIB=$withval],
-<<<<<<< HEAD
-  [GL_LIB=GL])
-=======
   [GL_LIB="$DEFAULT_GL_LIB_NAME"])
->>>>>>> 367bafc7
 AC_ARG_WITH([osmesa-lib-name],
   [AS_HELP_STRING([--with-osmesa-lib-name@<:@=NAME@:>@],
     [specify OSMesa library name @<:@default=OSMesa@:>@])],
   [OSMESA_LIB=$withval],
   [OSMESA_LIB=OSMesa])
-<<<<<<< HEAD
-AS_IF([test "x$GL_LIB" = xyes], [GL_LIB=GL])
-=======
 AS_IF([test "x$GL_LIB" = xyes], [GL_LIB="$DEFAULT_GL_LIB_NAME"])
->>>>>>> 367bafc7
 AS_IF([test "x$OSMESA_LIB" = xyes], [OSMESA_LIB=OSMesa])
 
 dnl
@@ -760,40 +722,6 @@
     DEFINES="$DEFINES -DTEXTURE_FLOAT_ENABLED"
 fi
 
-<<<<<<< HEAD
-GL_LIB_NAME='lib$(GL_LIB).'${LIB_EXTENSION}
-OSMESA_LIB_NAME='lib$(OSMESA_LIB).'${LIB_EXTENSION}
-EGL_LIB_NAME='lib$(EGL_LIB).'${LIB_EXTENSION}
-GLESv1_CM_LIB_NAME='lib$(GLESv1_CM_LIB).'${LIB_EXTENSION}
-GLESv2_LIB_NAME='lib$(GLESv2_LIB).'${LIB_EXTENSION}
-VG_LIB_NAME='lib$(VG_LIB).'${LIB_EXTENSION}
-GLAPI_LIB_NAME='lib$(GLAPI_LIB).'${LIB_EXTENSION}
-
-GL_LIB_GLOB=${LIB_PREFIX_GLOB}'$(GL_LIB)'${LIB_VERSION_SEPARATOR}'*'${LIB_EXTENSION}'*'
-EGL_LIB_GLOB=${LIB_PREFIX_GLOB}'$(EGL_LIB)'${LIB_VERSION_SEPARATOR}'*'${LIB_EXTENSION}'*'
-EGL_LIB_GLOB=${LIB_PREFIX_GLOB}'$(EGL_LIB)'${LIB_VERSION_SEPARATOR}'*'${LIB_EXTENSION}'*'
-GLESv1_CM_LIB_GLOB=${LIB_PREFIX_GLOB}'$(GLESv1_CM_LIB)'${LIB_VERSION_SEPARATOR}'*'${LIB_EXTENSION}'*'
-GLESv2_LIB_GLOB=${LIB_PREFIX_GLOB}'$(GLESv2_LIB)'${LIB_VERSION_SEPARATOR}'*'${LIB_EXTENSION}'*'
-VG_LIB_GLOB=${LIB_PREFIX_GLOB}'$(VG_LIB)'${LIB_VERSION_SEPARATOR}'*'${LIB_EXTENSION}'*'
-GLAPI_LIB_GLOB=${LIB_PREFIX_GLOB}'$(GLAPI_LIB)'${LIB_VERSION_SEPARATOR}'*'${LIB_EXTENSION}'*'
-
-AC_SUBST([GL_LIB_NAME])
-AC_SUBST([OSMESA_LIB_NAME])
-AC_SUBST([EGL_LIB_NAME])
-AC_SUBST([GLESv1_CM_LIB_NAME])
-AC_SUBST([GLESv2_LIB_NAME])
-AC_SUBST([VG_LIB_NAME])
-AC_SUBST([GLAPI_LIB_NAME])
-
-AC_SUBST([GL_LIB_GLOB])
-AC_SUBST([EGL_LIB_GLOB])
-AC_SUBST([GLESv1_CM_LIB_GLOB])
-AC_SUBST([GLESv2_LIB_GLOB])
-AC_SUBST([VG_LIB_GLOB])
-AC_SUBST([GLAPI_LIB_GLOB])
-
-=======
->>>>>>> 367bafc7
 dnl
 dnl Arch/platform-specific settings
 dnl
@@ -897,12 +825,6 @@
 
 dnl Check for pthreads
 AX_PTHREAD
-<<<<<<< HEAD
-dnl AX_PTHREADS leaves PTHREAD_LIBS empty for gcc and sets PTHREAD_CFLAGS
-dnl to -pthread, which causes problems if we need -lpthread to appear in
-dnl pkgconfig files.
-test -z "$PTHREAD_LIBS" && PTHREAD_LIBS="-lpthread"
-=======
 if test "x$ax_pthread_ok" = xno; then
     AC_MSG_ERROR([Building mesa on this platform requires pthreads])
 fi
@@ -929,7 +851,6 @@
     AC_SUBST(PTHREADSTUBS_CFLAGS)
     AC_SUBST(PTHREADSTUBS_LIBS)
 fi
->>>>>>> 367bafc7
 
 dnl SELinux awareness.
 AC_ARG_ENABLE([selinux],
@@ -946,9 +867,6 @@
          SELINUX_LIBS="-lselinux"])
     DEFINES="$DEFINES -DMESA_SELINUX"
 fi
-<<<<<<< HEAD
-AC_SUBST([SELINUX_LIBS])
-=======
 AC_SUBST([SELINUX_CFLAGS])
 AC_SUBST([SELINUX_LIBS])
 
@@ -1152,7 +1070,6 @@
 AC_SUBST([LLVM_LDFLAGS])
 AC_SUBST([LLVM_INCLUDEDIR])
 AC_SUBST([LLVM_VERSION])
->>>>>>> 367bafc7
 
 dnl Options for APIs
 AC_ARG_ENABLE([opengl],
@@ -1340,27 +1257,6 @@
 if test "x$enable_opengl" = xno -a \
         "x$enable_gles1" = xyes; then
     AC_MSG_ERROR([Building OpenGL ES1 without OpenGL is not supported])
-<<<<<<< HEAD
-fi
-
-if test "x$enable_opengl" = xno -a \
-        "x$enable_gles2" = xyes; then
-    AC_MSG_ERROR([Building OpenGL ES2 without OpenGL is not supported])
-fi
-
-API_DEFINES=""
-if test "x$enable_opengl" = xno; then
-    API_DEFINES="$API_DEFINES -DFEATURE_GL=0"
-else
-    API_DEFINES="$API_DEFINES -DFEATURE_GL=1"
-fi
-if test "x$enable_gles1" = xyes; then
-    API_DEFINES="$API_DEFINES -DFEATURE_ES1=1"
-fi
-if test "x$enable_gles2" = xyes; then
-    API_DEFINES="$API_DEFINES -DFEATURE_ES2=1"
-=======
->>>>>>> 367bafc7
 fi
 
 if test "x$enable_opengl" = xno -a \
@@ -1375,24 +1271,6 @@
                                         "x$enable_gles1" = xyes -o \
                                         "x$enable_gles2" = xyes)
 
-<<<<<<< HEAD
-if test "x$enable_opengl$enable_xlib_glx" = xnoyes; then
-    AC_MSG_ERROR([Xlib-GLX cannot be built without OpenGL])
-fi
-
-# Disable GLX if OpenGL is not enabled
-if test "x$enable_glx$enable_opengl" = xyesno; then
-    AC_MSG_WARN([OpenGL not enabled, disabling GLX])
-    enable_glx=no
-fi
-
-# Disable GLX if DRI and Xlib-GLX are not enabled
-if test "x$enable_glx" = xyes -a \
-        "x$enable_dri" = xno -a \
-        "x$enable_xlib_glx" = xno; then
-    AC_MSG_WARN([Neither DRI nor Xlib-GLX enabled, disabling GLX])
-    enable_glx=no
-=======
 # Validate GLX options
 if test "x$enable_glx" = xyes; then
     if test "x$enable_dri" = xyes; then
@@ -1402,7 +1280,6 @@
     else
         enable_glx=xlib
     fi
->>>>>>> 367bafc7
 fi
 case "x$enable_glx" in
 xdri | xxlib | xgallium-xlib)
@@ -1600,14 +1477,10 @@
     ;;
 xdri)
     # DRI-based GLX
-<<<<<<< HEAD
-    PKG_CHECK_MODULES([GLPROTO], [glproto >= $GLPROTO_REQUIRED])
-=======
 
     # find the DRI deps for libGL
     dri_modules="x11 xext xdamage xfixes x11-xcb xcb xcb-glx >= $XCBGLX_REQUIRED"
 
->>>>>>> 367bafc7
     if test x"$driglx_direct" = xyes; then
         if test x"$dri_platform" = xdrm ; then
             DEFINES="$DEFINES -DGLX_USE_DRM"
@@ -1636,11 +1509,6 @@
         if test x"$dri_platform" = xwindows ; then
             DEFINES="$DEFINES -DGLX_USE_WINDOWSGL"
         fi
-<<<<<<< HEAD
-        PKG_CHECK_MODULES([DRI2PROTO], [dri2proto >= $DRI2PROTO_REQUIRED])
-        GL_PC_REQ_PRIV="$GL_PC_REQ_PRIV libdrm >= $LIBDRM_REQUIRED"
-=======
->>>>>>> 367bafc7
     fi
 
     # add xf86vidmode if available
@@ -1680,11 +1548,6 @@
 AC_SUBST([GLESv2_LIB_DEPS])
 AC_SUBST([GLESv2_PC_LIB_PRIV])
 
-<<<<<<< HEAD
-DRI_LIB_DEPS="\$(top_builddir)/src/mesa/libdricore/libdricore${VERSION}.la"
-
-=======
->>>>>>> 367bafc7
 AC_SUBST([HAVE_XF86VIDMODE])
 
 dnl
@@ -1713,10 +1576,6 @@
     [GLX_USE_TLS=yes])
 AC_SUBST(GLX_TLS, ${GLX_USE_TLS})
 
-<<<<<<< HEAD
-AS_IF([test "x$GLX_USE_TLS" = xyes -a "x$ax_pthread_ok" = xyes],
-      [DEFINES="${DEFINES} -DGLX_USE_TLS -DHAVE_PTHREAD"])
-=======
 if test "x$GLX_USE_TLS" = xyes; then
     DEFINES="$DEFINES -DGLX_USE_TLS"
 fi
@@ -1730,7 +1589,6 @@
 if test "x$enable_glx_read_only_text" = xyes; then
     DEFINES="$DEFINES -DGLX_X86_READONLY_TEXT"
 fi
->>>>>>> 367bafc7
 
 dnl
 dnl More DRI setup
@@ -1787,18 +1645,9 @@
             ;;
         esac
         ;;
-<<<<<<< HEAD
-    freebsd* | dragonfly* | *netbsd*)
-        DEFINES="$DEFINES -DHAVE_PTHREAD -DUSE_EXTERNAL_DXTN_LIB=1"
-        DEFINES="$DEFINES -DIN_DRI_DRIVER -DHAVE_ALIAS"
-
-        if test "x$DRI_DIRS" = "xyes"; then
-            DRI_DIRS="i915 i965 nouveau r200 radeon swrast"
-=======
     cygwin*)
         if test "x$with_dri_drivers" = "xyes"; then
             with_dri_drivers="swrast"
->>>>>>> 367bafc7
         fi
         ;;
     darwin*)
@@ -1824,18 +1673,9 @@
          EXPAT_LIBS="-lexpat"])
 
     # put all the necessary libs together
-<<<<<<< HEAD
-    DRI_LIB_DEPS="$DRI_LIB_DEPS $SELINUX_LIBS $LIBDRM_LIBS $EXPAT_LIB -lm $PTHREAD_LIBS $DLOPEN_LIBS"
-    GALLIUM_DRI_LIB_DEPS="$GALLIUM_DRI_LIB_DEPS $SELINUX_LIBS $LIBDRM_LIBS $EXPAT_LIB -lm $PTHREAD_LIBS $DLOPEN_LIBS"
-fi
-AM_CONDITIONAL(NEED_LIBDRICORE, test -n "$DRI_DIRS")
-AC_SUBST([DRI_DIRS])
-AC_SUBST([EXPAT_INCLUDES])
-=======
     DRI_LIB_DEPS="$DRI_LIB_DEPS $SELINUX_LIBS $LIBDRM_LIBS $EXPAT_LIBS -lm $PTHREAD_LIBS $DLOPEN_LIBS"
 fi
 
->>>>>>> 367bafc7
 AC_SUBST([DRI_LIB_DEPS])
 
 DRI_DIRS=''
@@ -2002,10 +1842,6 @@
     else
         OSMESA_LIB_DEPS=""
     fi
-<<<<<<< HEAD
-    OSMESA_MESA_DEPS=""
-=======
->>>>>>> 367bafc7
     OSMESA_PC_LIB_PRIV="-lm $PTHREAD_LIBS $SELINUX_LIBS $DLOPEN_LIBS"
 fi
 
@@ -2017,21 +1853,7 @@
 dnl gbm configuration
 dnl
 if test "x$enable_gbm" = xyes; then
-<<<<<<< HEAD
-    SRC_DIRS="$SRC_DIRS gbm"
-
-    PKG_CHECK_MODULES([LIBUDEV], [libudev], [],
-                      AC_MSG_ERROR([gbm needs udev]))
-
-    if test "x$enable_dri" = xyes; then
-        GBM_BACKEND_DIRS="$GBM_BACKEND_DIRS dri"
-        if test "x$enable_shared_glapi" = xno; then
-            AC_MSG_ERROR([gbm_dri requires --enable-shared-glapi])
-        fi
-    fi
-=======
     require_dri_shared_libs_and_glapi "gbm"
->>>>>>> 367bafc7
 fi
 AM_CONDITIONAL(HAVE_GBM, test "x$enable_gbm" = xyes)
 # FINISHME: GBM has a number of dependencies which we should add below
@@ -2045,10 +1867,6 @@
 dnl
 
 if test "x$enable_egl" = xyes; then
-<<<<<<< HEAD
-    SRC_DIRS="$SRC_DIRS egl"
-=======
->>>>>>> 367bafc7
     EGL_LIB_DEPS="$DLOPEN_LIBS $SELINUX_LIBS $PTHREAD_LIBS"
 
     AC_CHECK_FUNC(mincore, [DEFINES="$DEFINES -DHAVE_MINCORE"])
@@ -2120,19 +1938,9 @@
 fi
 AM_CONDITIONAL(NEED_GALLIUM_VL_WINSYS, test "x$need_gallium_vl_winsys" = xyes)
 
-<<<<<<< HEAD
-    EGL_CLIENT_APIS="$EGL_CLIENT_APIS "'$(VG_LIB)'
-    VG_LIB_DEPS="$VG_LIB_DEPS $SELINUX_LIBS $PTHREAD_LIBS"
-    CORE_DIRS="$CORE_DIRS mapi/vgapi"
-    GALLIUM_STATE_TRACKERS_DIRS="vega $GALLIUM_STATE_TRACKERS_DIRS"
-    HAVE_ST_VEGA=yes
-    VG_PC_LIB_PRIV="-lm $PTHREAD_LIBS $DLOPEN_LIBS"
-    AC_SUBST([VG_PC_LIB_PRIV])
-=======
 if test "x$enable_xvmc" = xyes; then
     PKG_CHECK_MODULES([XVMC], [xvmc >= $XVMC_REQUIRED])
     gallium_st="$gallium_st xvmc"
->>>>>>> 367bafc7
 fi
 AM_CONDITIONAL(HAVE_ST_XVMC, test "x$enable_xvmc" = xyes)
 
@@ -2181,36 +1989,13 @@
 dnl OpenCL configuration
 dnl
 
-<<<<<<< HEAD
-AC_ARG_WITH([libclc-path],
-   [AS_HELP_STRING([--with-libclc-path],
-         [DEPRECATED: See http://dri.freedesktop.org/wiki/GalliumCompute#How_to_Install])],
-   [LIBCLC_PATH="$withval"],
-   [LIBCLC_PATH=""])
-
-if test "x$LIBCLC_PATH" != x; then
-   AC_MSG_ERROR([The --with-libclc-path option has been deprecated.
-                  Please review the updated build instructions for clover:
-		  http://dri.freedesktop.org/wiki/GalliumCompute])
-fi
-
-
-=======
->>>>>>> 367bafc7
 AC_ARG_WITH([clang-libdir],
    [AS_HELP_STRING([--with-clang-libdir],
          [Path to Clang libraries @<:@default=llvm-config --libdir@:>@])],
    [CLANG_LIBDIR="$withval"],
    [CLANG_LIBDIR=''])
 
-<<<<<<< HEAD
-LIBCLC_INCLUDEDIR=`pkg-config --variable=includedir libclc`
-LIBCLC_LIBEXECDIR=`pkg-config --variable=libexecdir libclc`
-AC_SUBST([LIBCLC_INCLUDEDIR])
-AC_SUBST([LIBCLC_LIBEXECDIR])
-=======
 PKG_CHECK_EXISTS([libclc], [have_libclc=yes], [have_libclc=no])
->>>>>>> 367bafc7
 
 if test "x$enable_opencl" = xyes; then
     if test -z "$with_gallium_drivers"; then
@@ -2221,17 +2006,6 @@
         AC_MSG_ERROR([gcc >= 4.7 is required to build clover])
     fi
 
-<<<<<<< HEAD
-    if test "x$LIBCLC_INCLUDEDIR" == x || test "x$LIBCLC_LIBEXECDIR" == x; then
-        AC_MSG_ERROR([pkg-config cannot use libclc.pc which is required to build clover])
-    fi
-
-    GALLIUM_STATE_TRACKERS_DIRS="$GALLIUM_STATE_TRACKERS_DIRS clover"
-    GALLIUM_TARGET_DIRS="$GALLIUM_TARGET_DIRS opencl"
-    enable_gallium_loader=yes
-fi
-
-=======
     if test "x$have_libclc" = xno; then
         AC_MSG_ERROR([pkg-config cannot find libclc.pc which is required to build clover.
                     Make sure the directory containing libclc.pc is specified in your
@@ -2295,7 +2069,6 @@
 AC_SUBST([OPENCL_LIBNAME])
 AC_SUBST([CLANG_RESOURCE_DIR])
 
->>>>>>> 367bafc7
 dnl
 dnl Gallium configuration
 dnl
@@ -2335,11 +2108,6 @@
 for plat in $egl_platforms; do
 	case "$plat" in
 	wayland)
-<<<<<<< HEAD
-		PKG_CHECK_MODULES([WAYLAND], [wayland-client >= 1.0.2 wayland-server >= 1.0.2])
-		GALLIUM_WINSYS_DIRS="$GALLIUM_WINSYS_DIRS sw/wayland"
-=======
->>>>>>> 367bafc7
 
 		PKG_CHECK_MODULES([WAYLAND], [wayland-client >= $WAYLAND_REQUIRED wayland-server >= $WAYLAND_REQUIRED])
 
@@ -2394,119 +2162,11 @@
 AC_SUBST([EGL_NATIVE_PLATFORM])
 AC_SUBST([EGL_CFLAGS])
 
-<<<<<<< HEAD
-AC_ARG_WITH([egl-driver-dir],
-    [AS_HELP_STRING([--with-egl-driver-dir=DIR],
-                    [directory for EGL drivers [[default=${libdir}/egl]]])],
-    [EGL_DRIVER_INSTALL_DIR="$withval"],
-    [EGL_DRIVER_INSTALL_DIR='${libdir}/egl'])
-AC_SUBST([EGL_DRIVER_INSTALL_DIR])
-
-AC_ARG_WITH([xorg-driver-dir],
-    [AS_HELP_STRING([--with-xorg-driver-dir=DIR],
-                    [Default xorg driver directory[[default=${libdir}/xorg/modules/drivers]]])],
-    [XORG_DRIVER_INSTALL_DIR="$withval"],
-    [XORG_DRIVER_INSTALL_DIR="${libdir}/xorg/modules/drivers"])
-AC_SUBST([XORG_DRIVER_INSTALL_DIR])
-
-AC_ARG_WITH([max-width],
-    [AS_HELP_STRING([--with-max-width=N],
-                    [Maximum framebuffer width (4096)])],
-    [DEFINES="${DEFINES} -DMAX_WIDTH=${withval}";
-     AS_IF([test "${withval}" -gt "4096"],
-           [AC_MSG_WARN([Large framebuffer: see s_tritemp.h comments.])])]
-)
-AC_ARG_WITH([max-height],
-    [AS_HELP_STRING([--with-max-height=N],
-                    [Maximum framebuffer height (4096)])],
-    [DEFINES="${DEFINES} -DMAX_HEIGHT=${withval}";
-     AS_IF([test "${withval}" -gt "4096"],
-           [AC_MSG_WARN([Large framebuffer: see s_tritemp.h comments.])])]
-)
-
-dnl
-dnl Gallium LLVM
-dnl
-AC_ARG_ENABLE([gallium-llvm],
-    [AS_HELP_STRING([--enable-gallium-llvm],
-        [build gallium LLVM support @<:@default=enabled on x86/x86_64@:>@])],
-    [enable_gallium_llvm="$enableval"],
-    [enable_gallium_llvm=auto])
-
-AC_ARG_WITH([llvm-shared-libs],
-    [AS_HELP_STRING([--with-llvm-shared-libs],
-        [link with LLVM shared libraries @<:@default=disabled@:>@])],
-    [with_llvm_shared_libs=yes],
-    [with_llvm_shared_libs=no])
-
-AC_ARG_WITH([llvm-prefix],
-    [AS_HELP_STRING([--with-llvm-prefix],
-        [Prefix for LLVM installations in non-standard locations])],
-    [llvm_prefix="$withval"],
-    [llvm_prefix=""])
-
-
-if test "x$with_gallium_drivers" = x; then
-    enable_gallium_llvm=no
-fi
-if test "x$enable_gallium_llvm" = xauto; then
-    case "$host_cpu" in
-    i*86|x86_64) enable_gallium_llvm=yes;;
-    esac
-fi
-if test "x$enable_gallium_llvm" = xyes; then
-    if test "x$llvm_prefix" != x; then
-        AC_PATH_PROG([LLVM_CONFIG], [llvm-config], [no], ["$llvm_prefix/bin"])
-    else
-        AC_PATH_PROG([LLVM_CONFIG], [llvm-config], [no])
-    fi
-
-    if test "x$LLVM_CONFIG" != xno; then
-	LLVM_VERSION=`$LLVM_CONFIG --version | sed 's/svn.*//g'`
-	LLVM_CFLAGS=`$LLVM_CONFIG --cppflags|sed -e 's/-DNDEBUG\>//g' -e 's/-pedantic//g' -e 's/-Wcovered-switch-default//g'`
-	if test "x$with_llvm_shared_libs" = xyes; then
-	    dnl We can't use $LLVM_VERSION because it has 'svn' stripped out,
-	    LLVM_LIBS="-lLLVM-`$LLVM_CONFIG --version`"
-	else
-            LLVM_COMPONENTS="engine bitwriter"
-            if $LLVM_CONFIG --components | grep -q '\<mcjit\>'; then
-                LLVM_COMPONENTS="${LLVM_COMPONENTS} mcjit"
-            fi
-            if test "x$enable_opencl" = xyes; then
-                LLVM_COMPONENTS="${LLVM_COMPONENTS} ipo linker instrumentation"
-            fi
-            LLVM_LIBS="`$LLVM_CONFIG --libs ${LLVM_COMPONENTS}`"
-	fi
-	LLVM_LDFLAGS=`$LLVM_CONFIG --ldflags`
-	LLVM_BINDIR=`$LLVM_CONFIG --bindir`
-	LLVM_CXXFLAGS=`$LLVM_CONFIG --cxxflags|sed -e 's/-DNDEBUG\>//g' -e 's/-pedantic//g' -e 's/-Wcovered-switch-default//g'`
-	LLVM_CPPFLAGS=`$LLVM_CONFIG --cppflags|sed -e 's/-DNDEBUG\>//g' -e 's/-pedantic//g' -e 's/-Wcovered-switch-default//g'`
-	LLVM_INCLUDEDIR=`$LLVM_CONFIG --includedir`
-	LLVM_LIBDIR=`$LLVM_CONFIG --libdir`
-	DEFINES="${DEFINES} -DHAVE_LLVM=`echo $LLVM_VERSION | sed -e 's/\([[0-9]]\)\.\([[0-9]]\)/0x0\10\2/g'`"
-	MESA_LLVM=1
-
-	dnl Check for Clang interanl headers
-        if test "x$enable_opencl" = xyes; then
-            if test "x$CLANG_LIBDIR" = x; then
-                CLANG_LIBDIR=${LLVM_LIBDIR}
-            fi
-            CLANG_RESOURCE_DIR=$CLANG_LIBDIR/clang/${LLVM_VERSION}
-            AC_CHECK_FILE("$CLANG_RESOURCE_DIR/include/stddef.h",,
-                AC_MSG_ERROR([Could not find clang internal header stddef.h in $CLANG_RESOURCE_DIR Use --with-clang-libdir to specify the correct path to the clang libraries.]))
-        fi
-    else
-	MESA_LLVM=0
-    fi
-else
-    MESA_LLVM=0
-=======
 # If we don't have the X11 platform, set this define so we don't try to include
 # the X11 headers.
 if ! echo "$egl_platforms" | grep -q 'x11'; then
     DEFINES="$DEFINES -DMESA_EGL_NO_X11_HEADERS"
     GL_PC_CFLAGS="$GL_PC_CFLAGS -DMESA_EGL_NO_X11_HEADERS"
->>>>>>> 367bafc7
 fi
 
 dnl Directory for XVMC libs
@@ -2887,10 +2547,6 @@
 AM_CONDITIONAL(HAVE_X86_64_ASM, test "x$asm_arch" = xx86_64)
 AM_CONDITIONAL(HAVE_SPARC_ASM, test "x$asm_arch" = xsparc)
 
-<<<<<<< HEAD
-dnl prepend CORE_DIRS to SRC_DIRS
-SRC_DIRS="$CORE_DIRS $SRC_DIRS"
-=======
 AC_SUBST([NINE_MAJOR], 1)
 AC_SUBST([NINE_MINOR], 0)
 AC_SUBST([NINE_TINY], 0)
@@ -2939,7 +2595,6 @@
 fi
 
 AC_MSG_RESULT([$VALGRIND])
->>>>>>> 367bafc7
 
 dnl Restore LDFLAGS and CPPFLAGS
 LDFLAGS="$_SAVE_LDFLAGS"
